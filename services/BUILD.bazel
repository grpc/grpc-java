load("@rules_jvm_external//:defs.bzl", "artifact")
load("//:java_grpc_library.bzl", "java_grpc_library")

package(default_visibility = ["//visibility:public"])

# Mirrors the dependencies included in the artifact on Maven Central for usage
# with maven_install's override_targets. Should only be used as a dep for
# pre-compiled binaries on Maven Central.
java_library(
    name = "services_maven",
    exports = [
        ":admin",
        ":channelz",
        ":health",
        ":healthlb",
        ":metrics",
        ":metrics_internal",
        ":reflection",
    ],
)

java_library(
    name = "admin",
    srcs = [
        "src/main/java/io/grpc/services/AdminInterface.java",
    ],
    deps = [
        ":channelz",
        "//api",
        artifact("com.google.code.findbugs:jsr305"),
    ],
)

java_library(
    name = "metrics",
    srcs = [
        "src/main/java/io/grpc/services/CallMetricRecorder.java",
        "src/main/java/io/grpc/services/MetricRecorder.java",
        "src/main/java/io/grpc/services/MetricReport.java",
        "src/main/java/io/grpc/services/MetricRecorderHelper.java",
    ],
    deps = [
        "//api",
        "//context",
        artifact("com.google.code.findbugs:jsr305"),
        artifact("com.google.errorprone:error_prone_annotations"),
        artifact("com.google.guava:guava"),
    ],
)

java_library(
    name = "metrics_internal",
    srcs = [
        "src/main/java/io/grpc/services/InternalCallMetricRecorder.java",
        "src/main/java/io/grpc/services/InternalMetricRecorder.java",
    ],
    visibility = ["//:__subpackages__"],
    deps = [
        ":metrics",
        "//api",
        "//context",
    ],
)

java_library(
<<<<<<< HEAD
    name = "binarylog",
    srcs = [
        "src/main/java/io/grpc/protobuf/services/BinaryLogProvider.java",
        "src/main/java/io/grpc/protobuf/services/BinaryLogProviderImpl.java",
        "src/main/java/io/grpc/protobuf/services/BinaryLogSink.java",
        "src/main/java/io/grpc/protobuf/services/BinaryLogs.java",
        "src/main/java/io/grpc/protobuf/services/BinlogHelper.java",
        "src/main/java/io/grpc/protobuf/services/InetAddressUtil.java",
        "src/main/java/io/grpc/protobuf/services/TempFileSink.java",
        "src/main/java/io/grpc/services/BinaryLogs.java",
    ],
    deps = [
        "//api",
        "//context",
        "@com_google_protobuf//:protobuf_java",
        "@com_google_protobuf//:protobuf_java_util",
        "@io_grpc_grpc_proto//:binarylog_java_proto",
        artifact("com.google.code.findbugs:jsr305"),
        artifact("com.google.guava:guava"),
    ],
)

java_library(
=======
>>>>>>> 2c83ef06
    name = "channelz",
    srcs = [
        "src/main/java/io/grpc/protobuf/services/ChannelzProtoUtil.java",
        "src/main/java/io/grpc/protobuf/services/ChannelzService.java",
        "src/main/java/io/grpc/services/ChannelzService.java",
    ],
    deps = [
        ":_channelz_java_grpc",
        "//api",
        "//stub",
        "@com_google_protobuf//:protobuf_java",
        "@com_google_protobuf//:protobuf_java_util",
        "@io_grpc_grpc_proto//:channelz_java_proto",
        artifact("com.google.code.findbugs:jsr305"),
        artifact("com.google.guava:guava"),
    ],
)

java_library(
    name = "reflection",
    srcs = [
        "src/main/java/io/grpc/protobuf/services/ProtoReflectionService.java",
    ],
    deps = [
        ":_reflection_java_grpc",
        "//api",
        "//protobuf",
        "//stub",
        "@com_google_protobuf//:protobuf_java",
        "@com_google_protobuf//:protobuf_java_util",
        "@io_grpc_grpc_proto//:reflection_java_proto_deprecated",
        artifact("com.google.code.findbugs:jsr305"),
        artifact("com.google.guava:guava"),
    ],
)

java_library(
    name = "health",
    srcs = [
        "src/main/java/io/grpc/protobuf/services/HealthServiceImpl.java",
        "src/main/java/io/grpc/protobuf/services/HealthStatusManager.java",
        "src/main/java/io/grpc/services/HealthStatusManager.java",
    ],
    deps = [
        ":_health_java_grpc",
        "//api",
        "//context",
        "//stub",
        "@io_grpc_grpc_proto//:health_java_proto",
        artifact("com.google.code.findbugs:jsr305"),
        artifact("com.google.guava:guava"),
    ],
)

java_library(
    name = "healthlb",
    srcs = [
        "src/main/java/io/grpc/protobuf/services/HealthCheckingLoadBalancerFactory.java",
        "src/main/java/io/grpc/protobuf/services/HealthCheckingLoadBalancerUtil.java",
        "src/main/java/io/grpc/protobuf/services/internal/HealthCheckingRoundRobinLoadBalancerProvider.java",
    ],
    resources = [
        "src/main/resources/META-INF/services/io.grpc.LoadBalancerProvider",
    ],
    deps = [
        ":_health_java_grpc",
        "//api",
        "//core:internal",
<<<<<<< HEAD
        "//core:util",
=======
        "//util",
        "@com_google_code_findbugs_jsr305//jar",
        "@com_google_guava_guava//jar",
>>>>>>> 2c83ef06
        "@io_grpc_grpc_proto//:health_java_proto",
        artifact("com.google.code.findbugs:jsr305"),
        artifact("com.google.guava:guava"),
    ],
)

# These shouldn't be here, but this is better than having
# a circular dependency on grpc-proto and grpc-java.

java_grpc_library(
    name = "_reflection_java_grpc",
    srcs = ["@io_grpc_grpc_proto//:reflection_proto_deprecated"],
    visibility = ["//visibility:private"],
    deps = ["@io_grpc_grpc_proto//:reflection_java_proto_deprecated"],
)

java_grpc_library(
    name = "_channelz_java_grpc",
    srcs = ["@io_grpc_grpc_proto//:channelz_proto"],
    visibility = ["//visibility:private"],
    deps = ["@io_grpc_grpc_proto//:channelz_java_proto"],
)

java_grpc_library(
    name = "_health_java_grpc",
    srcs = ["@io_grpc_grpc_proto//:health_proto"],
    visibility = ["//visibility:private"],
    deps = ["@io_grpc_grpc_proto//:health_java_proto"],
)<|MERGE_RESOLUTION|>--- conflicted
+++ resolved
@@ -36,8 +36,8 @@
     srcs = [
         "src/main/java/io/grpc/services/CallMetricRecorder.java",
         "src/main/java/io/grpc/services/MetricRecorder.java",
+        "src/main/java/io/grpc/services/MetricRecorderHelper.java",
         "src/main/java/io/grpc/services/MetricReport.java",
-        "src/main/java/io/grpc/services/MetricRecorderHelper.java",
     ],
     deps = [
         "//api",
@@ -63,32 +63,6 @@
 )
 
 java_library(
-<<<<<<< HEAD
-    name = "binarylog",
-    srcs = [
-        "src/main/java/io/grpc/protobuf/services/BinaryLogProvider.java",
-        "src/main/java/io/grpc/protobuf/services/BinaryLogProviderImpl.java",
-        "src/main/java/io/grpc/protobuf/services/BinaryLogSink.java",
-        "src/main/java/io/grpc/protobuf/services/BinaryLogs.java",
-        "src/main/java/io/grpc/protobuf/services/BinlogHelper.java",
-        "src/main/java/io/grpc/protobuf/services/InetAddressUtil.java",
-        "src/main/java/io/grpc/protobuf/services/TempFileSink.java",
-        "src/main/java/io/grpc/services/BinaryLogs.java",
-    ],
-    deps = [
-        "//api",
-        "//context",
-        "@com_google_protobuf//:protobuf_java",
-        "@com_google_protobuf//:protobuf_java_util",
-        "@io_grpc_grpc_proto//:binarylog_java_proto",
-        artifact("com.google.code.findbugs:jsr305"),
-        artifact("com.google.guava:guava"),
-    ],
-)
-
-java_library(
-=======
->>>>>>> 2c83ef06
     name = "channelz",
     srcs = [
         "src/main/java/io/grpc/protobuf/services/ChannelzProtoUtil.java",
@@ -157,13 +131,7 @@
         ":_health_java_grpc",
         "//api",
         "//core:internal",
-<<<<<<< HEAD
-        "//core:util",
-=======
         "//util",
-        "@com_google_code_findbugs_jsr305//jar",
-        "@com_google_guava_guava//jar",
->>>>>>> 2c83ef06
         "@io_grpc_grpc_proto//:health_java_proto",
         artifact("com.google.code.findbugs:jsr305"),
         artifact("com.google.guava:guava"),
