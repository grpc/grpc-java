/*
 * Copyright 2019 The gRPC Authors
 *
 * Licensed under the Apache License, Version 2.0 (the "License");
 * you may not use this file except in compliance with the License.
 * You may obtain a copy of the License at
 *
 *     http://www.apache.org/licenses/LICENSE-2.0
 *
 * Unless required by applicable law or agreed to in writing, software
 * distributed under the License is distributed on an "AS IS" BASIS,
 * WITHOUT WARRANTIES OR CONDITIONS OF ANY KIND, either express or implied.
 * See the License for the specific language governing permissions and
 * limitations under the License.
 */

package io.grpc.services;

import static com.google.common.base.Preconditions.checkNotNull;

<<<<<<< HEAD
import com.google.auto.value.AutoValue;
=======
>>>>>>> 15ecc071
import com.google.common.annotations.VisibleForTesting;
import com.google.common.collect.ImmutableMap;
import io.grpc.Context;
import io.grpc.ExperimentalApi;
import java.util.Collections;
import java.util.Map;
import java.util.concurrent.ConcurrentHashMap;
import java.util.concurrent.atomic.AtomicReference;
import javax.annotation.concurrent.ThreadSafe;

/**
 * Utility to record call metrics for load-balancing. One instance per call.
 */
@ExperimentalApi("https://github.com/grpc/grpc-java/issues/6012")
@ThreadSafe
public final class CallMetricRecorder {
  private static final CallMetricRecorder NOOP = new CallMetricRecorder().disable();

  static final Context.Key<CallMetricRecorder> CONTEXT_KEY =
      Context.key("io.grpc.services.CallMetricRecorder");

  private final AtomicReference<ConcurrentHashMap<String, Double>> utilizationMetrics =
      new AtomicReference<>();
  private final AtomicReference<ConcurrentHashMap<String, Double>> requestCostMetrics =
      new AtomicReference<>();
  private double cpuUtilizationMetric = 0;
  private double memoryUtilizationMetric = 0;
  private volatile boolean disabled;

<<<<<<< HEAD
  @AutoValue
  public abstract static class CallMetricReport {

    public abstract double cpuUtilization();

    public abstract double memoryUtilization();

    public abstract ImmutableMap<String, Double> requestCostMetrics();

    public abstract ImmutableMap<String, Double> utilizationMetrics();

    /**
     * Create a report for all backend metrics.
     */
    static CallMetricReport create(double cpuUtilization, double memoryUtilization,
                                   ImmutableMap<String, Double> requestCostMetrics,
                                   ImmutableMap<String, Double> utilizationMetrics) {
      checkNotNull(requestCostMetrics, "requestCostMetrics");
      checkNotNull(utilizationMetrics, "utilizationMetrics");
      return new AutoValue_CallMetricRecorder_CallMetricReport(cpuUtilization,
          memoryUtilization, requestCostMetrics, utilizationMetrics);
=======
  public static final class CallMetricReport {
    private double cpuUtilization;
    private double memoryUtilization;
    private Map<String, Double> requestCostMetrics;
    private Map<String, Double> utilizationMetrics;

    /**
     * Create a report for all backend metrics.
     */
    CallMetricReport(double cpuUtilization, double memoryUtilization,
                                   Map<String, Double> requestCostMetrics,
                                   Map<String, Double> utilizationMetrics) {
      this.cpuUtilization = cpuUtilization;
      this.memoryUtilization = memoryUtilization;
      this.requestCostMetrics = checkNotNull(requestCostMetrics, "requestCostMetrics");
      this.utilizationMetrics = checkNotNull(utilizationMetrics, "utilizationMetrics");
    }

    public double getCpuUtilization() {
      return cpuUtilization;
    }

    public double getMemoryUtilization() {
      return memoryUtilization;
    }

    public Map<String, Double> getRequestCostMetrics() {
      return requestCostMetrics;
    }

    public Map<String, Double> getUtilizationMetrics() {
      return utilizationMetrics;
>>>>>>> 15ecc071
    }
  }

  /**
   * Returns the call metric recorder attached to the current {@link Context}.  If there is none,
   * returns a no-op recorder.
   *
   * <p><strong>IMPORTANT:</strong>It returns the recorder specifically for the current RPC call.
   * <b>DO NOT</b> save the returned object or share it between different RPC calls.
   *
   * <p><strong>IMPORTANT:</strong>It must be called under the {@link Context} under which the RPC
   * handler was called.  If it is called from a different thread, the Context must be propagated to
   * the same thread, e.g., with {@link Context#wrap(Runnable)}.
   *
   * @since 1.23.0
   */
  public static CallMetricRecorder getCurrent() {
    CallMetricRecorder recorder = CONTEXT_KEY.get();
    return recorder != null ? recorder : NOOP;
  }

  /**
   * Records a call metric measurement for utilization.
   * If RPC has already finished, this method is no-op.
   *
   * <p>A latter record will overwrite its former name-sakes.
   *
   * @return this recorder object
   * @since 1.23.0
   */
  public CallMetricRecorder recordUtilizationMetric(String name, double value) {
    if (disabled) {
      return this;
    }
    if (utilizationMetrics.get() == null) {
      // The chance of race of creation of the map should be very small, so it should be fine
      // to create these maps that might be discarded.
      utilizationMetrics.compareAndSet(null, new ConcurrentHashMap<String, Double>());
    }
    utilizationMetrics.get().put(name, value);
    return this;
  }

  /**
   * Records a call metric measurement for request cost.
   * If RPC has already finished, this method is no-op.
   *
   * <p>A latter record will overwrite its former name-sakes.
   *
   * @return this recorder object
   * @since 1.47.0
   */
  public CallMetricRecorder recordCallMetric(String name, double value) {
    if (disabled) {
      return this;
    }
    if (requestCostMetrics.get() == null) {
      // The chance of race of creation of the map should be very small, so it should be fine
      // to create these maps that might be discarded.
      requestCostMetrics.compareAndSet(null, new ConcurrentHashMap<String, Double>());
    }
    requestCostMetrics.get().put(name, value);
    return this;
  }

  /**
   * Records a call metric measurement for CPU utilization.
   * If RPC has already finished, this method is no-op.
   *
   * <p>A latter record will overwrite its former name-sakes.
   *
   * @return this recorder object
   * @since 1.47.0
   */
  public CallMetricRecorder recordCpuUtilizationMetric(double value) {
    if (disabled) {
      return this;
    }
    cpuUtilizationMetric = value;
    return this;
  }

  /**
   * Records a call metric measurement for memory utilization.
   * If RPC has already finished, this method is no-op.
   *
   * <p>A latter record will overwrite its former name-sakes.
   *
   * @return this recorder object
   * @since 1.47.0
   */
  public CallMetricRecorder recordMemoryUtilizationMetric(double value) {
    if (disabled) {
      return this;
    }
    memoryUtilizationMetric = value;
    return this;
  }


  /**
   * Returns all request cost metric values. No more metric values will be recorded after this
   * method is called. Calling this method multiple times returns the same collection of metric
   * values.
   *
   * @return a map containing all saved metric name-value pairs.
   */
  Map<String, Double> finalizeAndDump() {
    disabled = true;
    Map<String, Double> savedMetrics = requestCostMetrics.get();
    if (savedMetrics == null) {
      return Collections.emptyMap();
    }
    return Collections.unmodifiableMap(savedMetrics);
  }

  /**
   * Returns all save metric values. No more metric values will be recorded after this method is
   * called. Calling this method multiple times returns the same collection of metric values.
   *
   * @return a per-request ORCA reports containing all saved metrics.
   */
  CallMetricReport finalizeAndDump2() {
    Map<String, Double> savedRequestCostMetrics = finalizeAndDump();
    Map<String, Double> savedUtilizationMetrics = utilizationMetrics.get();
    if (savedUtilizationMetrics == null) {
      savedUtilizationMetrics = Collections.emptyMap();
    }
<<<<<<< HEAD
    return CallMetricReport.create(cpuUtilizationMetric,
        memoryUtilizationMetric, ImmutableMap.copyOf(savedRequestCostMetrics),
        ImmutableMap.copyOf(savedUtilizationMetrics)
=======
    return new CallMetricReport(cpuUtilizationMetric,
        memoryUtilizationMetric, Collections.unmodifiableMap(savedRequestCostMetrics),
        Collections.unmodifiableMap(savedUtilizationMetrics)
>>>>>>> 15ecc071
    );
  }

  @VisibleForTesting
  boolean isDisabled() {
    return disabled;
  }

  /**
   * Turn this recorder into a no-op one.
   */
  private CallMetricRecorder disable() {
    disabled = true;
    return this;
  }
}<|MERGE_RESOLUTION|>--- conflicted
+++ resolved
@@ -18,12 +18,7 @@
 
 import static com.google.common.base.Preconditions.checkNotNull;
 
-<<<<<<< HEAD
-import com.google.auto.value.AutoValue;
-=======
->>>>>>> 15ecc071
 import com.google.common.annotations.VisibleForTesting;
-import com.google.common.collect.ImmutableMap;
 import io.grpc.Context;
 import io.grpc.ExperimentalApi;
 import java.util.Collections;
@@ -51,29 +46,6 @@
   private double memoryUtilizationMetric = 0;
   private volatile boolean disabled;
 
-<<<<<<< HEAD
-  @AutoValue
-  public abstract static class CallMetricReport {
-
-    public abstract double cpuUtilization();
-
-    public abstract double memoryUtilization();
-
-    public abstract ImmutableMap<String, Double> requestCostMetrics();
-
-    public abstract ImmutableMap<String, Double> utilizationMetrics();
-
-    /**
-     * Create a report for all backend metrics.
-     */
-    static CallMetricReport create(double cpuUtilization, double memoryUtilization,
-                                   ImmutableMap<String, Double> requestCostMetrics,
-                                   ImmutableMap<String, Double> utilizationMetrics) {
-      checkNotNull(requestCostMetrics, "requestCostMetrics");
-      checkNotNull(utilizationMetrics, "utilizationMetrics");
-      return new AutoValue_CallMetricRecorder_CallMetricReport(cpuUtilization,
-          memoryUtilization, requestCostMetrics, utilizationMetrics);
-=======
   public static final class CallMetricReport {
     private double cpuUtilization;
     private double memoryUtilization;
@@ -106,7 +78,6 @@
 
     public Map<String, Double> getUtilizationMetrics() {
       return utilizationMetrics;
->>>>>>> 15ecc071
     }
   }
 
@@ -235,15 +206,9 @@
     if (savedUtilizationMetrics == null) {
       savedUtilizationMetrics = Collections.emptyMap();
     }
-<<<<<<< HEAD
-    return CallMetricReport.create(cpuUtilizationMetric,
-        memoryUtilizationMetric, ImmutableMap.copyOf(savedRequestCostMetrics),
-        ImmutableMap.copyOf(savedUtilizationMetrics)
-=======
     return new CallMetricReport(cpuUtilizationMetric,
         memoryUtilizationMetric, Collections.unmodifiableMap(savedRequestCostMetrics),
         Collections.unmodifiableMap(savedUtilizationMetrics)
->>>>>>> 15ecc071
     );
   }
 
