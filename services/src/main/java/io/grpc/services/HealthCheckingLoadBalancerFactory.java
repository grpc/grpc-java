/*
 * Copyright 2018 The gRPC Authors
 *
 * Licensed under the Apache License, Version 2.0 (the "License");
 * you may not use this file except in compliance with the License.
 * You may obtain a copy of the License at
 *
 *     http://www.apache.org/licenses/LICENSE-2.0
 *
 * Unless required by applicable law or agreed to in writing, software
 * distributed under the License is distributed on an "AS IS" BASIS,
 * WITHOUT WARRANTIES OR CONDITIONS OF ANY KIND, either express or implied.
 * See the License for the specific language governing permissions and
 * limitations under the License.
 */

package io.grpc.services;

import static com.google.common.base.Preconditions.checkNotNull;
import static com.google.common.base.Preconditions.checkState;
import static io.grpc.ConnectivityState.CONNECTING;
import static io.grpc.ConnectivityState.IDLE;
import static io.grpc.ConnectivityState.READY;
import static io.grpc.ConnectivityState.SHUTDOWN;

import com.google.common.annotations.VisibleForTesting;
import com.google.common.base.MoreObjects;
import com.google.common.base.Objects;
import com.google.common.base.Stopwatch;
import com.google.common.base.Supplier;
import io.grpc.CallOptions;
import io.grpc.ChannelLogger;
import io.grpc.ChannelLogger.ChannelLogLevel;
import io.grpc.ClientCall;
import io.grpc.ConnectivityStateInfo;
import io.grpc.LoadBalancer;
import io.grpc.LoadBalancer.CreateSubchannelArgs;
import io.grpc.LoadBalancer.Factory;
import io.grpc.LoadBalancer.Helper;
import io.grpc.LoadBalancer.Subchannel;
import io.grpc.LoadBalancer.SubchannelStateListener;
import io.grpc.Metadata;
import io.grpc.Status;
import io.grpc.Status.Code;
import io.grpc.SynchronizationContext;
import io.grpc.SynchronizationContext.ScheduledHandle;
import io.grpc.health.v1.HealthCheckRequest;
import io.grpc.health.v1.HealthCheckResponse;
import io.grpc.health.v1.HealthCheckResponse.ServingStatus;
import io.grpc.health.v1.HealthGrpc;
import io.grpc.internal.BackoffPolicy;
<<<<<<< HEAD
=======
import io.grpc.internal.ServiceConfigUtil;
>>>>>>> 37b23134
import io.grpc.util.ForwardingLoadBalancer;
import io.grpc.util.ForwardingLoadBalancerHelper;
import io.grpc.util.ForwardingSubchannel;
import java.util.HashSet;
import java.util.concurrent.ScheduledExecutorService;
import java.util.concurrent.TimeUnit;
import java.util.logging.Level;
import java.util.logging.Logger;
import javax.annotation.Nullable;

/**
 * Wraps a {@link LoadBalancer} and implements the client-side health-checking
 * (https://github.com/grpc/proposal/blob/master/A17-client-side-health-checking.md).  The
 * Subchannel received by the states wrapped LoadBalancer will be determined by health-checking.
 *
 * <p>Note the original LoadBalancer must call {@code Helper.createSubchannel()} from the
 * SynchronizationContext, or it will throw.
 */
final class HealthCheckingLoadBalancerFactory extends Factory {
  private static final Logger logger =
      Logger.getLogger(HealthCheckingLoadBalancerFactory.class.getName());

  private final Factory delegateFactory;
  private final BackoffPolicy.Provider backoffPolicyProvider;
  private final Supplier<Stopwatch> stopwatchSupplier;

  public HealthCheckingLoadBalancerFactory(
      Factory delegateFactory, BackoffPolicy.Provider backoffPolicyProvider,
      Supplier<Stopwatch> stopwatchSupplier) {
    this.delegateFactory = checkNotNull(delegateFactory, "delegateFactory");
    this.backoffPolicyProvider = checkNotNull(backoffPolicyProvider, "backoffPolicyProvider");
    this.stopwatchSupplier = checkNotNull(stopwatchSupplier, "stopwatchSupplier");
  }

  @Override
  public LoadBalancer newLoadBalancer(Helper helper) {
    HelperImpl wrappedHelper = new HelperImpl(helper);
    LoadBalancer delegateBalancer = delegateFactory.newLoadBalancer(wrappedHelper);
    return new HealthCheckingLoadBalancer(wrappedHelper, delegateBalancer);
  }

  private final class HelperImpl extends ForwardingLoadBalancerHelper {
    private final Helper delegate;
    private final SynchronizationContext syncContext;

    @Nullable String healthCheckedService;

    final HashSet<HealthCheckState> hcStates = new HashSet<>();

    HelperImpl(Helper delegate) {
      this.delegate = checkNotNull(delegate, "delegate");
      this.syncContext = checkNotNull(delegate.getSynchronizationContext(), "syncContext");
    }

    @Override
    protected Helper delegate() {
      return delegate;
    }

    @Override
    public Subchannel createSubchannel(CreateSubchannelArgs args) {
      // HealthCheckState is not thread-safe, we are requiring the original LoadBalancer calls
      // createSubchannel() from the SynchronizationContext.
      syncContext.throwIfNotInThisSynchronizationContext();
      Subchannel originalSubchannel = super.createSubchannel(args);
      HealthCheckState hcState = new HealthCheckState(
          this, originalSubchannel, syncContext, delegate.getScheduledExecutorService());
      hcStates.add(hcState);
      Subchannel subchannel = new SubchannelImpl(originalSubchannel, hcState);
      if (healthCheckedService != null) {
        hcState.setServiceName(healthCheckedService);
      }
      return subchannel;
    }

    void setHealthCheckedService(@Nullable String service) {
      healthCheckedService = service;
      for (HealthCheckState hcState : hcStates) {
        hcState.setServiceName(service);
      }
    }

    @Override
    public String toString() {
      return MoreObjects.toStringHelper(this).add("delegate", delegate()).toString();
    }
  }

  @VisibleForTesting
  static final class SubchannelImpl extends ForwardingSubchannel {
    final Subchannel delegate;
    final HealthCheckState hcState;

    SubchannelImpl(Subchannel delegate, HealthCheckState hcState) {
      this.delegate = checkNotNull(delegate, "delegate");
      this.hcState = checkNotNull(hcState, "hcState");
    }

    @Override
    protected Subchannel delegate() {
      return delegate;
    }

    @Override
    public void start(final SubchannelStateListener listener) {
      hcState.init(listener);
      delegate().start(hcState);
    }
  }

  private static final class HealthCheckingLoadBalancer extends ForwardingLoadBalancer {
    final LoadBalancer delegate;
    final HelperImpl helper;
    final SynchronizationContext syncContext;
    final ScheduledExecutorService timerService;

    HealthCheckingLoadBalancer(HelperImpl helper, LoadBalancer delegate) {
      this.helper = checkNotNull(helper, "helper");
      this.syncContext = checkNotNull(helper.getSynchronizationContext(), "syncContext");
      this.timerService = checkNotNull(helper.getScheduledExecutorService(), "timerService");
      this.delegate = checkNotNull(delegate, "delegate");
    }

    @Override
    protected LoadBalancer delegate() {
      return delegate;
    }

    @Override
    public void handleResolvedAddresses(ResolvedAddresses resolvedAddresses) {
<<<<<<< HEAD
      // NOTE: merge HCLB to use own attr will fix this.
      helper.setHealthCheckedService(null);
=======
      Map<String, ?> serviceConfig =
          resolvedAddresses
              .getAttributes()
              .get(LoadBalancer.ATTR_HEALTH_CHECKING_CONFIG);
      String serviceName = ServiceConfigUtil.getHealthCheckedServiceName(serviceConfig);
      helper.setHealthCheckedService(serviceName);
>>>>>>> 37b23134
      super.handleResolvedAddresses(resolvedAddresses);
    }

    @Override
    public String toString() {
      return MoreObjects.toStringHelper(this).add("delegate", delegate()).toString();
    }
  }

  
  // All methods are run from syncContext
  private final class HealthCheckState implements SubchannelStateListener {
    private final Runnable retryTask = new Runnable() {
        @Override
        public void run() {
          startRpc();
        }
      };

    private final SynchronizationContext syncContext;
    private final ScheduledExecutorService timerService;
    private final HelperImpl helperImpl;
    private final Subchannel subchannel;
    private final ChannelLogger subchannelLogger;
    private SubchannelStateListener stateListener;

    // Set when RPC started. Cleared when the RPC has closed or abandoned.
    @Nullable
    private HcStream activeRpc;

    // The service name that should be used for health checking
    private String serviceName;
    private BackoffPolicy backoffPolicy;
    // The state from the underlying Subchannel
    private ConnectivityStateInfo rawState = ConnectivityStateInfo.forNonError(IDLE);
    // The state concluded from health checking
    private ConnectivityStateInfo concludedState = ConnectivityStateInfo.forNonError(IDLE);
    // true if a health check stream should be kept.  When true, either there is an active RPC, or a
    // retry is pending.
    private boolean running;
    // true if server returned UNIMPLEMENTED
    private boolean disabled;
    private ScheduledHandle retryTimer;

    HealthCheckState(
        HelperImpl helperImpl,
        Subchannel subchannel, SynchronizationContext syncContext,
        ScheduledExecutorService timerService) {
      this.helperImpl = checkNotNull(helperImpl, "helperImpl");
      this.subchannel = checkNotNull(subchannel, "subchannel");
      this.subchannelLogger = checkNotNull(subchannel.getChannelLogger(), "subchannelLogger");
      this.syncContext = checkNotNull(syncContext, "syncContext");
      this.timerService = checkNotNull(timerService, "timerService");
    }

    void init(SubchannelStateListener listener) {
      checkState(this.stateListener == null, "init() already called");
      this.stateListener = checkNotNull(listener, "listener");
    }

    void setServiceName(@Nullable String newServiceName) {
      if (Objects.equal(newServiceName, serviceName)) {
        return;
      }
      serviceName = newServiceName;
      // If service name has changed while there is active RPC, cancel it so that
      // a new call will be made with the new name.
      String cancelMsg =
          serviceName == null ? "Health check disabled by service config"
          : "Switching to new service name: " + newServiceName;
      stopRpc(cancelMsg);
      adjustHealthCheck();
    }

    @Override
    public void onSubchannelState(ConnectivityStateInfo rawState) {
      if (Objects.equal(this.rawState.getState(), READY)
          && !Objects.equal(rawState.getState(), READY)) {
        // A connection was lost.  We will reset disabled flag because health check
        // may be available on the new connection.
        disabled = false;
      }
      if (Objects.equal(rawState.getState(), SHUTDOWN)) {
        helperImpl.hcStates.remove(this);
      }
      this.rawState = rawState;
      adjustHealthCheck();
    }

    private boolean isRetryTimerPending() {
      return retryTimer != null && retryTimer.isPending();
    }

    // Start or stop health check according to the current states.
    private void adjustHealthCheck() {
      if (!disabled && serviceName != null && Objects.equal(rawState.getState(), READY)) {
        running = true;
        if (activeRpc == null && !isRetryTimerPending()) {
          startRpc();
        }
      } else {
        running = false;
        // Prerequisites for health checking not met.
        // Make sure it's stopped.
        stopRpc("Client stops health check");
        backoffPolicy = null;
        gotoState(rawState);
      }
    }

    private void startRpc() {
      checkState(serviceName != null, "serviceName is null");
      checkState(activeRpc == null, "previous health-checking RPC has not been cleaned up");
      checkState(subchannel != null, "init() not called");
      // Optimization suggested by @markroth: if we are already READY and starting the health
      // checking RPC, either because health check is just enabled or has switched to a new service
      // name, we don't go to CONNECTING, otherwise there will be artificial delays on RPCs
      // waiting for the health check to respond.
      if (!Objects.equal(concludedState.getState(), READY)) {
        subchannelLogger.log(
            ChannelLogLevel.INFO, "CONNECTING: Starting health-check for \"{0}\"", serviceName);
        gotoState(ConnectivityStateInfo.forNonError(CONNECTING));
      }
      activeRpc = new HcStream();
      activeRpc.start();
    }

    private void stopRpc(String msg) {
      if (activeRpc != null) {
        activeRpc.cancel(msg);
        // Abandon this RPC.  We are not interested in anything from this RPC any more.
        activeRpc = null;
      }
      if (retryTimer != null) {
        retryTimer.cancel();
        retryTimer = null;
      }
    }

    private void gotoState(ConnectivityStateInfo newState) {
      checkState(subchannel != null, "init() not called");
      if (!Objects.equal(concludedState, newState)) {
        concludedState = newState;
        stateListener.onSubchannelState(concludedState);
      }
    }

    @Override
    public String toString() {
      return MoreObjects.toStringHelper(this)
          .add("running", running)
          .add("disabled", disabled)
          .add("activeRpc", activeRpc)
          .add("serviceName", serviceName)
          .add("rawState", rawState)
          .add("concludedState", concludedState)
          .toString();
    }

    private class HcStream extends ClientCall.Listener<HealthCheckResponse> {
      private final ClientCall<HealthCheckRequest, HealthCheckResponse> call;
      private final String callServiceName;
      private final Stopwatch stopwatch;
      private boolean callHasResponded;

      HcStream() {
        stopwatch = stopwatchSupplier.get().start();
        callServiceName = serviceName;
        call = subchannel.asChannel().newCall(HealthGrpc.getWatchMethod(), CallOptions.DEFAULT);
      }

      void start() {
        call.start(this, new Metadata());
        call.sendMessage(HealthCheckRequest.newBuilder().setService(serviceName).build());
        call.halfClose();
        call.request(1);
      }

      void cancel(String msg) {
        call.cancel(msg, null);
      }

      @Override
      public void onMessage(final HealthCheckResponse response) {
        syncContext.execute(new Runnable() {
            @Override
            public void run() {
              if (activeRpc == HcStream.this) {
                handleResponse(response);
              }
            }
          });
      }

      @Override
      public void onClose(final Status status, Metadata trailers) {
        syncContext.execute(new Runnable() {
            @Override
            public void run() {
              if (activeRpc == HcStream.this) {
                activeRpc = null;
                handleStreamClosed(status);
              }
            }
          });
      }

      void handleResponse(HealthCheckResponse response) {
        callHasResponded = true;
        backoffPolicy = null;
        ServingStatus status = response.getStatus();
        // running == true means the Subchannel's state (rawState) is READY
        if (Objects.equal(status, ServingStatus.SERVING)) {
          subchannelLogger.log(ChannelLogLevel.INFO, "READY: health-check responded SERVING");
          gotoState(ConnectivityStateInfo.forNonError(READY));
        } else {
          subchannelLogger.log(
              ChannelLogLevel.INFO, "TRANSIENT_FAILURE: health-check responded {0}", status);
          gotoState(
              ConnectivityStateInfo.forTransientFailure(
                  Status.UNAVAILABLE.withDescription(
                      "Health-check service responded "
                      + status + " for '" + callServiceName + "'")));
        }
        call.request(1);
      }

      void handleStreamClosed(Status status) {
        if (Objects.equal(status.getCode(), Code.UNIMPLEMENTED)) {
          disabled = true;
          logger.log(
              Level.SEVERE, "Health-check with {0} is disabled. Server returned: {1}",
              new Object[] {subchannel.getAllAddresses(), status});
          subchannelLogger.log(ChannelLogLevel.ERROR, "Health-check disabled: {0}", status);
          subchannelLogger.log(ChannelLogLevel.INFO, "{0} (no health-check)", rawState);
          gotoState(rawState);
          return;
        }
        long delayNanos = 0;
        subchannelLogger.log(
            ChannelLogLevel.INFO, "TRANSIENT_FAILURE: health-check stream closed with {0}", status);
        gotoState(
            ConnectivityStateInfo.forTransientFailure(
                Status.UNAVAILABLE.withDescription(
                    "Health-check stream unexpectedly closed with "
                    + status + " for '" + callServiceName + "'")));
        // Use backoff only when server has not responded for the previous call
        if (!callHasResponded) {
          if (backoffPolicy == null) {
            backoffPolicy = backoffPolicyProvider.get();
          }
          delayNanos = backoffPolicy.nextBackoffNanos() - stopwatch.elapsed(TimeUnit.NANOSECONDS);
        }
        if (delayNanos <= 0) {
          startRpc();
        } else {
          checkState(!isRetryTimerPending(), "Retry double scheduled");
          subchannelLogger.log(
              ChannelLogLevel.DEBUG, "Will retry health-check after {0} ns", delayNanos);
          retryTimer = syncContext.schedule(
              retryTask, delayNanos, TimeUnit.NANOSECONDS, timerService);
        }
      }

      @Override
      public String toString() {
        return MoreObjects.toStringHelper(this)
            .add("callStarted", call != null)
            .add("serviceName", callServiceName)
            .add("hasResponded", callHasResponded)
            .toString();
      }
    }
  }
}<|MERGE_RESOLUTION|>--- conflicted
+++ resolved
@@ -49,14 +49,12 @@
 import io.grpc.health.v1.HealthCheckResponse.ServingStatus;
 import io.grpc.health.v1.HealthGrpc;
 import io.grpc.internal.BackoffPolicy;
-<<<<<<< HEAD
-=======
 import io.grpc.internal.ServiceConfigUtil;
->>>>>>> 37b23134
 import io.grpc.util.ForwardingLoadBalancer;
 import io.grpc.util.ForwardingLoadBalancerHelper;
 import io.grpc.util.ForwardingSubchannel;
 import java.util.HashSet;
+import java.util.Map;
 import java.util.concurrent.ScheduledExecutorService;
 import java.util.concurrent.TimeUnit;
 import java.util.logging.Level;
@@ -183,17 +181,12 @@
 
     @Override
     public void handleResolvedAddresses(ResolvedAddresses resolvedAddresses) {
-<<<<<<< HEAD
-      // NOTE: merge HCLB to use own attr will fix this.
-      helper.setHealthCheckedService(null);
-=======
       Map<String, ?> serviceConfig =
           resolvedAddresses
               .getAttributes()
               .get(LoadBalancer.ATTR_HEALTH_CHECKING_CONFIG);
       String serviceName = ServiceConfigUtil.getHealthCheckedServiceName(serviceConfig);
       helper.setHealthCheckedService(serviceName);
->>>>>>> 37b23134
       super.handleResolvedAddresses(resolvedAddresses);
     }
 
