package io.grpc.reflection.testing;

import static io.grpc.MethodDescriptor.generateFullMethodName;
import static io.grpc.stub.ClientCalls.asyncBidiStreamingCall;
import static io.grpc.stub.ClientCalls.asyncClientStreamingCall;
import static io.grpc.stub.ClientCalls.asyncServerStreamingCall;
import static io.grpc.stub.ClientCalls.asyncUnaryCall;
import static io.grpc.stub.ClientCalls.blockingServerStreamingCall;
import static io.grpc.stub.ClientCalls.blockingUnaryCall;
import static io.grpc.stub.ClientCalls.futureUnaryCall;
import static io.grpc.stub.ServerCalls.asyncBidiStreamingCall;
import static io.grpc.stub.ServerCalls.asyncClientStreamingCall;
import static io.grpc.stub.ServerCalls.asyncServerStreamingCall;
import static io.grpc.stub.ServerCalls.asyncUnaryCall;
import static io.grpc.stub.ServerCalls.asyncUnimplementedStreamingCall;
import static io.grpc.stub.ServerCalls.asyncUnimplementedUnaryCall;

/**
 * <pre>
 * A DynamicService
 * </pre>
 */
@javax.annotation.Generated(
    value = "by gRPC proto compiler",
    comments = "Source: io/grpc/reflection/testing/dynamic_reflection_test.proto")
public final class DynamicServiceGrpc {

  private DynamicServiceGrpc() {}

  public static final String SERVICE_NAME = "grpc.reflection.testing.DynamicService";

  // Static method descriptors that strictly reflect the proto.
  @io.grpc.ExperimentalApi("https://github.com/grpc/grpc-java/issues/1901")
  @java.lang.Deprecated // Use {@link #getMethodMethod()} instead. 
  public static final io.grpc.MethodDescriptor<io.grpc.reflection.testing.DynamicRequest,
<<<<<<< HEAD
      io.grpc.reflection.testing.DynamicReply> METHOD_METHOD =
      io.grpc.MethodDescriptor.<io.grpc.reflection.testing.DynamicRequest, io.grpc.reflection.testing.DynamicReply>newBuilder()
          .setType(io.grpc.MethodDescriptor.MethodType.UNARY)
          .setFullMethodName(generateFullMethodName(
              "grpc.reflection.testing.DynamicService", "Method"))
          .setSampledToLocalTracing(true)
          .setRequestMarshaller(io.grpc.protobuf.ProtoUtils.marshaller(
              io.grpc.reflection.testing.DynamicRequest.getDefaultInstance()))
          .setResponseMarshaller(io.grpc.protobuf.ProtoUtils.marshaller(
              io.grpc.reflection.testing.DynamicReply.getDefaultInstance()))
          .setSchemaDescriptor(new DynamicServiceMethodDescriptorSupplier("Method"))
          .build();
=======
      io.grpc.reflection.testing.DynamicReply> METHOD_METHOD = getMethodMethod();

  private static volatile io.grpc.MethodDescriptor<io.grpc.reflection.testing.DynamicRequest,
      io.grpc.reflection.testing.DynamicReply> getMethodMethod;

  @io.grpc.ExperimentalApi("https://github.com/grpc/grpc-java/issues/1901")
  public static io.grpc.MethodDescriptor<io.grpc.reflection.testing.DynamicRequest,
      io.grpc.reflection.testing.DynamicReply> getMethodMethod() {
    io.grpc.MethodDescriptor<io.grpc.reflection.testing.DynamicRequest, io.grpc.reflection.testing.DynamicReply> getMethodMethod;
    if ((getMethodMethod = DynamicServiceGrpc.getMethodMethod) == null) {
      synchronized (DynamicServiceGrpc.class) {
        if ((getMethodMethod = DynamicServiceGrpc.getMethodMethod) == null) {
          DynamicServiceGrpc.getMethodMethod = getMethodMethod = 
              io.grpc.MethodDescriptor.<io.grpc.reflection.testing.DynamicRequest, io.grpc.reflection.testing.DynamicReply>newBuilder()
              .setType(io.grpc.MethodDescriptor.MethodType.UNARY)
              .setFullMethodName(generateFullMethodName(
                  "grpc.reflection.testing.DynamicService", "Method"))
              .setRegisterForTracing(true)
              .setRequestMarshaller(io.grpc.protobuf.ProtoUtils.marshaller(
                  io.grpc.reflection.testing.DynamicRequest.getDefaultInstance()))
              .setResponseMarshaller(io.grpc.protobuf.ProtoUtils.marshaller(
                  io.grpc.reflection.testing.DynamicReply.getDefaultInstance()))
                  .setSchemaDescriptor(new DynamicServiceMethodDescriptorSupplier("Method"))
                  .build();
          }
        }
     }
     return getMethodMethod;
  }
>>>>>>> 80a8c8f3

  /**
   * Creates a new async stub that supports all call types for the service
   */
  public static DynamicServiceStub newStub(io.grpc.Channel channel) {
    return new DynamicServiceStub(channel);
  }

  /**
   * Creates a new blocking-style stub that supports unary and streaming output calls on the service
   */
  public static DynamicServiceBlockingStub newBlockingStub(
      io.grpc.Channel channel) {
    return new DynamicServiceBlockingStub(channel);
  }

  /**
   * Creates a new ListenableFuture-style stub that supports unary calls on the service
   */
  public static DynamicServiceFutureStub newFutureStub(
      io.grpc.Channel channel) {
    return new DynamicServiceFutureStub(channel);
  }

  /**
   * <pre>
   * A DynamicService
   * </pre>
   */
  public static abstract class DynamicServiceImplBase implements io.grpc.BindableService {

    /**
     * <pre>
     * A method
     * </pre>
     */
    public void method(io.grpc.reflection.testing.DynamicRequest request,
        io.grpc.stub.StreamObserver<io.grpc.reflection.testing.DynamicReply> responseObserver) {
      asyncUnimplementedUnaryCall(getMethodMethod(), responseObserver);
    }

    @java.lang.Override public final io.grpc.ServerServiceDefinition bindService() {
      return io.grpc.ServerServiceDefinition.builder(getServiceDescriptor())
          .addMethod(
            getMethodMethod(),
            asyncUnaryCall(
              new MethodHandlers<
                io.grpc.reflection.testing.DynamicRequest,
                io.grpc.reflection.testing.DynamicReply>(
                  this, METHODID_METHOD)))
          .build();
    }
  }

  /**
   * <pre>
   * A DynamicService
   * </pre>
   */
  public static final class DynamicServiceStub extends io.grpc.stub.AbstractStub<DynamicServiceStub> {
    private DynamicServiceStub(io.grpc.Channel channel) {
      super(channel);
    }

    private DynamicServiceStub(io.grpc.Channel channel,
        io.grpc.CallOptions callOptions) {
      super(channel, callOptions);
    }

    @java.lang.Override
    protected DynamicServiceStub build(io.grpc.Channel channel,
        io.grpc.CallOptions callOptions) {
      return new DynamicServiceStub(channel, callOptions);
    }

    /**
     * <pre>
     * A method
     * </pre>
     */
    public void method(io.grpc.reflection.testing.DynamicRequest request,
        io.grpc.stub.StreamObserver<io.grpc.reflection.testing.DynamicReply> responseObserver) {
      asyncUnaryCall(
          getChannel().newCall(getMethodMethod(), getCallOptions()), request, responseObserver);
    }
  }

  /**
   * <pre>
   * A DynamicService
   * </pre>
   */
  public static final class DynamicServiceBlockingStub extends io.grpc.stub.AbstractStub<DynamicServiceBlockingStub> {
    private DynamicServiceBlockingStub(io.grpc.Channel channel) {
      super(channel);
    }

    private DynamicServiceBlockingStub(io.grpc.Channel channel,
        io.grpc.CallOptions callOptions) {
      super(channel, callOptions);
    }

    @java.lang.Override
    protected DynamicServiceBlockingStub build(io.grpc.Channel channel,
        io.grpc.CallOptions callOptions) {
      return new DynamicServiceBlockingStub(channel, callOptions);
    }

    /**
     * <pre>
     * A method
     * </pre>
     */
    public io.grpc.reflection.testing.DynamicReply method(io.grpc.reflection.testing.DynamicRequest request) {
      return blockingUnaryCall(
          getChannel(), getMethodMethod(), getCallOptions(), request);
    }
  }

  /**
   * <pre>
   * A DynamicService
   * </pre>
   */
  public static final class DynamicServiceFutureStub extends io.grpc.stub.AbstractStub<DynamicServiceFutureStub> {
    private DynamicServiceFutureStub(io.grpc.Channel channel) {
      super(channel);
    }

    private DynamicServiceFutureStub(io.grpc.Channel channel,
        io.grpc.CallOptions callOptions) {
      super(channel, callOptions);
    }

    @java.lang.Override
    protected DynamicServiceFutureStub build(io.grpc.Channel channel,
        io.grpc.CallOptions callOptions) {
      return new DynamicServiceFutureStub(channel, callOptions);
    }

    /**
     * <pre>
     * A method
     * </pre>
     */
    public com.google.common.util.concurrent.ListenableFuture<io.grpc.reflection.testing.DynamicReply> method(
        io.grpc.reflection.testing.DynamicRequest request) {
      return futureUnaryCall(
          getChannel().newCall(getMethodMethod(), getCallOptions()), request);
    }
  }

  private static final int METHODID_METHOD = 0;

  private static final class MethodHandlers<Req, Resp> implements
      io.grpc.stub.ServerCalls.UnaryMethod<Req, Resp>,
      io.grpc.stub.ServerCalls.ServerStreamingMethod<Req, Resp>,
      io.grpc.stub.ServerCalls.ClientStreamingMethod<Req, Resp>,
      io.grpc.stub.ServerCalls.BidiStreamingMethod<Req, Resp> {
    private final DynamicServiceImplBase serviceImpl;
    private final int methodId;

    MethodHandlers(DynamicServiceImplBase serviceImpl, int methodId) {
      this.serviceImpl = serviceImpl;
      this.methodId = methodId;
    }

    @java.lang.Override
    @java.lang.SuppressWarnings("unchecked")
    public void invoke(Req request, io.grpc.stub.StreamObserver<Resp> responseObserver) {
      switch (methodId) {
        case METHODID_METHOD:
          serviceImpl.method((io.grpc.reflection.testing.DynamicRequest) request,
              (io.grpc.stub.StreamObserver<io.grpc.reflection.testing.DynamicReply>) responseObserver);
          break;
        default:
          throw new AssertionError();
      }
    }

    @java.lang.Override
    @java.lang.SuppressWarnings("unchecked")
    public io.grpc.stub.StreamObserver<Req> invoke(
        io.grpc.stub.StreamObserver<Resp> responseObserver) {
      switch (methodId) {
        default:
          throw new AssertionError();
      }
    }
  }

  private static abstract class DynamicServiceBaseDescriptorSupplier
      implements io.grpc.protobuf.ProtoFileDescriptorSupplier, io.grpc.protobuf.ProtoServiceDescriptorSupplier {
    DynamicServiceBaseDescriptorSupplier() {}

    @java.lang.Override
    public com.google.protobuf.Descriptors.FileDescriptor getFileDescriptor() {
      return io.grpc.reflection.testing.DynamicReflectionTestProto.getDescriptor();
    }

    @java.lang.Override
    public com.google.protobuf.Descriptors.ServiceDescriptor getServiceDescriptor() {
      return getFileDescriptor().findServiceByName("DynamicService");
    }
  }

  private static final class DynamicServiceFileDescriptorSupplier
      extends DynamicServiceBaseDescriptorSupplier {
    DynamicServiceFileDescriptorSupplier() {}
  }

  private static final class DynamicServiceMethodDescriptorSupplier
      extends DynamicServiceBaseDescriptorSupplier
      implements io.grpc.protobuf.ProtoMethodDescriptorSupplier {
    private final String methodName;

    DynamicServiceMethodDescriptorSupplier(String methodName) {
      this.methodName = methodName;
    }

    @java.lang.Override
    public com.google.protobuf.Descriptors.MethodDescriptor getMethodDescriptor() {
      return getServiceDescriptor().findMethodByName(methodName);
    }
  }

  private static volatile io.grpc.ServiceDescriptor serviceDescriptor;

  public static io.grpc.ServiceDescriptor getServiceDescriptor() {
    io.grpc.ServiceDescriptor result = serviceDescriptor;
    if (result == null) {
      synchronized (DynamicServiceGrpc.class) {
        result = serviceDescriptor;
        if (result == null) {
          serviceDescriptor = result = io.grpc.ServiceDescriptor.newBuilder(SERVICE_NAME)
              .setSchemaDescriptor(new DynamicServiceFileDescriptorSupplier())
              .addMethod(getMethodMethod())
              .build();
        }
      }
    }
    return result;
  }
}<|MERGE_RESOLUTION|>--- conflicted
+++ resolved
@@ -33,20 +33,6 @@
   @io.grpc.ExperimentalApi("https://github.com/grpc/grpc-java/issues/1901")
   @java.lang.Deprecated // Use {@link #getMethodMethod()} instead. 
   public static final io.grpc.MethodDescriptor<io.grpc.reflection.testing.DynamicRequest,
-<<<<<<< HEAD
-      io.grpc.reflection.testing.DynamicReply> METHOD_METHOD =
-      io.grpc.MethodDescriptor.<io.grpc.reflection.testing.DynamicRequest, io.grpc.reflection.testing.DynamicReply>newBuilder()
-          .setType(io.grpc.MethodDescriptor.MethodType.UNARY)
-          .setFullMethodName(generateFullMethodName(
-              "grpc.reflection.testing.DynamicService", "Method"))
-          .setSampledToLocalTracing(true)
-          .setRequestMarshaller(io.grpc.protobuf.ProtoUtils.marshaller(
-              io.grpc.reflection.testing.DynamicRequest.getDefaultInstance()))
-          .setResponseMarshaller(io.grpc.protobuf.ProtoUtils.marshaller(
-              io.grpc.reflection.testing.DynamicReply.getDefaultInstance()))
-          .setSchemaDescriptor(new DynamicServiceMethodDescriptorSupplier("Method"))
-          .build();
-=======
       io.grpc.reflection.testing.DynamicReply> METHOD_METHOD = getMethodMethod();
 
   private static volatile io.grpc.MethodDescriptor<io.grpc.reflection.testing.DynamicRequest,
@@ -64,7 +50,7 @@
               .setType(io.grpc.MethodDescriptor.MethodType.UNARY)
               .setFullMethodName(generateFullMethodName(
                   "grpc.reflection.testing.DynamicService", "Method"))
-              .setRegisterForTracing(true)
+              .setSampledToLocalTracing(true)
               .setRequestMarshaller(io.grpc.protobuf.ProtoUtils.marshaller(
                   io.grpc.reflection.testing.DynamicRequest.getDefaultInstance()))
               .setResponseMarshaller(io.grpc.protobuf.ProtoUtils.marshaller(
@@ -76,7 +62,6 @@
      }
      return getMethodMethod;
   }
->>>>>>> 80a8c8f3
 
   /**
    * Creates a new async stub that supports all call types for the service
