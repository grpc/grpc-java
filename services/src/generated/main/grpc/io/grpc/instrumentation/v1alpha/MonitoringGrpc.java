package io.grpc.instrumentation.v1alpha;

import static io.grpc.MethodDescriptor.generateFullMethodName;
import static io.grpc.stub.ClientCalls.asyncBidiStreamingCall;
import static io.grpc.stub.ClientCalls.asyncClientStreamingCall;
import static io.grpc.stub.ClientCalls.asyncServerStreamingCall;
import static io.grpc.stub.ClientCalls.asyncUnaryCall;
import static io.grpc.stub.ClientCalls.blockingServerStreamingCall;
import static io.grpc.stub.ClientCalls.blockingUnaryCall;
import static io.grpc.stub.ClientCalls.futureUnaryCall;
import static io.grpc.stub.ServerCalls.asyncBidiStreamingCall;
import static io.grpc.stub.ServerCalls.asyncClientStreamingCall;
import static io.grpc.stub.ServerCalls.asyncServerStreamingCall;
import static io.grpc.stub.ServerCalls.asyncUnaryCall;
import static io.grpc.stub.ServerCalls.asyncUnimplementedStreamingCall;
import static io.grpc.stub.ServerCalls.asyncUnimplementedUnaryCall;

/**
 */
@javax.annotation.Generated(
    value = "by gRPC proto compiler",
    comments = "Source: grpc/instrumentation/v1alpha/monitoring.proto")
public final class MonitoringGrpc {

  private MonitoringGrpc() {}

  public static final String SERVICE_NAME = "grpc.instrumentation.v1alpha.Monitoring";

  // Static method descriptors that strictly reflect the proto.
  @io.grpc.ExperimentalApi("https://github.com/grpc/grpc-java/issues/1901")
  @java.lang.Deprecated // Use {@link #getGetCanonicalRpcStatsMethod()} instead. 
  public static final io.grpc.MethodDescriptor<com.google.protobuf.Empty,
<<<<<<< HEAD
      io.grpc.instrumentation.v1alpha.CanonicalRpcStats> METHOD_GET_CANONICAL_RPC_STATS =
      io.grpc.MethodDescriptor.<com.google.protobuf.Empty, io.grpc.instrumentation.v1alpha.CanonicalRpcStats>newBuilder()
          .setType(io.grpc.MethodDescriptor.MethodType.UNARY)
          .setFullMethodName(generateFullMethodName(
              "grpc.instrumentation.v1alpha.Monitoring", "GetCanonicalRpcStats"))
          .setSampledToLocalTracing(true)
          .setRequestMarshaller(io.grpc.protobuf.ProtoUtils.marshaller(
              com.google.protobuf.Empty.getDefaultInstance()))
          .setResponseMarshaller(io.grpc.protobuf.ProtoUtils.marshaller(
              io.grpc.instrumentation.v1alpha.CanonicalRpcStats.getDefaultInstance()))
          .setSchemaDescriptor(new MonitoringMethodDescriptorSupplier("GetCanonicalRpcStats"))
          .build();
=======
      io.grpc.instrumentation.v1alpha.CanonicalRpcStats> METHOD_GET_CANONICAL_RPC_STATS = getGetCanonicalRpcStatsMethod();

  private static volatile io.grpc.MethodDescriptor<com.google.protobuf.Empty,
      io.grpc.instrumentation.v1alpha.CanonicalRpcStats> getGetCanonicalRpcStatsMethod;

>>>>>>> 80a8c8f3
  @io.grpc.ExperimentalApi("https://github.com/grpc/grpc-java/issues/1901")
  public static io.grpc.MethodDescriptor<com.google.protobuf.Empty,
      io.grpc.instrumentation.v1alpha.CanonicalRpcStats> getGetCanonicalRpcStatsMethod() {
    io.grpc.MethodDescriptor<com.google.protobuf.Empty, io.grpc.instrumentation.v1alpha.CanonicalRpcStats> getGetCanonicalRpcStatsMethod;
    if ((getGetCanonicalRpcStatsMethod = MonitoringGrpc.getGetCanonicalRpcStatsMethod) == null) {
      synchronized (MonitoringGrpc.class) {
        if ((getGetCanonicalRpcStatsMethod = MonitoringGrpc.getGetCanonicalRpcStatsMethod) == null) {
          MonitoringGrpc.getGetCanonicalRpcStatsMethod = getGetCanonicalRpcStatsMethod = 
              io.grpc.MethodDescriptor.<com.google.protobuf.Empty, io.grpc.instrumentation.v1alpha.CanonicalRpcStats>newBuilder()
              .setType(io.grpc.MethodDescriptor.MethodType.UNARY)
              .setFullMethodName(generateFullMethodName(
                  "grpc.instrumentation.v1alpha.Monitoring", "GetCanonicalRpcStats"))
              .setRegisterForTracing(true)
              .setRequestMarshaller(io.grpc.protobuf.ProtoUtils.marshaller(
                  com.google.protobuf.Empty.getDefaultInstance()))
              .setResponseMarshaller(io.grpc.protobuf.ProtoUtils.marshaller(
                  io.grpc.instrumentation.v1alpha.CanonicalRpcStats.getDefaultInstance()))
                  .setSchemaDescriptor(new MonitoringMethodDescriptorSupplier("GetCanonicalRpcStats"))
                  .build();
          }
        }
     }
     return getGetCanonicalRpcStatsMethod;
  }
  @io.grpc.ExperimentalApi("https://github.com/grpc/grpc-java/issues/1901")
  @java.lang.Deprecated // Use {@link #getGetStatsMethod()} instead. 
  public static final io.grpc.MethodDescriptor<io.grpc.instrumentation.v1alpha.StatsRequest,
<<<<<<< HEAD
      io.grpc.instrumentation.v1alpha.StatsResponse> METHOD_GET_STATS =
      io.grpc.MethodDescriptor.<io.grpc.instrumentation.v1alpha.StatsRequest, io.grpc.instrumentation.v1alpha.StatsResponse>newBuilder()
          .setType(io.grpc.MethodDescriptor.MethodType.UNARY)
          .setFullMethodName(generateFullMethodName(
              "grpc.instrumentation.v1alpha.Monitoring", "GetStats"))
          .setSampledToLocalTracing(true)
          .setRequestMarshaller(io.grpc.protobuf.ProtoUtils.marshaller(
              io.grpc.instrumentation.v1alpha.StatsRequest.getDefaultInstance()))
          .setResponseMarshaller(io.grpc.protobuf.ProtoUtils.marshaller(
              io.grpc.instrumentation.v1alpha.StatsResponse.getDefaultInstance()))
          .setSchemaDescriptor(new MonitoringMethodDescriptorSupplier("GetStats"))
          .build();
=======
      io.grpc.instrumentation.v1alpha.StatsResponse> METHOD_GET_STATS = getGetStatsMethod();

  private static volatile io.grpc.MethodDescriptor<io.grpc.instrumentation.v1alpha.StatsRequest,
      io.grpc.instrumentation.v1alpha.StatsResponse> getGetStatsMethod;

>>>>>>> 80a8c8f3
  @io.grpc.ExperimentalApi("https://github.com/grpc/grpc-java/issues/1901")
  public static io.grpc.MethodDescriptor<io.grpc.instrumentation.v1alpha.StatsRequest,
      io.grpc.instrumentation.v1alpha.StatsResponse> getGetStatsMethod() {
    io.grpc.MethodDescriptor<io.grpc.instrumentation.v1alpha.StatsRequest, io.grpc.instrumentation.v1alpha.StatsResponse> getGetStatsMethod;
    if ((getGetStatsMethod = MonitoringGrpc.getGetStatsMethod) == null) {
      synchronized (MonitoringGrpc.class) {
        if ((getGetStatsMethod = MonitoringGrpc.getGetStatsMethod) == null) {
          MonitoringGrpc.getGetStatsMethod = getGetStatsMethod = 
              io.grpc.MethodDescriptor.<io.grpc.instrumentation.v1alpha.StatsRequest, io.grpc.instrumentation.v1alpha.StatsResponse>newBuilder()
              .setType(io.grpc.MethodDescriptor.MethodType.UNARY)
              .setFullMethodName(generateFullMethodName(
                  "grpc.instrumentation.v1alpha.Monitoring", "GetStats"))
              .setRegisterForTracing(true)
              .setRequestMarshaller(io.grpc.protobuf.ProtoUtils.marshaller(
                  io.grpc.instrumentation.v1alpha.StatsRequest.getDefaultInstance()))
              .setResponseMarshaller(io.grpc.protobuf.ProtoUtils.marshaller(
                  io.grpc.instrumentation.v1alpha.StatsResponse.getDefaultInstance()))
                  .setSchemaDescriptor(new MonitoringMethodDescriptorSupplier("GetStats"))
                  .build();
          }
        }
     }
     return getGetStatsMethod;
  }
  @io.grpc.ExperimentalApi("https://github.com/grpc/grpc-java/issues/1901")
  @java.lang.Deprecated // Use {@link #getWatchStatsMethod()} instead. 
  public static final io.grpc.MethodDescriptor<io.grpc.instrumentation.v1alpha.StatsRequest,
<<<<<<< HEAD
      io.grpc.instrumentation.v1alpha.StatsResponse> METHOD_WATCH_STATS =
      io.grpc.MethodDescriptor.<io.grpc.instrumentation.v1alpha.StatsRequest, io.grpc.instrumentation.v1alpha.StatsResponse>newBuilder()
          .setType(io.grpc.MethodDescriptor.MethodType.SERVER_STREAMING)
          .setFullMethodName(generateFullMethodName(
              "grpc.instrumentation.v1alpha.Monitoring", "WatchStats"))
          .setSampledToLocalTracing(true)
          .setRequestMarshaller(io.grpc.protobuf.ProtoUtils.marshaller(
              io.grpc.instrumentation.v1alpha.StatsRequest.getDefaultInstance()))
          .setResponseMarshaller(io.grpc.protobuf.ProtoUtils.marshaller(
              io.grpc.instrumentation.v1alpha.StatsResponse.getDefaultInstance()))
          .setSchemaDescriptor(new MonitoringMethodDescriptorSupplier("WatchStats"))
          .build();
=======
      io.grpc.instrumentation.v1alpha.StatsResponse> METHOD_WATCH_STATS = getWatchStatsMethod();

  private static volatile io.grpc.MethodDescriptor<io.grpc.instrumentation.v1alpha.StatsRequest,
      io.grpc.instrumentation.v1alpha.StatsResponse> getWatchStatsMethod;

  @io.grpc.ExperimentalApi("https://github.com/grpc/grpc-java/issues/1901")
  public static io.grpc.MethodDescriptor<io.grpc.instrumentation.v1alpha.StatsRequest,
      io.grpc.instrumentation.v1alpha.StatsResponse> getWatchStatsMethod() {
    io.grpc.MethodDescriptor<io.grpc.instrumentation.v1alpha.StatsRequest, io.grpc.instrumentation.v1alpha.StatsResponse> getWatchStatsMethod;
    if ((getWatchStatsMethod = MonitoringGrpc.getWatchStatsMethod) == null) {
      synchronized (MonitoringGrpc.class) {
        if ((getWatchStatsMethod = MonitoringGrpc.getWatchStatsMethod) == null) {
          MonitoringGrpc.getWatchStatsMethod = getWatchStatsMethod = 
              io.grpc.MethodDescriptor.<io.grpc.instrumentation.v1alpha.StatsRequest, io.grpc.instrumentation.v1alpha.StatsResponse>newBuilder()
              .setType(io.grpc.MethodDescriptor.MethodType.SERVER_STREAMING)
              .setFullMethodName(generateFullMethodName(
                  "grpc.instrumentation.v1alpha.Monitoring", "WatchStats"))
              .setRegisterForTracing(true)
              .setRequestMarshaller(io.grpc.protobuf.ProtoUtils.marshaller(
                  io.grpc.instrumentation.v1alpha.StatsRequest.getDefaultInstance()))
              .setResponseMarshaller(io.grpc.protobuf.ProtoUtils.marshaller(
                  io.grpc.instrumentation.v1alpha.StatsResponse.getDefaultInstance()))
                  .setSchemaDescriptor(new MonitoringMethodDescriptorSupplier("WatchStats"))
                  .build();
          }
        }
     }
     return getWatchStatsMethod;
  }
>>>>>>> 80a8c8f3
  @io.grpc.ExperimentalApi("https://github.com/grpc/grpc-java/issues/1901")
  @java.lang.Deprecated // Use {@link #getGetRequestTracesMethod()} instead. 
  public static final io.grpc.MethodDescriptor<io.grpc.instrumentation.v1alpha.TraceRequest,
<<<<<<< HEAD
      io.grpc.instrumentation.v1alpha.TraceResponse> METHOD_GET_REQUEST_TRACES =
      io.grpc.MethodDescriptor.<io.grpc.instrumentation.v1alpha.TraceRequest, io.grpc.instrumentation.v1alpha.TraceResponse>newBuilder()
          .setType(io.grpc.MethodDescriptor.MethodType.UNARY)
          .setFullMethodName(generateFullMethodName(
              "grpc.instrumentation.v1alpha.Monitoring", "GetRequestTraces"))
          .setSampledToLocalTracing(true)
          .setRequestMarshaller(io.grpc.protobuf.ProtoUtils.marshaller(
              io.grpc.instrumentation.v1alpha.TraceRequest.getDefaultInstance()))
          .setResponseMarshaller(io.grpc.protobuf.ProtoUtils.marshaller(
              io.grpc.instrumentation.v1alpha.TraceResponse.getDefaultInstance()))
          .setSchemaDescriptor(new MonitoringMethodDescriptorSupplier("GetRequestTraces"))
          .build();
=======
      io.grpc.instrumentation.v1alpha.TraceResponse> METHOD_GET_REQUEST_TRACES = getGetRequestTracesMethod();

  private static volatile io.grpc.MethodDescriptor<io.grpc.instrumentation.v1alpha.TraceRequest,
      io.grpc.instrumentation.v1alpha.TraceResponse> getGetRequestTracesMethod;

>>>>>>> 80a8c8f3
  @io.grpc.ExperimentalApi("https://github.com/grpc/grpc-java/issues/1901")
  public static io.grpc.MethodDescriptor<io.grpc.instrumentation.v1alpha.TraceRequest,
      io.grpc.instrumentation.v1alpha.TraceResponse> getGetRequestTracesMethod() {
    io.grpc.MethodDescriptor<io.grpc.instrumentation.v1alpha.TraceRequest, io.grpc.instrumentation.v1alpha.TraceResponse> getGetRequestTracesMethod;
    if ((getGetRequestTracesMethod = MonitoringGrpc.getGetRequestTracesMethod) == null) {
      synchronized (MonitoringGrpc.class) {
        if ((getGetRequestTracesMethod = MonitoringGrpc.getGetRequestTracesMethod) == null) {
          MonitoringGrpc.getGetRequestTracesMethod = getGetRequestTracesMethod = 
              io.grpc.MethodDescriptor.<io.grpc.instrumentation.v1alpha.TraceRequest, io.grpc.instrumentation.v1alpha.TraceResponse>newBuilder()
              .setType(io.grpc.MethodDescriptor.MethodType.UNARY)
              .setFullMethodName(generateFullMethodName(
                  "grpc.instrumentation.v1alpha.Monitoring", "GetRequestTraces"))
              .setRegisterForTracing(true)
              .setRequestMarshaller(io.grpc.protobuf.ProtoUtils.marshaller(
                  io.grpc.instrumentation.v1alpha.TraceRequest.getDefaultInstance()))
              .setResponseMarshaller(io.grpc.protobuf.ProtoUtils.marshaller(
                  io.grpc.instrumentation.v1alpha.TraceResponse.getDefaultInstance()))
                  .setSchemaDescriptor(new MonitoringMethodDescriptorSupplier("GetRequestTraces"))
                  .build();
          }
        }
     }
     return getGetRequestTracesMethod;
  }
  @io.grpc.ExperimentalApi("https://github.com/grpc/grpc-java/issues/1901")
  @java.lang.Deprecated // Use {@link #getGetCustomMonitoringDataMethod()} instead. 
  public static final io.grpc.MethodDescriptor<io.grpc.instrumentation.v1alpha.MonitoringDataGroup,
<<<<<<< HEAD
      io.grpc.instrumentation.v1alpha.CustomMonitoringData> METHOD_GET_CUSTOM_MONITORING_DATA =
      io.grpc.MethodDescriptor.<io.grpc.instrumentation.v1alpha.MonitoringDataGroup, io.grpc.instrumentation.v1alpha.CustomMonitoringData>newBuilder()
          .setType(io.grpc.MethodDescriptor.MethodType.UNARY)
          .setFullMethodName(generateFullMethodName(
              "grpc.instrumentation.v1alpha.Monitoring", "GetCustomMonitoringData"))
          .setSampledToLocalTracing(true)
          .setRequestMarshaller(io.grpc.protobuf.ProtoUtils.marshaller(
              io.grpc.instrumentation.v1alpha.MonitoringDataGroup.getDefaultInstance()))
          .setResponseMarshaller(io.grpc.protobuf.ProtoUtils.marshaller(
              io.grpc.instrumentation.v1alpha.CustomMonitoringData.getDefaultInstance()))
          .setSchemaDescriptor(new MonitoringMethodDescriptorSupplier("GetCustomMonitoringData"))
          .build();
=======
      io.grpc.instrumentation.v1alpha.CustomMonitoringData> METHOD_GET_CUSTOM_MONITORING_DATA = getGetCustomMonitoringDataMethod();

  private static volatile io.grpc.MethodDescriptor<io.grpc.instrumentation.v1alpha.MonitoringDataGroup,
      io.grpc.instrumentation.v1alpha.CustomMonitoringData> getGetCustomMonitoringDataMethod;

  @io.grpc.ExperimentalApi("https://github.com/grpc/grpc-java/issues/1901")
  public static io.grpc.MethodDescriptor<io.grpc.instrumentation.v1alpha.MonitoringDataGroup,
      io.grpc.instrumentation.v1alpha.CustomMonitoringData> getGetCustomMonitoringDataMethod() {
    io.grpc.MethodDescriptor<io.grpc.instrumentation.v1alpha.MonitoringDataGroup, io.grpc.instrumentation.v1alpha.CustomMonitoringData> getGetCustomMonitoringDataMethod;
    if ((getGetCustomMonitoringDataMethod = MonitoringGrpc.getGetCustomMonitoringDataMethod) == null) {
      synchronized (MonitoringGrpc.class) {
        if ((getGetCustomMonitoringDataMethod = MonitoringGrpc.getGetCustomMonitoringDataMethod) == null) {
          MonitoringGrpc.getGetCustomMonitoringDataMethod = getGetCustomMonitoringDataMethod = 
              io.grpc.MethodDescriptor.<io.grpc.instrumentation.v1alpha.MonitoringDataGroup, io.grpc.instrumentation.v1alpha.CustomMonitoringData>newBuilder()
              .setType(io.grpc.MethodDescriptor.MethodType.UNARY)
              .setFullMethodName(generateFullMethodName(
                  "grpc.instrumentation.v1alpha.Monitoring", "GetCustomMonitoringData"))
              .setRegisterForTracing(true)
              .setRequestMarshaller(io.grpc.protobuf.ProtoUtils.marshaller(
                  io.grpc.instrumentation.v1alpha.MonitoringDataGroup.getDefaultInstance()))
              .setResponseMarshaller(io.grpc.protobuf.ProtoUtils.marshaller(
                  io.grpc.instrumentation.v1alpha.CustomMonitoringData.getDefaultInstance()))
                  .setSchemaDescriptor(new MonitoringMethodDescriptorSupplier("GetCustomMonitoringData"))
                  .build();
          }
        }
     }
     return getGetCustomMonitoringDataMethod;
  }
>>>>>>> 80a8c8f3

  /**
   * Creates a new async stub that supports all call types for the service
   */
  public static MonitoringStub newStub(io.grpc.Channel channel) {
    return new MonitoringStub(channel);
  }

  /**
   * Creates a new blocking-style stub that supports unary and streaming output calls on the service
   */
  public static MonitoringBlockingStub newBlockingStub(
      io.grpc.Channel channel) {
    return new MonitoringBlockingStub(channel);
  }

  /**
   * Creates a new ListenableFuture-style stub that supports unary calls on the service
   */
  public static MonitoringFutureStub newFutureStub(
      io.grpc.Channel channel) {
    return new MonitoringFutureStub(channel);
  }

  /**
   */
  public static abstract class MonitoringImplBase implements io.grpc.BindableService {

    /**
     * <pre>
     * Return canonical RPC stats
     * </pre>
     */
    public void getCanonicalRpcStats(com.google.protobuf.Empty request,
        io.grpc.stub.StreamObserver<io.grpc.instrumentation.v1alpha.CanonicalRpcStats> responseObserver) {
      asyncUnimplementedUnaryCall(getGetCanonicalRpcStatsMethod(), responseObserver);
    }

    /**
     * <pre>
     * Query the server for specific stats
     * </pre>
     */
    public void getStats(io.grpc.instrumentation.v1alpha.StatsRequest request,
        io.grpc.stub.StreamObserver<io.grpc.instrumentation.v1alpha.StatsResponse> responseObserver) {
      asyncUnimplementedUnaryCall(getGetStatsMethod(), responseObserver);
    }

    /**
     * <pre>
     * Request the server to stream back snapshots of the requested stats
     * </pre>
     */
    public void watchStats(io.grpc.instrumentation.v1alpha.StatsRequest request,
        io.grpc.stub.StreamObserver<io.grpc.instrumentation.v1alpha.StatsResponse> responseObserver) {
      asyncUnimplementedUnaryCall(getWatchStatsMethod(), responseObserver);
    }

    /**
     * <pre>
     * Return request traces.
     * </pre>
     */
    public void getRequestTraces(io.grpc.instrumentation.v1alpha.TraceRequest request,
        io.grpc.stub.StreamObserver<io.grpc.instrumentation.v1alpha.TraceResponse> responseObserver) {
      asyncUnimplementedUnaryCall(getGetRequestTracesMethod(), responseObserver);
    }

    /**
     * <pre>
     * Return application-defined groups of monitoring data.
     * This is a low level facility to allow extension of the monitoring API to
     * application-specific monitoring data. Frameworks may use this to define
     * additional groups of monitoring data made available by servers.
     * </pre>
     */
    public void getCustomMonitoringData(io.grpc.instrumentation.v1alpha.MonitoringDataGroup request,
        io.grpc.stub.StreamObserver<io.grpc.instrumentation.v1alpha.CustomMonitoringData> responseObserver) {
      asyncUnimplementedUnaryCall(getGetCustomMonitoringDataMethod(), responseObserver);
    }

    @java.lang.Override public final io.grpc.ServerServiceDefinition bindService() {
      return io.grpc.ServerServiceDefinition.builder(getServiceDescriptor())
          .addMethod(
            getGetCanonicalRpcStatsMethod(),
            asyncUnaryCall(
              new MethodHandlers<
                com.google.protobuf.Empty,
                io.grpc.instrumentation.v1alpha.CanonicalRpcStats>(
                  this, METHODID_GET_CANONICAL_RPC_STATS)))
          .addMethod(
            getGetStatsMethod(),
            asyncUnaryCall(
              new MethodHandlers<
                io.grpc.instrumentation.v1alpha.StatsRequest,
                io.grpc.instrumentation.v1alpha.StatsResponse>(
                  this, METHODID_GET_STATS)))
          .addMethod(
            getWatchStatsMethod(),
            asyncServerStreamingCall(
              new MethodHandlers<
                io.grpc.instrumentation.v1alpha.StatsRequest,
                io.grpc.instrumentation.v1alpha.StatsResponse>(
                  this, METHODID_WATCH_STATS)))
          .addMethod(
            getGetRequestTracesMethod(),
            asyncUnaryCall(
              new MethodHandlers<
                io.grpc.instrumentation.v1alpha.TraceRequest,
                io.grpc.instrumentation.v1alpha.TraceResponse>(
                  this, METHODID_GET_REQUEST_TRACES)))
          .addMethod(
            getGetCustomMonitoringDataMethod(),
            asyncUnaryCall(
              new MethodHandlers<
                io.grpc.instrumentation.v1alpha.MonitoringDataGroup,
                io.grpc.instrumentation.v1alpha.CustomMonitoringData>(
                  this, METHODID_GET_CUSTOM_MONITORING_DATA)))
          .build();
    }
  }

  /**
   */
  public static final class MonitoringStub extends io.grpc.stub.AbstractStub<MonitoringStub> {
    private MonitoringStub(io.grpc.Channel channel) {
      super(channel);
    }

    private MonitoringStub(io.grpc.Channel channel,
        io.grpc.CallOptions callOptions) {
      super(channel, callOptions);
    }

    @java.lang.Override
    protected MonitoringStub build(io.grpc.Channel channel,
        io.grpc.CallOptions callOptions) {
      return new MonitoringStub(channel, callOptions);
    }

    /**
     * <pre>
     * Return canonical RPC stats
     * </pre>
     */
    public void getCanonicalRpcStats(com.google.protobuf.Empty request,
        io.grpc.stub.StreamObserver<io.grpc.instrumentation.v1alpha.CanonicalRpcStats> responseObserver) {
      asyncUnaryCall(
          getChannel().newCall(getGetCanonicalRpcStatsMethod(), getCallOptions()), request, responseObserver);
    }

    /**
     * <pre>
     * Query the server for specific stats
     * </pre>
     */
    public void getStats(io.grpc.instrumentation.v1alpha.StatsRequest request,
        io.grpc.stub.StreamObserver<io.grpc.instrumentation.v1alpha.StatsResponse> responseObserver) {
      asyncUnaryCall(
          getChannel().newCall(getGetStatsMethod(), getCallOptions()), request, responseObserver);
    }

    /**
     * <pre>
     * Request the server to stream back snapshots of the requested stats
     * </pre>
     */
    public void watchStats(io.grpc.instrumentation.v1alpha.StatsRequest request,
        io.grpc.stub.StreamObserver<io.grpc.instrumentation.v1alpha.StatsResponse> responseObserver) {
      asyncServerStreamingCall(
          getChannel().newCall(getWatchStatsMethod(), getCallOptions()), request, responseObserver);
    }

    /**
     * <pre>
     * Return request traces.
     * </pre>
     */
    public void getRequestTraces(io.grpc.instrumentation.v1alpha.TraceRequest request,
        io.grpc.stub.StreamObserver<io.grpc.instrumentation.v1alpha.TraceResponse> responseObserver) {
      asyncUnaryCall(
          getChannel().newCall(getGetRequestTracesMethod(), getCallOptions()), request, responseObserver);
    }

    /**
     * <pre>
     * Return application-defined groups of monitoring data.
     * This is a low level facility to allow extension of the monitoring API to
     * application-specific monitoring data. Frameworks may use this to define
     * additional groups of monitoring data made available by servers.
     * </pre>
     */
    public void getCustomMonitoringData(io.grpc.instrumentation.v1alpha.MonitoringDataGroup request,
        io.grpc.stub.StreamObserver<io.grpc.instrumentation.v1alpha.CustomMonitoringData> responseObserver) {
      asyncUnaryCall(
          getChannel().newCall(getGetCustomMonitoringDataMethod(), getCallOptions()), request, responseObserver);
    }
  }

  /**
   */
  public static final class MonitoringBlockingStub extends io.grpc.stub.AbstractStub<MonitoringBlockingStub> {
    private MonitoringBlockingStub(io.grpc.Channel channel) {
      super(channel);
    }

    private MonitoringBlockingStub(io.grpc.Channel channel,
        io.grpc.CallOptions callOptions) {
      super(channel, callOptions);
    }

    @java.lang.Override
    protected MonitoringBlockingStub build(io.grpc.Channel channel,
        io.grpc.CallOptions callOptions) {
      return new MonitoringBlockingStub(channel, callOptions);
    }

    /**
     * <pre>
     * Return canonical RPC stats
     * </pre>
     */
    public io.grpc.instrumentation.v1alpha.CanonicalRpcStats getCanonicalRpcStats(com.google.protobuf.Empty request) {
      return blockingUnaryCall(
          getChannel(), getGetCanonicalRpcStatsMethod(), getCallOptions(), request);
    }

    /**
     * <pre>
     * Query the server for specific stats
     * </pre>
     */
    public io.grpc.instrumentation.v1alpha.StatsResponse getStats(io.grpc.instrumentation.v1alpha.StatsRequest request) {
      return blockingUnaryCall(
          getChannel(), getGetStatsMethod(), getCallOptions(), request);
    }

    /**
     * <pre>
     * Request the server to stream back snapshots of the requested stats
     * </pre>
     */
    public java.util.Iterator<io.grpc.instrumentation.v1alpha.StatsResponse> watchStats(
        io.grpc.instrumentation.v1alpha.StatsRequest request) {
      return blockingServerStreamingCall(
          getChannel(), getWatchStatsMethod(), getCallOptions(), request);
    }

    /**
     * <pre>
     * Return request traces.
     * </pre>
     */
    public io.grpc.instrumentation.v1alpha.TraceResponse getRequestTraces(io.grpc.instrumentation.v1alpha.TraceRequest request) {
      return blockingUnaryCall(
          getChannel(), getGetRequestTracesMethod(), getCallOptions(), request);
    }

    /**
     * <pre>
     * Return application-defined groups of monitoring data.
     * This is a low level facility to allow extension of the monitoring API to
     * application-specific monitoring data. Frameworks may use this to define
     * additional groups of monitoring data made available by servers.
     * </pre>
     */
    public io.grpc.instrumentation.v1alpha.CustomMonitoringData getCustomMonitoringData(io.grpc.instrumentation.v1alpha.MonitoringDataGroup request) {
      return blockingUnaryCall(
          getChannel(), getGetCustomMonitoringDataMethod(), getCallOptions(), request);
    }
  }

  /**
   */
  public static final class MonitoringFutureStub extends io.grpc.stub.AbstractStub<MonitoringFutureStub> {
    private MonitoringFutureStub(io.grpc.Channel channel) {
      super(channel);
    }

    private MonitoringFutureStub(io.grpc.Channel channel,
        io.grpc.CallOptions callOptions) {
      super(channel, callOptions);
    }

    @java.lang.Override
    protected MonitoringFutureStub build(io.grpc.Channel channel,
        io.grpc.CallOptions callOptions) {
      return new MonitoringFutureStub(channel, callOptions);
    }

    /**
     * <pre>
     * Return canonical RPC stats
     * </pre>
     */
    public com.google.common.util.concurrent.ListenableFuture<io.grpc.instrumentation.v1alpha.CanonicalRpcStats> getCanonicalRpcStats(
        com.google.protobuf.Empty request) {
      return futureUnaryCall(
          getChannel().newCall(getGetCanonicalRpcStatsMethod(), getCallOptions()), request);
    }

    /**
     * <pre>
     * Query the server for specific stats
     * </pre>
     */
    public com.google.common.util.concurrent.ListenableFuture<io.grpc.instrumentation.v1alpha.StatsResponse> getStats(
        io.grpc.instrumentation.v1alpha.StatsRequest request) {
      return futureUnaryCall(
          getChannel().newCall(getGetStatsMethod(), getCallOptions()), request);
    }

    /**
     * <pre>
     * Return request traces.
     * </pre>
     */
    public com.google.common.util.concurrent.ListenableFuture<io.grpc.instrumentation.v1alpha.TraceResponse> getRequestTraces(
        io.grpc.instrumentation.v1alpha.TraceRequest request) {
      return futureUnaryCall(
          getChannel().newCall(getGetRequestTracesMethod(), getCallOptions()), request);
    }

    /**
     * <pre>
     * Return application-defined groups of monitoring data.
     * This is a low level facility to allow extension of the monitoring API to
     * application-specific monitoring data. Frameworks may use this to define
     * additional groups of monitoring data made available by servers.
     * </pre>
     */
    public com.google.common.util.concurrent.ListenableFuture<io.grpc.instrumentation.v1alpha.CustomMonitoringData> getCustomMonitoringData(
        io.grpc.instrumentation.v1alpha.MonitoringDataGroup request) {
      return futureUnaryCall(
          getChannel().newCall(getGetCustomMonitoringDataMethod(), getCallOptions()), request);
    }
  }

  private static final int METHODID_GET_CANONICAL_RPC_STATS = 0;
  private static final int METHODID_GET_STATS = 1;
  private static final int METHODID_WATCH_STATS = 2;
  private static final int METHODID_GET_REQUEST_TRACES = 3;
  private static final int METHODID_GET_CUSTOM_MONITORING_DATA = 4;

  private static final class MethodHandlers<Req, Resp> implements
      io.grpc.stub.ServerCalls.UnaryMethod<Req, Resp>,
      io.grpc.stub.ServerCalls.ServerStreamingMethod<Req, Resp>,
      io.grpc.stub.ServerCalls.ClientStreamingMethod<Req, Resp>,
      io.grpc.stub.ServerCalls.BidiStreamingMethod<Req, Resp> {
    private final MonitoringImplBase serviceImpl;
    private final int methodId;

    MethodHandlers(MonitoringImplBase serviceImpl, int methodId) {
      this.serviceImpl = serviceImpl;
      this.methodId = methodId;
    }

    @java.lang.Override
    @java.lang.SuppressWarnings("unchecked")
    public void invoke(Req request, io.grpc.stub.StreamObserver<Resp> responseObserver) {
      switch (methodId) {
        case METHODID_GET_CANONICAL_RPC_STATS:
          serviceImpl.getCanonicalRpcStats((com.google.protobuf.Empty) request,
              (io.grpc.stub.StreamObserver<io.grpc.instrumentation.v1alpha.CanonicalRpcStats>) responseObserver);
          break;
        case METHODID_GET_STATS:
          serviceImpl.getStats((io.grpc.instrumentation.v1alpha.StatsRequest) request,
              (io.grpc.stub.StreamObserver<io.grpc.instrumentation.v1alpha.StatsResponse>) responseObserver);
          break;
        case METHODID_WATCH_STATS:
          serviceImpl.watchStats((io.grpc.instrumentation.v1alpha.StatsRequest) request,
              (io.grpc.stub.StreamObserver<io.grpc.instrumentation.v1alpha.StatsResponse>) responseObserver);
          break;
        case METHODID_GET_REQUEST_TRACES:
          serviceImpl.getRequestTraces((io.grpc.instrumentation.v1alpha.TraceRequest) request,
              (io.grpc.stub.StreamObserver<io.grpc.instrumentation.v1alpha.TraceResponse>) responseObserver);
          break;
        case METHODID_GET_CUSTOM_MONITORING_DATA:
          serviceImpl.getCustomMonitoringData((io.grpc.instrumentation.v1alpha.MonitoringDataGroup) request,
              (io.grpc.stub.StreamObserver<io.grpc.instrumentation.v1alpha.CustomMonitoringData>) responseObserver);
          break;
        default:
          throw new AssertionError();
      }
    }

    @java.lang.Override
    @java.lang.SuppressWarnings("unchecked")
    public io.grpc.stub.StreamObserver<Req> invoke(
        io.grpc.stub.StreamObserver<Resp> responseObserver) {
      switch (methodId) {
        default:
          throw new AssertionError();
      }
    }
  }

  private static abstract class MonitoringBaseDescriptorSupplier
      implements io.grpc.protobuf.ProtoFileDescriptorSupplier, io.grpc.protobuf.ProtoServiceDescriptorSupplier {
    MonitoringBaseDescriptorSupplier() {}

    @java.lang.Override
    public com.google.protobuf.Descriptors.FileDescriptor getFileDescriptor() {
      return io.grpc.instrumentation.v1alpha.MonitoringProto.getDescriptor();
    }

    @java.lang.Override
    public com.google.protobuf.Descriptors.ServiceDescriptor getServiceDescriptor() {
      return getFileDescriptor().findServiceByName("Monitoring");
    }
  }

  private static final class MonitoringFileDescriptorSupplier
      extends MonitoringBaseDescriptorSupplier {
    MonitoringFileDescriptorSupplier() {}
  }

  private static final class MonitoringMethodDescriptorSupplier
      extends MonitoringBaseDescriptorSupplier
      implements io.grpc.protobuf.ProtoMethodDescriptorSupplier {
    private final String methodName;

    MonitoringMethodDescriptorSupplier(String methodName) {
      this.methodName = methodName;
    }

    @java.lang.Override
    public com.google.protobuf.Descriptors.MethodDescriptor getMethodDescriptor() {
      return getServiceDescriptor().findMethodByName(methodName);
    }
  }

  private static volatile io.grpc.ServiceDescriptor serviceDescriptor;

  public static io.grpc.ServiceDescriptor getServiceDescriptor() {
    io.grpc.ServiceDescriptor result = serviceDescriptor;
    if (result == null) {
      synchronized (MonitoringGrpc.class) {
        result = serviceDescriptor;
        if (result == null) {
          serviceDescriptor = result = io.grpc.ServiceDescriptor.newBuilder(SERVICE_NAME)
              .setSchemaDescriptor(new MonitoringFileDescriptorSupplier())
              .addMethod(getGetCanonicalRpcStatsMethod())
              .addMethod(getGetStatsMethod())
              .addMethod(getWatchStatsMethod())
              .addMethod(getGetRequestTracesMethod())
              .addMethod(getGetCustomMonitoringDataMethod())
              .build();
        }
      }
    }
    return result;
  }
}<|MERGE_RESOLUTION|>--- conflicted
+++ resolved
@@ -30,26 +30,11 @@
   @io.grpc.ExperimentalApi("https://github.com/grpc/grpc-java/issues/1901")
   @java.lang.Deprecated // Use {@link #getGetCanonicalRpcStatsMethod()} instead. 
   public static final io.grpc.MethodDescriptor<com.google.protobuf.Empty,
-<<<<<<< HEAD
-      io.grpc.instrumentation.v1alpha.CanonicalRpcStats> METHOD_GET_CANONICAL_RPC_STATS =
-      io.grpc.MethodDescriptor.<com.google.protobuf.Empty, io.grpc.instrumentation.v1alpha.CanonicalRpcStats>newBuilder()
-          .setType(io.grpc.MethodDescriptor.MethodType.UNARY)
-          .setFullMethodName(generateFullMethodName(
-              "grpc.instrumentation.v1alpha.Monitoring", "GetCanonicalRpcStats"))
-          .setSampledToLocalTracing(true)
-          .setRequestMarshaller(io.grpc.protobuf.ProtoUtils.marshaller(
-              com.google.protobuf.Empty.getDefaultInstance()))
-          .setResponseMarshaller(io.grpc.protobuf.ProtoUtils.marshaller(
-              io.grpc.instrumentation.v1alpha.CanonicalRpcStats.getDefaultInstance()))
-          .setSchemaDescriptor(new MonitoringMethodDescriptorSupplier("GetCanonicalRpcStats"))
-          .build();
-=======
       io.grpc.instrumentation.v1alpha.CanonicalRpcStats> METHOD_GET_CANONICAL_RPC_STATS = getGetCanonicalRpcStatsMethod();
 
   private static volatile io.grpc.MethodDescriptor<com.google.protobuf.Empty,
       io.grpc.instrumentation.v1alpha.CanonicalRpcStats> getGetCanonicalRpcStatsMethod;
 
->>>>>>> 80a8c8f3
   @io.grpc.ExperimentalApi("https://github.com/grpc/grpc-java/issues/1901")
   public static io.grpc.MethodDescriptor<com.google.protobuf.Empty,
       io.grpc.instrumentation.v1alpha.CanonicalRpcStats> getGetCanonicalRpcStatsMethod() {
@@ -62,7 +47,7 @@
               .setType(io.grpc.MethodDescriptor.MethodType.UNARY)
               .setFullMethodName(generateFullMethodName(
                   "grpc.instrumentation.v1alpha.Monitoring", "GetCanonicalRpcStats"))
-              .setRegisterForTracing(true)
+              .setSampledToLocalTracing(true)
               .setRequestMarshaller(io.grpc.protobuf.ProtoUtils.marshaller(
                   com.google.protobuf.Empty.getDefaultInstance()))
               .setResponseMarshaller(io.grpc.protobuf.ProtoUtils.marshaller(
@@ -77,26 +62,11 @@
   @io.grpc.ExperimentalApi("https://github.com/grpc/grpc-java/issues/1901")
   @java.lang.Deprecated // Use {@link #getGetStatsMethod()} instead. 
   public static final io.grpc.MethodDescriptor<io.grpc.instrumentation.v1alpha.StatsRequest,
-<<<<<<< HEAD
-      io.grpc.instrumentation.v1alpha.StatsResponse> METHOD_GET_STATS =
-      io.grpc.MethodDescriptor.<io.grpc.instrumentation.v1alpha.StatsRequest, io.grpc.instrumentation.v1alpha.StatsResponse>newBuilder()
-          .setType(io.grpc.MethodDescriptor.MethodType.UNARY)
-          .setFullMethodName(generateFullMethodName(
-              "grpc.instrumentation.v1alpha.Monitoring", "GetStats"))
-          .setSampledToLocalTracing(true)
-          .setRequestMarshaller(io.grpc.protobuf.ProtoUtils.marshaller(
-              io.grpc.instrumentation.v1alpha.StatsRequest.getDefaultInstance()))
-          .setResponseMarshaller(io.grpc.protobuf.ProtoUtils.marshaller(
-              io.grpc.instrumentation.v1alpha.StatsResponse.getDefaultInstance()))
-          .setSchemaDescriptor(new MonitoringMethodDescriptorSupplier("GetStats"))
-          .build();
-=======
       io.grpc.instrumentation.v1alpha.StatsResponse> METHOD_GET_STATS = getGetStatsMethod();
 
   private static volatile io.grpc.MethodDescriptor<io.grpc.instrumentation.v1alpha.StatsRequest,
       io.grpc.instrumentation.v1alpha.StatsResponse> getGetStatsMethod;
 
->>>>>>> 80a8c8f3
   @io.grpc.ExperimentalApi("https://github.com/grpc/grpc-java/issues/1901")
   public static io.grpc.MethodDescriptor<io.grpc.instrumentation.v1alpha.StatsRequest,
       io.grpc.instrumentation.v1alpha.StatsResponse> getGetStatsMethod() {
@@ -109,7 +79,7 @@
               .setType(io.grpc.MethodDescriptor.MethodType.UNARY)
               .setFullMethodName(generateFullMethodName(
                   "grpc.instrumentation.v1alpha.Monitoring", "GetStats"))
-              .setRegisterForTracing(true)
+              .setSampledToLocalTracing(true)
               .setRequestMarshaller(io.grpc.protobuf.ProtoUtils.marshaller(
                   io.grpc.instrumentation.v1alpha.StatsRequest.getDefaultInstance()))
               .setResponseMarshaller(io.grpc.protobuf.ProtoUtils.marshaller(
@@ -124,20 +94,6 @@
   @io.grpc.ExperimentalApi("https://github.com/grpc/grpc-java/issues/1901")
   @java.lang.Deprecated // Use {@link #getWatchStatsMethod()} instead. 
   public static final io.grpc.MethodDescriptor<io.grpc.instrumentation.v1alpha.StatsRequest,
-<<<<<<< HEAD
-      io.grpc.instrumentation.v1alpha.StatsResponse> METHOD_WATCH_STATS =
-      io.grpc.MethodDescriptor.<io.grpc.instrumentation.v1alpha.StatsRequest, io.grpc.instrumentation.v1alpha.StatsResponse>newBuilder()
-          .setType(io.grpc.MethodDescriptor.MethodType.SERVER_STREAMING)
-          .setFullMethodName(generateFullMethodName(
-              "grpc.instrumentation.v1alpha.Monitoring", "WatchStats"))
-          .setSampledToLocalTracing(true)
-          .setRequestMarshaller(io.grpc.protobuf.ProtoUtils.marshaller(
-              io.grpc.instrumentation.v1alpha.StatsRequest.getDefaultInstance()))
-          .setResponseMarshaller(io.grpc.protobuf.ProtoUtils.marshaller(
-              io.grpc.instrumentation.v1alpha.StatsResponse.getDefaultInstance()))
-          .setSchemaDescriptor(new MonitoringMethodDescriptorSupplier("WatchStats"))
-          .build();
-=======
       io.grpc.instrumentation.v1alpha.StatsResponse> METHOD_WATCH_STATS = getWatchStatsMethod();
 
   private static volatile io.grpc.MethodDescriptor<io.grpc.instrumentation.v1alpha.StatsRequest,
@@ -155,7 +111,7 @@
               .setType(io.grpc.MethodDescriptor.MethodType.SERVER_STREAMING)
               .setFullMethodName(generateFullMethodName(
                   "grpc.instrumentation.v1alpha.Monitoring", "WatchStats"))
-              .setRegisterForTracing(true)
+              .setSampledToLocalTracing(true)
               .setRequestMarshaller(io.grpc.protobuf.ProtoUtils.marshaller(
                   io.grpc.instrumentation.v1alpha.StatsRequest.getDefaultInstance()))
               .setResponseMarshaller(io.grpc.protobuf.ProtoUtils.marshaller(
@@ -167,30 +123,14 @@
      }
      return getWatchStatsMethod;
   }
->>>>>>> 80a8c8f3
   @io.grpc.ExperimentalApi("https://github.com/grpc/grpc-java/issues/1901")
   @java.lang.Deprecated // Use {@link #getGetRequestTracesMethod()} instead. 
   public static final io.grpc.MethodDescriptor<io.grpc.instrumentation.v1alpha.TraceRequest,
-<<<<<<< HEAD
-      io.grpc.instrumentation.v1alpha.TraceResponse> METHOD_GET_REQUEST_TRACES =
-      io.grpc.MethodDescriptor.<io.grpc.instrumentation.v1alpha.TraceRequest, io.grpc.instrumentation.v1alpha.TraceResponse>newBuilder()
-          .setType(io.grpc.MethodDescriptor.MethodType.UNARY)
-          .setFullMethodName(generateFullMethodName(
-              "grpc.instrumentation.v1alpha.Monitoring", "GetRequestTraces"))
-          .setSampledToLocalTracing(true)
-          .setRequestMarshaller(io.grpc.protobuf.ProtoUtils.marshaller(
-              io.grpc.instrumentation.v1alpha.TraceRequest.getDefaultInstance()))
-          .setResponseMarshaller(io.grpc.protobuf.ProtoUtils.marshaller(
-              io.grpc.instrumentation.v1alpha.TraceResponse.getDefaultInstance()))
-          .setSchemaDescriptor(new MonitoringMethodDescriptorSupplier("GetRequestTraces"))
-          .build();
-=======
       io.grpc.instrumentation.v1alpha.TraceResponse> METHOD_GET_REQUEST_TRACES = getGetRequestTracesMethod();
 
   private static volatile io.grpc.MethodDescriptor<io.grpc.instrumentation.v1alpha.TraceRequest,
       io.grpc.instrumentation.v1alpha.TraceResponse> getGetRequestTracesMethod;
 
->>>>>>> 80a8c8f3
   @io.grpc.ExperimentalApi("https://github.com/grpc/grpc-java/issues/1901")
   public static io.grpc.MethodDescriptor<io.grpc.instrumentation.v1alpha.TraceRequest,
       io.grpc.instrumentation.v1alpha.TraceResponse> getGetRequestTracesMethod() {
@@ -203,7 +143,7 @@
               .setType(io.grpc.MethodDescriptor.MethodType.UNARY)
               .setFullMethodName(generateFullMethodName(
                   "grpc.instrumentation.v1alpha.Monitoring", "GetRequestTraces"))
-              .setRegisterForTracing(true)
+              .setSampledToLocalTracing(true)
               .setRequestMarshaller(io.grpc.protobuf.ProtoUtils.marshaller(
                   io.grpc.instrumentation.v1alpha.TraceRequest.getDefaultInstance()))
               .setResponseMarshaller(io.grpc.protobuf.ProtoUtils.marshaller(
@@ -218,20 +158,6 @@
   @io.grpc.ExperimentalApi("https://github.com/grpc/grpc-java/issues/1901")
   @java.lang.Deprecated // Use {@link #getGetCustomMonitoringDataMethod()} instead. 
   public static final io.grpc.MethodDescriptor<io.grpc.instrumentation.v1alpha.MonitoringDataGroup,
-<<<<<<< HEAD
-      io.grpc.instrumentation.v1alpha.CustomMonitoringData> METHOD_GET_CUSTOM_MONITORING_DATA =
-      io.grpc.MethodDescriptor.<io.grpc.instrumentation.v1alpha.MonitoringDataGroup, io.grpc.instrumentation.v1alpha.CustomMonitoringData>newBuilder()
-          .setType(io.grpc.MethodDescriptor.MethodType.UNARY)
-          .setFullMethodName(generateFullMethodName(
-              "grpc.instrumentation.v1alpha.Monitoring", "GetCustomMonitoringData"))
-          .setSampledToLocalTracing(true)
-          .setRequestMarshaller(io.grpc.protobuf.ProtoUtils.marshaller(
-              io.grpc.instrumentation.v1alpha.MonitoringDataGroup.getDefaultInstance()))
-          .setResponseMarshaller(io.grpc.protobuf.ProtoUtils.marshaller(
-              io.grpc.instrumentation.v1alpha.CustomMonitoringData.getDefaultInstance()))
-          .setSchemaDescriptor(new MonitoringMethodDescriptorSupplier("GetCustomMonitoringData"))
-          .build();
-=======
       io.grpc.instrumentation.v1alpha.CustomMonitoringData> METHOD_GET_CUSTOM_MONITORING_DATA = getGetCustomMonitoringDataMethod();
 
   private static volatile io.grpc.MethodDescriptor<io.grpc.instrumentation.v1alpha.MonitoringDataGroup,
@@ -249,7 +175,7 @@
               .setType(io.grpc.MethodDescriptor.MethodType.UNARY)
               .setFullMethodName(generateFullMethodName(
                   "grpc.instrumentation.v1alpha.Monitoring", "GetCustomMonitoringData"))
-              .setRegisterForTracing(true)
+              .setSampledToLocalTracing(true)
               .setRequestMarshaller(io.grpc.protobuf.ProtoUtils.marshaller(
                   io.grpc.instrumentation.v1alpha.MonitoringDataGroup.getDefaultInstance()))
               .setResponseMarshaller(io.grpc.protobuf.ProtoUtils.marshaller(
@@ -261,7 +187,6 @@
      }
      return getGetCustomMonitoringDataMethod;
   }
->>>>>>> 80a8c8f3
 
   /**
    * Creates a new async stub that supports all call types for the service
