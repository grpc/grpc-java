/*
 * Copyright 2015 The gRPC Authors
 *
 * Licensed under the Apache License, Version 2.0 (the "License");
 * you may not use this file except in compliance with the License.
 * You may obtain a copy of the License at
 *
 *     http://www.apache.org/licenses/LICENSE-2.0
 *
 * Unless required by applicable law or agreed to in writing, software
 * distributed under the License is distributed on an "AS IS" BASIS,
 * WITHOUT WARRANTIES OR CONDITIONS OF ANY KIND, either express or implied.
 * See the License for the specific language governing permissions and
 * limitations under the License.
 */

package io.grpc.netty;

import static com.google.common.base.Preconditions.checkNotNull;
import static com.google.common.base.Preconditions.checkState;

import com.google.common.annotations.VisibleForTesting;
import com.google.common.base.Optional;
import com.google.common.base.Preconditions;
import com.google.errorprone.annotations.ForOverride;
import io.grpc.Attributes;
import io.grpc.CallCredentials;
import io.grpc.ChannelCredentials;
import io.grpc.ChannelLogger;
import io.grpc.ChannelLogger.ChannelLogLevel;
import io.grpc.ChoiceChannelCredentials;
import io.grpc.ChoiceServerCredentials;
import io.grpc.CompositeCallCredentials;
import io.grpc.CompositeChannelCredentials;
import io.grpc.Grpc;
import io.grpc.InsecureChannelCredentials;
import io.grpc.InsecureServerCredentials;
import io.grpc.InternalChannelz.Security;
import io.grpc.InternalChannelz.Tls;
import io.grpc.SecurityLevel;
import io.grpc.ServerCredentials;
import io.grpc.Status;
import io.grpc.TlsChannelCredentials;
import io.grpc.TlsServerCredentials;
import io.grpc.internal.CertificateUtils;
import io.grpc.internal.GrpcAttributes;
import io.grpc.internal.GrpcUtil;
import io.grpc.internal.NoopSslSession;
import io.grpc.internal.ObjectPool;
import io.netty.channel.ChannelDuplexHandler;
import io.netty.channel.ChannelFutureListener;
import io.netty.channel.ChannelHandler;
import io.netty.channel.ChannelHandlerContext;
import io.netty.channel.ChannelInboundHandlerAdapter;
import io.netty.handler.codec.http.DefaultHttpRequest;
import io.netty.handler.codec.http.HttpClientCodec;
import io.netty.handler.codec.http.HttpClientUpgradeHandler;
import io.netty.handler.codec.http.HttpHeaderNames;
import io.netty.handler.codec.http.HttpMethod;
import io.netty.handler.codec.http.HttpVersion;
import io.netty.handler.codec.http2.Http2ClientUpgradeCodec;
import io.netty.handler.proxy.HttpProxyHandler;
import io.netty.handler.proxy.ProxyConnectionEvent;
import io.netty.handler.ssl.OpenSsl;
import io.netty.handler.ssl.OpenSslEngine;
import io.netty.handler.ssl.SslContext;
import io.netty.handler.ssl.SslContextBuilder;
import io.netty.handler.ssl.SslHandler;
import io.netty.handler.ssl.SslHandshakeCompletionEvent;
import io.netty.handler.ssl.SslProvider;
import io.netty.util.AsciiString;
import java.io.ByteArrayInputStream;
import java.net.SocketAddress;
import java.net.URI;
import java.nio.channels.ClosedChannelException;
import java.security.GeneralSecurityException;
import java.security.KeyStore;
import java.security.cert.Certificate;
import java.security.cert.CertificateException;
import java.security.cert.X509Certificate;
import java.util.Arrays;
import java.util.EnumSet;
<<<<<<< HEAD
import java.util.LinkedHashMap;
import java.util.List;
import java.util.Map;
import java.util.Optional;
=======
>>>>>>> ae109727
import java.util.Set;
import java.util.concurrent.Executor;
import java.util.logging.Level;
import java.util.logging.Logger;
import javax.annotation.Nonnull;
import javax.annotation.Nullable;
import javax.annotation.concurrent.GuardedBy;
import javax.net.ssl.SSLEngine;
import javax.net.ssl.SSLException;
import javax.net.ssl.SSLParameters;
import javax.net.ssl.SSLPeerUnverifiedException;
import javax.net.ssl.SSLSession;
<<<<<<< HEAD
import javax.net.ssl.TrustManager;
import javax.net.ssl.TrustManagerFactory;
import javax.net.ssl.X509ExtendedTrustManager;
=======
import org.codehaus.mojo.animal_sniffer.IgnoreJRERequirement;
>>>>>>> ae109727

/**
 * Common {@link ProtocolNegotiator}s used by gRPC.
 */
final class ProtocolNegotiators {
  private static final Logger log = Logger.getLogger(ProtocolNegotiators.class.getName());
  private static final EnumSet<TlsChannelCredentials.Feature> understoodTlsFeatures =
      EnumSet.of(
          TlsChannelCredentials.Feature.MTLS, TlsChannelCredentials.Feature.CUSTOM_MANAGERS);
  private static final EnumSet<TlsServerCredentials.Feature> understoodServerTlsFeatures =
      EnumSet.of(
          TlsServerCredentials.Feature.MTLS, TlsServerCredentials.Feature.CUSTOM_MANAGERS);


  private ProtocolNegotiators() {
  }

  public static FromChannelCredentialsResult from(ChannelCredentials creds) {
    if (creds instanceof TlsChannelCredentials) {
      TlsChannelCredentials tlsCreds = (TlsChannelCredentials) creds;
      Set<TlsChannelCredentials.Feature> incomprehensible =
          tlsCreds.incomprehensible(understoodTlsFeatures);
      if (!incomprehensible.isEmpty()) {
        return FromChannelCredentialsResult.error(
            "TLS features not understood: " + incomprehensible);
      }
      SslContextBuilder builder = GrpcSslContexts.forClient();
      if (tlsCreds.getKeyManagers() != null) {
        builder.keyManager(new FixedKeyManagerFactory(tlsCreds.getKeyManagers()));
      } else if (tlsCreds.getPrivateKey() != null) {
        builder.keyManager(
            new ByteArrayInputStream(tlsCreds.getCertificateChain()),
            new ByteArrayInputStream(tlsCreds.getPrivateKey()),
            tlsCreds.getPrivateKeyPassword());
      }
      try {
        List<TrustManager> trustManagers;
        if (tlsCreds.getTrustManagers() != null) {
          trustManagers = tlsCreds.getTrustManagers();
        } else if (tlsCreds.getRootCertificates() != null) {
          trustManagers = Arrays.asList(CertificateUtils.createTrustManager(
                  new ByteArrayInputStream(tlsCreds.getRootCertificates())));
        } else { // else use system default
          TrustManagerFactory tmf = TrustManagerFactory.getInstance(
              TrustManagerFactory.getDefaultAlgorithm());
          tmf.init((KeyStore) null);
          trustManagers = Arrays.asList(tmf.getTrustManagers());
        }
        builder.trustManager(new FixedTrustManagerFactory(trustManagers));
        TrustManager x509ExtendedTrustManager = null;
        for (TrustManager trustManager: trustManagers) {
          if (trustManager instanceof X509ExtendedTrustManager) {
            x509ExtendedTrustManager = trustManager;
            break;
          }
        }
        return FromChannelCredentialsResult.negotiator(tlsClientFactory(builder.build(),
                (X509ExtendedTrustManager) x509ExtendedTrustManager));
      } catch (SSLException | GeneralSecurityException ex) {
        log.log(Level.FINE, "Exception building SslContext", ex);
        return FromChannelCredentialsResult.error(
            "Unable to create SslContext: " + ex.getMessage());
      }

    } else if (creds instanceof InsecureChannelCredentials) {
      return FromChannelCredentialsResult.negotiator(plaintextClientFactory());

    } else if (creds instanceof CompositeChannelCredentials) {
      CompositeChannelCredentials compCreds = (CompositeChannelCredentials) creds;
      return from(compCreds.getChannelCredentials())
          .withCallCredentials(compCreds.getCallCredentials());

    } else if (creds instanceof NettyChannelCredentials) {
      NettyChannelCredentials nettyCreds = (NettyChannelCredentials) creds;
      return FromChannelCredentialsResult.negotiator(nettyCreds.getNegotiator());

    } else if (creds instanceof ChoiceChannelCredentials) {
      ChoiceChannelCredentials choiceCreds = (ChoiceChannelCredentials) creds;
      StringBuilder error = new StringBuilder();
      for (ChannelCredentials innerCreds : choiceCreds.getCredentialsList()) {
        FromChannelCredentialsResult result = from(innerCreds);
        if (result.error == null) {
          return result;
        }
        error.append(", ");
        error.append(result.error);
      }
      return FromChannelCredentialsResult.error(error.substring(2));

    } else {
      return FromChannelCredentialsResult.error(
          "Unsupported credential type: " + creds.getClass().getName());
    }
  }

  public static FromServerCredentialsResult from(ServerCredentials creds) {
    if (creds instanceof TlsServerCredentials) {
      TlsServerCredentials tlsCreds = (TlsServerCredentials) creds;
      Set<TlsServerCredentials.Feature> incomprehensible =
          tlsCreds.incomprehensible(understoodServerTlsFeatures);
      if (!incomprehensible.isEmpty()) {
        return FromServerCredentialsResult.error(
            "TLS features not understood: " + incomprehensible);
      }
      SslContextBuilder builder;
      if (tlsCreds.getKeyManagers() != null) {
        builder = GrpcSslContexts.configure(SslContextBuilder.forServer(
            new FixedKeyManagerFactory(tlsCreds.getKeyManagers())));
      } else if (tlsCreds.getPrivateKey() != null) {
        builder = GrpcSslContexts.forServer(
            new ByteArrayInputStream(tlsCreds.getCertificateChain()),
            new ByteArrayInputStream(tlsCreds.getPrivateKey()),
            tlsCreds.getPrivateKeyPassword());
      } else {
        throw new AssertionError("BUG! No key");
      }
      if (tlsCreds.getTrustManagers() != null) {
        builder.trustManager(new FixedTrustManagerFactory(tlsCreds.getTrustManagers()));
      } else if (tlsCreds.getRootCertificates() != null) {
        builder.trustManager(new ByteArrayInputStream(tlsCreds.getRootCertificates()));
      } // else use system default
      switch (tlsCreds.getClientAuth()) {
        case OPTIONAL:
          builder.clientAuth(io.netty.handler.ssl.ClientAuth.OPTIONAL);
          break;

        case REQUIRE:
          builder.clientAuth(io.netty.handler.ssl.ClientAuth.REQUIRE);
          break;

        case NONE:
          builder.clientAuth(io.netty.handler.ssl.ClientAuth.NONE);
          break;

        default:
          return FromServerCredentialsResult.error(
              "Unknown TlsServerCredentials.ClientAuth value: " + tlsCreds.getClientAuth());
      }
      SslContext sslContext;
      try {
        sslContext = builder.build();
      } catch (SSLException ex) {
        throw new IllegalArgumentException(
            "Unexpected error converting ServerCredentials to Netty SslContext", ex);
      }
      return FromServerCredentialsResult.negotiator(serverTlsFactory(sslContext));

    } else if (creds instanceof InsecureServerCredentials) {
      return FromServerCredentialsResult.negotiator(serverPlaintextFactory());

    } else if (creds instanceof NettyServerCredentials) {
      NettyServerCredentials nettyCreds = (NettyServerCredentials) creds;
      return FromServerCredentialsResult.negotiator(nettyCreds.getNegotiator());

    } else if (creds instanceof ChoiceServerCredentials) {
      ChoiceServerCredentials choiceCreds = (ChoiceServerCredentials) creds;
      StringBuilder error = new StringBuilder();
      for (ServerCredentials innerCreds : choiceCreds.getCredentialsList()) {
        FromServerCredentialsResult result = from(innerCreds);
        if (result.error == null) {
          return result;
        }
        error.append(", ");
        error.append(result.error);
      }
      return FromServerCredentialsResult.error(error.substring(2));

    } else {
      return FromServerCredentialsResult.error(
          "Unsupported credential type: " + creds.getClass().getName());
    }
  }

  public static final class FromChannelCredentialsResult {
    public final ProtocolNegotiator.ClientFactory negotiator;
    public final CallCredentials callCredentials;
    public final String error;

    private FromChannelCredentialsResult(ProtocolNegotiator.ClientFactory negotiator,
        CallCredentials creds, String error) {
      this.negotiator = negotiator;
      this.callCredentials = creds;
      this.error = error;
    }

    public static FromChannelCredentialsResult error(String error) {
      return new FromChannelCredentialsResult(
          null, null, Preconditions.checkNotNull(error, "error"));
    }

    public static FromChannelCredentialsResult negotiator(
        ProtocolNegotiator.ClientFactory factory) {
      return new FromChannelCredentialsResult(
          Preconditions.checkNotNull(factory, "factory"), null, null);
    }

    public FromChannelCredentialsResult withCallCredentials(CallCredentials callCreds) {
      Preconditions.checkNotNull(callCreds, "callCreds");
      if (error != null) {
        return this;
      }
      if (this.callCredentials != null) {
        callCreds = new CompositeCallCredentials(this.callCredentials, callCreds);
      }
      return new FromChannelCredentialsResult(negotiator, callCreds, null);
    }
  }

  public static final class FromServerCredentialsResult {
    public final ProtocolNegotiator.ServerFactory negotiator;
    public final String error;

    private FromServerCredentialsResult(ProtocolNegotiator.ServerFactory negotiator, String error) {
      this.negotiator = negotiator;
      this.error = error;
    }

    public static FromServerCredentialsResult error(String error) {
      return new FromServerCredentialsResult(null, Preconditions.checkNotNull(error, "error"));
    }

    public static FromServerCredentialsResult negotiator(ProtocolNegotiator.ServerFactory factory) {
      return new FromServerCredentialsResult(Preconditions.checkNotNull(factory, "factory"), null);
    }
  }

  public static ProtocolNegotiator.ServerFactory fixedServerFactory(
      ProtocolNegotiator negotiator) {
    return new FixedProtocolNegotiatorServerFactory(negotiator);
  }

  private static final class FixedProtocolNegotiatorServerFactory
      implements ProtocolNegotiator.ServerFactory {
    private final ProtocolNegotiator protocolNegotiator;

    public FixedProtocolNegotiatorServerFactory(ProtocolNegotiator protocolNegotiator) {
      this.protocolNegotiator =
          Preconditions.checkNotNull(protocolNegotiator, "protocolNegotiator");
    }

    @Override
    public ProtocolNegotiator newNegotiator(ObjectPool<? extends Executor> offloadExecutorPool) {
      return protocolNegotiator;
    }
  }

  /**
   * Create a server plaintext handler for gRPC.
   */
  public static ProtocolNegotiator serverPlaintext() {
    return new PlaintextProtocolNegotiator();
  }

  /**
   * Create a server plaintext handler factory for gRPC.
   */
  public static ProtocolNegotiator.ServerFactory serverPlaintextFactory() {
    return new PlaintextProtocolNegotiatorServerFactory();
  }

  @VisibleForTesting
  static final class PlaintextProtocolNegotiatorServerFactory
      implements ProtocolNegotiator.ServerFactory {
    @Override
    public ProtocolNegotiator newNegotiator(ObjectPool<? extends Executor> offloadExecutorPool) {
      return serverPlaintext();
    }
  }

  public static ProtocolNegotiator.ServerFactory serverTlsFactory(SslContext sslContext) {
    return new TlsProtocolNegotiatorServerFactory(sslContext);
  }

  @VisibleForTesting
  static final class TlsProtocolNegotiatorServerFactory
      implements ProtocolNegotiator.ServerFactory {
    private final SslContext sslContext;

    public TlsProtocolNegotiatorServerFactory(SslContext sslContext) {
      this.sslContext = Preconditions.checkNotNull(sslContext, "sslContext");
    }

    @Override
    public ProtocolNegotiator newNegotiator(ObjectPool<? extends Executor> offloadExecutorPool) {
      return serverTls(sslContext, offloadExecutorPool);
    }
  }

  /**
   * Create a server TLS handler for HTTP/2 capable of using ALPN/NPN.
   * @param executorPool a dedicated {@link Executor} pool for time-consuming TLS tasks
   */
  public static ProtocolNegotiator serverTls(final SslContext sslContext,
      final ObjectPool<? extends Executor> executorPool) {
    Preconditions.checkNotNull(sslContext, "sslContext");
    final Executor executor;
    if (executorPool != null) {
      // The handlers here can out-live the {@link ProtocolNegotiator}.
      // To keep their own reference to executor from executorPool, we use an extra (unused)
      // reference here forces the executor to stay alive, which prevents it from being re-created
      // for every connection.
      executor = executorPool.getObject();
    } else {
      executor = null;
    }
    return new ProtocolNegotiator() {
      @Override
      public ChannelHandler newHandler(GrpcHttp2ConnectionHandler handler) {
        ChannelHandler gnh = new GrpcNegotiationHandler(handler);
        ChannelHandler sth = new ServerTlsHandler(gnh, sslContext, executorPool);
        return new WaitUntilActiveHandler(sth, handler.getNegotiationLogger());
      }

      @Override
      public void close() {
        if (executorPool != null && executor != null) {
          executorPool.returnObject(executor);
        }
      }

      @Override
      public AsciiString scheme() {
        return Utils.HTTPS;
      }
    };
  }

  /**
   * Create a server TLS handler for HTTP/2 capable of using ALPN/NPN.
   */
  public static ProtocolNegotiator serverTls(final SslContext sslContext) {
    return serverTls(sslContext, null);
  }

  static final class ServerTlsHandler extends ChannelInboundHandlerAdapter {
    private Executor executor;
    private final ChannelHandler next;
    private final SslContext sslContext;

    private ProtocolNegotiationEvent pne = ProtocolNegotiationEvent.DEFAULT;

    ServerTlsHandler(ChannelHandler next,
        SslContext sslContext,
        final ObjectPool<? extends Executor> executorPool) {
      this.sslContext = checkNotNull(sslContext, "sslContext");
      this.next = checkNotNull(next, "next");
      if (executorPool != null) {
        this.executor = executorPool.getObject();
      }
    }

    @Override
    public void handlerAdded(ChannelHandlerContext ctx) throws Exception {
      super.handlerAdded(ctx);
      SSLEngine sslEngine = sslContext.newEngine(ctx.alloc());
      ctx.pipeline().addBefore(ctx.name(), /* name= */ null, this.executor != null
          ? new SslHandler(sslEngine, false, this.executor)
          : new SslHandler(sslEngine, false));
    }

    @Override
    public void userEventTriggered(ChannelHandlerContext ctx, Object evt) throws Exception {
      if (evt instanceof ProtocolNegotiationEvent) {
        pne = (ProtocolNegotiationEvent) evt;
      } else if (evt instanceof SslHandshakeCompletionEvent) {
        SslHandshakeCompletionEvent handshakeEvent = (SslHandshakeCompletionEvent) evt;
        if (!handshakeEvent.isSuccess()) {
          logSslEngineDetails(Level.FINE, ctx, "TLS negotiation failed for new client.", null);
          ctx.fireExceptionCaught(handshakeEvent.cause());
          return;
        }
        SslHandler sslHandler = ctx.pipeline().get(SslHandler.class);
        if (!sslContext.applicationProtocolNegotiator().protocols().contains(
                sslHandler.applicationProtocol())) {
          logSslEngineDetails(Level.FINE, ctx, "TLS negotiation failed for new client.", null);
          ctx.fireExceptionCaught(unavailableException(
              "Failed protocol negotiation: Unable to find compatible protocol"));
          return;
        }
        ctx.pipeline().replace(ctx.name(), null, next);
        fireProtocolNegotiationEvent(ctx, sslHandler.engine().getSession());
      } else {
        super.userEventTriggered(ctx, evt);
      }
    }

    private void fireProtocolNegotiationEvent(ChannelHandlerContext ctx, SSLSession session) {
      Security security = new Security(new Tls(session));
      Attributes attrs = pne.getAttributes().toBuilder()
          .set(GrpcAttributes.ATTR_SECURITY_LEVEL, SecurityLevel.PRIVACY_AND_INTEGRITY)
          .set(Grpc.TRANSPORT_ATTR_SSL_SESSION, session)
          .build();
      ctx.fireUserEventTriggered(pne.withAttributes(attrs).withSecurity(security));
    }
  }

  /**
   * Returns a {@link ProtocolNegotiator} that does HTTP CONNECT proxy negotiation.
   */
  public static ProtocolNegotiator httpProxy(final SocketAddress proxyAddress,
      final @Nullable String proxyUsername, final @Nullable String proxyPassword,
      final ProtocolNegotiator negotiator) {
    checkNotNull(negotiator, "negotiator");
    checkNotNull(proxyAddress, "proxyAddress");
    final AsciiString scheme = negotiator.scheme();
    class ProxyNegotiator implements ProtocolNegotiator {
      @Override
      public ChannelHandler newHandler(GrpcHttp2ConnectionHandler http2Handler) {
        ChannelHandler protocolNegotiationHandler = negotiator.newHandler(http2Handler);
        ChannelLogger negotiationLogger = http2Handler.getNegotiationLogger();
        return new ProxyProtocolNegotiationHandler(
            proxyAddress, proxyUsername, proxyPassword, protocolNegotiationHandler,
            negotiationLogger);
      }

      @Override
      public AsciiString scheme() {
        return scheme;
      }

      // This method is not normally called, because we use httpProxy on a per-connection basis in
      // NettyChannelBuilder. Instead, we expect `negotiator' to be closed by NettyTransportFactory.
      @Override
      public void close() {
        negotiator.close();
      }
    }

    return new ProxyNegotiator();
  }

  /**
   * A Proxy handler follows {@link ProtocolNegotiationHandler} pattern. Upon successful proxy
   * connection, this handler will install {@code next} handler which should be a handler from
   * other type of {@link ProtocolNegotiator} to continue negotiating protocol using proxy.
   */
  static final class ProxyProtocolNegotiationHandler extends ProtocolNegotiationHandler {

    private final SocketAddress address;
    @Nullable private final String userName;
    @Nullable private final String password;

    public ProxyProtocolNegotiationHandler(
        SocketAddress address,
        @Nullable String userName,
        @Nullable String password,
        ChannelHandler next,
        ChannelLogger negotiationLogger) {
      super(next, negotiationLogger);
      this.address = checkNotNull(address, "address");
      this.userName = userName;
      this.password = password;
    }

    @Override
    protected void protocolNegotiationEventTriggered(ChannelHandlerContext ctx) {
      HttpProxyHandler nettyProxyHandler;
      if (userName == null || password == null) {
        nettyProxyHandler = new HttpProxyHandler(address);
      } else {
        nettyProxyHandler = new HttpProxyHandler(address, userName, password);
      }
      ctx.pipeline().addBefore(ctx.name(), /* name= */ null, nettyProxyHandler);
    }

    @Override
    protected void userEventTriggered0(ChannelHandlerContext ctx, Object evt) throws Exception {
      if (evt instanceof ProxyConnectionEvent) {
        fireProtocolNegotiationEvent(ctx);
      } else {
        super.userEventTriggered(ctx, evt);
      }
    }
  }

  static final class ClientTlsProtocolNegotiator implements ProtocolNegotiator {
    @GuardedBy("this")
    private final LinkedHashMap<String, Status> peerVerificationResults =
            new LinkedHashMap<String, Status>() {
          @Override
          protected boolean removeEldestEntry(Map.Entry<String, Status> eldest) {
            return size() > 100;
          }
        };
    private SSLEngine sslEngine;

    public ClientTlsProtocolNegotiator(SslContext sslContext,
        ObjectPool<? extends Executor> executorPool, Optional<Runnable> handshakeCompleteRunnable,
        X509ExtendedTrustManager x509ExtendedTrustManager) {
      this.sslContext = checkNotNull(sslContext, "sslContext");
      this.executorPool = executorPool;
      if (this.executorPool != null) {
        this.executor = this.executorPool.getObject();
      }
      this.handshakeCompleteRunnable = handshakeCompleteRunnable;
      this.x509ExtendedTrustManager = x509ExtendedTrustManager;
    }

    private final SslContext sslContext;
    private final ObjectPool<? extends Executor> executorPool;
    private final Optional<Runnable> handshakeCompleteRunnable;
    private final X509ExtendedTrustManager x509ExtendedTrustManager;
    private Executor executor;

    @Override
    public AsciiString scheme() {
      return Utils.HTTPS;
    }

    @Override
    public ChannelHandler newHandler(GrpcHttp2ConnectionHandler grpcHandler) {
      ChannelHandler gnh = new GrpcNegotiationHandler(grpcHandler);
      ChannelLogger negotiationLogger = grpcHandler.getNegotiationLogger();
      ChannelHandler cth = new ClientTlsHandler(gnh, sslContext, grpcHandler.getAuthority(),
          this.executor, negotiationLogger, handshakeCompleteRunnable, this);
      return new WaitUntilActiveHandler(cth, negotiationLogger);
    }

    @Override
    public void close() {
      if (this.executorPool != null && this.executor != null) {
        this.executorPool.returnObject(this.executor);
      }
    }

    @Override
    public synchronized Status verifyAuthority(@Nonnull String authority) {
      // sslEngine won't be set when creating ClientTlsHandler from InternalProtocolNegotiators
      // for example.
      if (sslEngine == null || x509ExtendedTrustManager == null) {
        return Status.FAILED_PRECONDITION.withDescription(
                "Can't allow authority override in rpc when SslEngine or X509ExtendedTrustManager"
                        + " is not available");
      }
      if (peerVerificationResults.containsKey(authority)) {
        return peerVerificationResults.get(authority);
      } else {
        Status peerVerificationStatus;
        try {
          verifyAuthorityAllowedForPeerCert(authority);
          peerVerificationStatus = Status.OK;
        } catch (SSLPeerUnverifiedException | CertificateException e) {
          peerVerificationStatus = Status.UNAVAILABLE.withDescription(
                  String.format("Peer hostname verification during rpc failed for authority '%s'",
                  authority)).withCause(e);
        }
        peerVerificationResults.put(authority, peerVerificationStatus);
        return peerVerificationStatus;
      }
    }

    public void setSslEngine(SSLEngine sslEngine) {
      this.sslEngine = sslEngine;
    }

    private void verifyAuthorityAllowedForPeerCert(String authority)
        throws SSLPeerUnverifiedException, CertificateException {
      SSLEngine sslEngineWrapper = new SslEngineWrapper(sslEngine, authority);
      // The typecasting of Certificate to X509Certificate should work because this method will only
      // be called when using TLS and thus X509.
      Certificate[] peerCertificates = sslEngine.getSession().getPeerCertificates();
      X509Certificate[] x509PeerCertificates = new X509Certificate[peerCertificates.length];
      for (int i = 0; i < peerCertificates.length; i++) {
        x509PeerCertificates[i] = (X509Certificate) peerCertificates[i];
      }
      x509ExtendedTrustManager.checkServerTrusted(x509PeerCertificates, "RSA", sslEngineWrapper);
    }

    @VisibleForTesting
    boolean hasX509ExtendedTrustManager() {
      return x509ExtendedTrustManager != null;
    }
  }

  static final class ClientTlsHandler extends ProtocolNegotiationHandler {

    private final SslContext sslContext;
    private final String host;
    private final int port;
    private final ClientTlsProtocolNegotiator clientTlsProtocolNegotiator;
    private Executor executor;
    private final Optional<Runnable> handshakeCompleteRunnable;

    ClientTlsHandler(ChannelHandler next, SslContext sslContext, String authority,
        Executor executor, ChannelLogger negotiationLogger,
        Optional<Runnable> handshakeCompleteRunnable,
        ClientTlsProtocolNegotiator clientTlsProtocolNegotiator) {
      super(next, negotiationLogger);
      this.sslContext = checkNotNull(sslContext, "sslContext");
      HostPort hostPort = parseAuthority(authority);
      this.host = hostPort.host;
      this.port = hostPort.port;
      this.executor = executor;
      this.handshakeCompleteRunnable = handshakeCompleteRunnable;
      this.clientTlsProtocolNegotiator = clientTlsProtocolNegotiator;
    }

    @Override
    @IgnoreJRERequirement
    protected void handlerAdded0(ChannelHandlerContext ctx) {
      SSLEngine sslEngine = sslContext.newEngine(ctx.alloc(), host, port);
      SSLParameters sslParams = sslEngine.getSSLParameters();
      sslParams.setEndpointIdentificationAlgorithm("HTTPS");
      sslEngine.setSSLParameters(sslParams);
      ctx.pipeline().addBefore(ctx.name(), /* name= */ null, this.executor != null
          ? new SslHandler(sslEngine, false, this.executor)
          : new SslHandler(sslEngine, false));
      clientTlsProtocolNegotiator.setSslEngine(sslEngine);
    }

    @Override
    protected void userEventTriggered0(ChannelHandlerContext ctx, Object evt) throws Exception {
      if (evt instanceof SslHandshakeCompletionEvent) {
        SslHandshakeCompletionEvent handshakeEvent = (SslHandshakeCompletionEvent) evt;
        if (handshakeEvent.isSuccess()) {
          SslHandler handler = ctx.pipeline().get(SslHandler.class);
          if (sslContext.applicationProtocolNegotiator().protocols()
              .contains(handler.applicationProtocol())) {
            // Successfully negotiated the protocol.
            logSslEngineDetails(Level.FINER, ctx, "TLS negotiation succeeded.", null);
            propagateTlsComplete(ctx, handler.engine().getSession());
          } else {
            Exception ex =
                unavailableException("Failed ALPN negotiation: Unable to find compatible protocol");
            logSslEngineDetails(Level.FINE, ctx, "TLS negotiation failed.", ex);
            if (handshakeCompleteRunnable.isPresent()) {
              handshakeCompleteRunnable.get().run();
            }
            ctx.fireExceptionCaught(ex);
          }
        } else {
          Throwable t = handshakeEvent.cause();
          if (t instanceof ClosedChannelException) {
            // On channelInactive(), SslHandler creates its own ClosedChannelException and
            // propagates it before the actual channelInactive(). So we assume here that any
            // such exception is from channelInactive() and emulate the normal behavior of
            // WriteBufferingAndExceptionHandler
            t = Status.UNAVAILABLE
                .withDescription("Connection closed while performing TLS negotiation")
                .withCause(t)
                .asRuntimeException();
          }
          if (handshakeCompleteRunnable.isPresent()) {
            handshakeCompleteRunnable.get().run();
          }
          ctx.fireExceptionCaught(t);
        }
      } else {
        super.userEventTriggered0(ctx, evt);
      }
    }

    private void propagateTlsComplete(ChannelHandlerContext ctx, SSLSession session) {
      Security security = new Security(new Tls(session));
      ProtocolNegotiationEvent existingPne = getProtocolNegotiationEvent();
      Attributes attrs = existingPne.getAttributes().toBuilder()
          .set(GrpcAttributes.ATTR_SECURITY_LEVEL, SecurityLevel.PRIVACY_AND_INTEGRITY)
          .set(Grpc.TRANSPORT_ATTR_SSL_SESSION, session)
          .build();
      replaceProtocolNegotiationEvent(existingPne.withAttributes(attrs).withSecurity(security));
      if (handshakeCompleteRunnable.isPresent()) {
        handshakeCompleteRunnable.get().run();
      }
      fireProtocolNegotiationEvent(ctx);
    }
  }

  @VisibleForTesting
  static HostPort parseAuthority(String authority) {
    URI uri = GrpcUtil.authorityToUri(Preconditions.checkNotNull(authority, "authority"));
    String host;
    int port;
    if (uri.getHost() != null) {
      host = uri.getHost();
      port = uri.getPort();
    } else {
      /*
       * Implementation note: We pick -1 as the port here rather than deriving it from the
       * original socket address.  The SSL engine doesn't use this port number when contacting the
       * remote server, but rather it is used for other things like SSL Session caching.  When an
       * invalid authority is provided (like "bad_cert"), picking the original port and passing it
       * in would mean that the port might used under the assumption that it was correct.   By
       * using -1 here, it forces the SSL implementation to treat it as invalid.
       */
      host = authority;
      port = -1;
    }
    return new HostPort(host, port);
  }

  /**
   * Returns a {@link ProtocolNegotiator} that ensures the pipeline is set up so that TLS will
   * be negotiated, the {@code handler} is added and writes to the {@link io.netty.channel.Channel}
   * may happen immediately, even before the TLS Handshake is complete.
   * @param executorPool a dedicated {@link Executor} pool for time-consuming TLS tasks
   */
  public static ProtocolNegotiator tls(SslContext sslContext,
      ObjectPool<? extends Executor> executorPool, Optional<Runnable> handshakeCompleteRunnable,
      X509ExtendedTrustManager x509ExtendedTrustManager) {
    return new ClientTlsProtocolNegotiator(sslContext, executorPool, handshakeCompleteRunnable,
        x509ExtendedTrustManager);
  }

  /**
   * Returns a {@link ProtocolNegotiator} that ensures the pipeline is set up so that TLS will
   * be negotiated, the {@code handler} is added and writes to the {@link io.netty.channel.Channel}
   * may happen immediately, even before the TLS Handshake is complete.
   */
<<<<<<< HEAD
  public static ProtocolNegotiator tls(SslContext sslContext,
      X509ExtendedTrustManager x509ExtendedTrustManager) {
    return tls(sslContext, null, Optional.empty(),
        x509ExtendedTrustManager);
=======
  public static ProtocolNegotiator tls(SslContext sslContext) {
    return tls(sslContext, null, Optional.absent());
>>>>>>> ae109727
  }

  public static ProtocolNegotiator.ClientFactory tlsClientFactory(SslContext sslContext,
      X509ExtendedTrustManager x509ExtendedTrustManager) {
    return new TlsProtocolNegotiatorClientFactory(sslContext, x509ExtendedTrustManager);
  }

  @VisibleForTesting
  static final class TlsProtocolNegotiatorClientFactory
      implements ProtocolNegotiator.ClientFactory {
    private final SslContext sslContext;
    private final X509ExtendedTrustManager x509ExtendedTrustManager;

    public TlsProtocolNegotiatorClientFactory(SslContext sslContext,
        X509ExtendedTrustManager x509ExtendedTrustManager) {
      this.sslContext = Preconditions.checkNotNull(sslContext, "sslContext");
      this.x509ExtendedTrustManager = x509ExtendedTrustManager;
    }

    @Override public ProtocolNegotiator newNegotiator() {
      return tls(sslContext, x509ExtendedTrustManager);
    }

    @Override public int getDefaultPort() {
      return GrpcUtil.DEFAULT_PORT_SSL;
    }
  }

  /** A tuple of (host, port). */
  @VisibleForTesting
  static final class HostPort {
    final String host;
    final int port;

    public HostPort(String host, int port) {
      this.host = host;
      this.port = port;
    }
  }

  /**
   * Returns a {@link ProtocolNegotiator} used for upgrading to HTTP/2 from HTTP/1.x.
   */
  public static ProtocolNegotiator plaintextUpgrade() {
    return new PlaintextUpgradeProtocolNegotiator();
  }

  public static ProtocolNegotiator.ClientFactory plaintextUpgradeClientFactory() {
    return new PlaintextUpgradeProtocolNegotiatorClientFactory();
  }

  private static final class PlaintextUpgradeProtocolNegotiatorClientFactory
      implements ProtocolNegotiator.ClientFactory {
    @Override public ProtocolNegotiator newNegotiator() {
      return plaintextUpgrade();
    }

    @Override public int getDefaultPort() {
      return GrpcUtil.DEFAULT_PORT_PLAINTEXT;
    }
  }

  static final class PlaintextUpgradeProtocolNegotiator implements ProtocolNegotiator {

    @Override
    public AsciiString scheme() {
      return Utils.HTTP;
    }

    @Override
    public ChannelHandler newHandler(GrpcHttp2ConnectionHandler grpcHandler) {
      ChannelHandler upgradeHandler =
          new Http2UpgradeAndGrpcHandler(grpcHandler.getAuthority(), grpcHandler);
      return new WaitUntilActiveHandler(upgradeHandler, grpcHandler.getNegotiationLogger());
    }

    @Override
    public void close() {}
  }

  /**
   * Acts as a combination of Http2Upgrade and {@link GrpcNegotiationHandler}.  Unfortunately,
   * this negotiator doesn't follow the pattern of "just one handler doing negotiation at a time."
   * This is due to the tight coupling between the upgrade handler and the HTTP/2 handler.
   */
  static final class Http2UpgradeAndGrpcHandler extends ChannelInboundHandlerAdapter {

    private final String authority;
    private final GrpcHttp2ConnectionHandler next;
    private final ChannelLogger negotiationLogger;

    private ProtocolNegotiationEvent pne;

    Http2UpgradeAndGrpcHandler(String authority, GrpcHttp2ConnectionHandler next) {
      this.authority = checkNotNull(authority, "authority");
      this.next = checkNotNull(next, "next");
      this.negotiationLogger = next.getNegotiationLogger();
    }

    @Override
    public void handlerAdded(ChannelHandlerContext ctx) throws Exception {
      negotiationLogger.log(ChannelLogLevel.INFO, "Http2Upgrade started");
      HttpClientCodec httpClientCodec = new HttpClientCodec();
      ctx.pipeline().addBefore(ctx.name(), null, httpClientCodec);

      Http2ClientUpgradeCodec upgradeCodec = new Http2ClientUpgradeCodec(next);
      HttpClientUpgradeHandler upgrader =
          new HttpClientUpgradeHandler(httpClientCodec, upgradeCodec, /*maxContentLength=*/ 1000);
      ctx.pipeline().addBefore(ctx.name(), null, upgrader);

      // Trigger the HTTP/1.1 plaintext upgrade protocol by issuing an HTTP request
      // which causes the upgrade headers to be added
      DefaultHttpRequest upgradeTrigger =
          new DefaultHttpRequest(HttpVersion.HTTP_1_1, HttpMethod.GET, "/");
      upgradeTrigger.headers().add(HttpHeaderNames.HOST, authority);
      ctx.writeAndFlush(upgradeTrigger).addListener(
          ChannelFutureListener.FIRE_EXCEPTION_ON_FAILURE);
      super.handlerAdded(ctx);
    }

    @Override
    public void userEventTriggered(ChannelHandlerContext ctx, Object evt) throws Exception {
      if (evt instanceof ProtocolNegotiationEvent) {
        checkState(pne == null, "negotiation already started");
        pne = (ProtocolNegotiationEvent) evt;
      } else if (evt == HttpClientUpgradeHandler.UpgradeEvent.UPGRADE_SUCCESSFUL) {
        checkState(pne != null, "negotiation not yet complete");
        negotiationLogger.log(ChannelLogLevel.INFO, "Http2Upgrade finished");
        ctx.pipeline().remove(ctx.name());
        next.handleProtocolNegotiationCompleted(pne.getAttributes(), pne.getSecurity());
      } else if (evt == HttpClientUpgradeHandler.UpgradeEvent.UPGRADE_REJECTED) {
        ctx.fireExceptionCaught(unavailableException("HTTP/2 upgrade rejected"));
      } else {
        super.userEventTriggered(ctx, evt);
      }
    }
  }

  /**
   * Returns a {@link ChannelHandler} that ensures that the {@code handler} is added to the
   * pipeline writes to the {@link io.netty.channel.Channel} may happen immediately, even before it
   * is active.
   */
  public static ProtocolNegotiator plaintext() {
    return new PlaintextProtocolNegotiator();
  }

  public static ProtocolNegotiator.ClientFactory plaintextClientFactory() {
    return new PlaintextProtocolNegotiatorClientFactory();
  }

  @VisibleForTesting
  static final class PlaintextProtocolNegotiatorClientFactory
      implements ProtocolNegotiator.ClientFactory {
    @Override public ProtocolNegotiator newNegotiator() {
      return plaintext();
    }

    @Override public int getDefaultPort() {
      return GrpcUtil.DEFAULT_PORT_PLAINTEXT;
    }
  }

  private static RuntimeException unavailableException(String msg) {
    return Status.UNAVAILABLE.withDescription(msg).asRuntimeException();
  }

  @VisibleForTesting
  static void logSslEngineDetails(Level level, ChannelHandlerContext ctx, String msg,
      @Nullable Throwable t) {
    if (!log.isLoggable(level)) {
      return;
    }

    SslHandler sslHandler = ctx.pipeline().get(SslHandler.class);
    SSLEngine engine = sslHandler.engine();

    StringBuilder builder = new StringBuilder(msg);
    builder.append("\nSSLEngine Details: [\n");
    if (engine instanceof OpenSslEngine) {
      builder.append("    OpenSSL, ");
      builder.append("Version: 0x").append(Integer.toHexString(OpenSsl.version()));
      builder.append(" (").append(OpenSsl.versionString()).append("), ");
      builder.append("ALPN supported: ").append(SslProvider.isAlpnSupported(SslProvider.OPENSSL));
    } else if (JettyTlsUtil.isJettyAlpnConfigured()) {
      builder.append("    Jetty ALPN");
    } else if (JettyTlsUtil.isJettyNpnConfigured()) {
      builder.append("    Jetty NPN");
    } else if (JettyTlsUtil.isJava9AlpnAvailable()) {
      builder.append("    JDK9 ALPN");
    }
    builder.append("\n    TLS Protocol: ");
    builder.append(engine.getSession().getProtocol());
    builder.append("\n    Application Protocol: ");
    builder.append(sslHandler.applicationProtocol());
    builder.append("\n    Need Client Auth: " );
    builder.append(engine.getNeedClientAuth());
    builder.append("\n    Want Client Auth: ");
    builder.append(engine.getWantClientAuth());
    builder.append("\n    Supported protocols=");
    builder.append(Arrays.toString(engine.getSupportedProtocols()));
    builder.append("\n    Enabled protocols=");
    builder.append(Arrays.toString(engine.getEnabledProtocols()));
    builder.append("\n    Supported ciphers=");
    builder.append(Arrays.toString(engine.getSupportedCipherSuites()));
    builder.append("\n    Enabled ciphers=");
    builder.append(Arrays.toString(engine.getEnabledCipherSuites()));
    builder.append("\n]");

    log.log(level, builder.toString(), t);
  }

  /**
   * Adapts a {@link ProtocolNegotiationEvent} to the {@link GrpcHttp2ConnectionHandler}.
   */
  static final class GrpcNegotiationHandler extends ChannelInboundHandlerAdapter {
    private final GrpcHttp2ConnectionHandler next;

    public GrpcNegotiationHandler(GrpcHttp2ConnectionHandler next) {
      this.next = checkNotNull(next, "next");
    }

    @Override
    public void userEventTriggered(ChannelHandlerContext ctx, Object evt) throws Exception {
      if (evt instanceof ProtocolNegotiationEvent) {
        ProtocolNegotiationEvent protocolNegotiationEvent = (ProtocolNegotiationEvent) evt;
        ctx.pipeline().replace(ctx.name(), null, next);
        next.handleProtocolNegotiationCompleted(
            protocolNegotiationEvent.getAttributes(), protocolNegotiationEvent.getSecurity());
      } else {
        super.userEventTriggered(ctx, evt);
      }
    }
  }

  /*
   * Common {@link ProtocolNegotiator}s used by gRPC.  Protocol negotiation follows a pattern to
   * simplify the pipeline.   The pipeline should look like:
   *
   * 1.  {@link ProtocolNegotiator#newHandler() PN.H}, created.
   * 2.  [Tail], {@link WriteBufferingAndExceptionHandler WBAEH}, [Head]
   * 3.  [Tail], WBAEH, PN.H, [Head]
   *
   * <p>Typically, PN.H with be an instance of {@link InitHandler IH}, which is a trivial handler
   * that can return the {@code scheme()} of the negotiation.  IH, and each handler after,
   * replaces itself with a "next" handler once its part of negotiation is complete.  This keeps
   * the pipeline small, and limits the interaction between handlers.
   *
   * <p>Additionally, each handler may fire a {@link ProtocolNegotiationEvent PNE} just after
   * replacing itself.  Handlers should capture user events of type PNE, and re-trigger the events
   * once that handler's part of negotiation is complete.  This can be seen in the
   * {@link WaitUntilActiveHandler WUAH}, which waits until the channel is active.  Once active, it
   * replaces itself with the next handler, and fires a PNE containing the addresses.  Continuing
   * with IH and WUAH:
   *
   * 3.  [Tail], WBAEH, IH, [Head]
   * 4.  [Tail], WBAEH, WUAH, [Head]
   * 5.  [Tail], WBAEH, {@link GrpcNegotiationHandler}, [Head]
   * 6a. [Tail], WBAEH, {@link GrpcHttp2ConnectionHandler GHCH}, [Head]
   * 6b. [Tail], GHCH, [Head]
   */

  /**
   * A negotiator that only does plain text.
   */
  static final class PlaintextProtocolNegotiator implements ProtocolNegotiator {

    @Override
    public ChannelHandler newHandler(GrpcHttp2ConnectionHandler grpcHandler) {
      ChannelHandler grpcNegotiationHandler = new GrpcNegotiationHandler(grpcHandler);
      ChannelHandler activeHandler = new WaitUntilActiveHandler(grpcNegotiationHandler,
          grpcHandler.getNegotiationLogger());
      return activeHandler;
    }

    @Override
    public void close() {}

    @Override
    public AsciiString scheme() {
      return Utils.HTTP;
    }
  }

  /**
   * Waits for the channel to be active, and then installs the next Handler.  Using this allows
   * subsequent handlers to assume the channel is active and ready to send.  Additionally, this a
   * {@link ProtocolNegotiationEvent}, with the connection addresses.
   */
  static final class WaitUntilActiveHandler extends ProtocolNegotiationHandler {

    boolean protocolNegotiationEventReceived;

    WaitUntilActiveHandler(ChannelHandler next, ChannelLogger negotiationLogger) {
      super(next, negotiationLogger);
    }

    @Override
    public void channelActive(ChannelHandlerContext ctx) throws Exception {
      if (protocolNegotiationEventReceived) {
        replaceOnActive(ctx);
        fireProtocolNegotiationEvent(ctx);
      }
      // Still propagate channelActive to the new handler.
      super.channelActive(ctx);
    }

    @Override
    protected void protocolNegotiationEventTriggered(ChannelHandlerContext ctx) {
      protocolNegotiationEventReceived = true;
      if (ctx.channel().isActive()) {
        replaceOnActive(ctx);
        fireProtocolNegotiationEvent(ctx);
      }
    }

    private void replaceOnActive(ChannelHandlerContext ctx) {
      ProtocolNegotiationEvent existingPne = getProtocolNegotiationEvent();
      Attributes attrs = existingPne.getAttributes().toBuilder()
          .set(Grpc.TRANSPORT_ATTR_LOCAL_ADDR, ctx.channel().localAddress())
          .set(Grpc.TRANSPORT_ATTR_REMOTE_ADDR, ctx.channel().remoteAddress())
          // Later handlers are expected to overwrite this.
          .set(GrpcAttributes.ATTR_SECURITY_LEVEL, SecurityLevel.NONE)
          .build();
      replaceProtocolNegotiationEvent(existingPne.withAttributes(attrs));
    }
  }

  /**
   * ProtocolNegotiationHandler is a convenience handler that makes it easy to follow the rules for
   * protocol negotiation.  Handlers should strongly consider extending this handler.
   */
  static class ProtocolNegotiationHandler extends ChannelDuplexHandler {

    private final ChannelHandler next;
    private final String negotiatorName;
    private ProtocolNegotiationEvent pne;
    private final ChannelLogger negotiationLogger;

    protected ProtocolNegotiationHandler(ChannelHandler next, String negotiatorName,
        ChannelLogger negotiationLogger) {
      this.next = checkNotNull(next, "next");
      this.negotiatorName = negotiatorName;
      this.negotiationLogger = checkNotNull(negotiationLogger, "negotiationLogger");
    }

    protected ProtocolNegotiationHandler(ChannelHandler next, ChannelLogger negotiationLogger) {
      this.next = checkNotNull(next, "next");
      this.negotiatorName = getClass().getSimpleName().replace("Handler", "");
      this.negotiationLogger = checkNotNull(negotiationLogger, "negotiationLogger");
    }

    @Override
    public final void handlerAdded(ChannelHandlerContext ctx) throws Exception {
      negotiationLogger.log(ChannelLogLevel.DEBUG, "{0} started", negotiatorName);
      handlerAdded0(ctx);
    }

    @ForOverride
    protected void handlerAdded0(ChannelHandlerContext ctx) throws Exception {
      super.handlerAdded(ctx);
    }

    @Override
    public final void userEventTriggered(ChannelHandlerContext ctx, Object evt) throws Exception {
      if (evt instanceof ProtocolNegotiationEvent) {
        checkState(pne == null, "pre-existing negotiation: %s < %s", pne, evt);
        pne = (ProtocolNegotiationEvent) evt;
        protocolNegotiationEventTriggered(ctx);
      } else {
        userEventTriggered0(ctx, evt);
      }
    }

    protected void userEventTriggered0(ChannelHandlerContext ctx, Object evt) throws Exception {
      super.userEventTriggered(ctx, evt);
    }

    @ForOverride
    protected void protocolNegotiationEventTriggered(ChannelHandlerContext ctx) {
      // no-op
    }

    protected final ProtocolNegotiationEvent getProtocolNegotiationEvent() {
      checkState(pne != null, "previous protocol negotiation event hasn't triggered");
      return pne;
    }

    protected final void replaceProtocolNegotiationEvent(ProtocolNegotiationEvent pne) {
      checkState(this.pne != null, "previous protocol negotiation event hasn't triggered");
      this.pne = checkNotNull(pne);
    }

    protected final void fireProtocolNegotiationEvent(ChannelHandlerContext ctx) {
      checkState(pne != null, "previous protocol negotiation event hasn't triggered");
      negotiationLogger.log(ChannelLogLevel.INFO, "{0} completed", negotiatorName);
      ctx.pipeline().replace(ctx.name(), /* newName= */ null, next);
      ctx.fireUserEventTriggered(pne);
    }
  }

  static final class SslEngineWrapper extends NoopSslEngine {
    private final SSLEngine sslEngine;
    private final String peerHost;

    SslEngineWrapper(SSLEngine sslEngine, String peerHost) {
      this.sslEngine = sslEngine;
      this.peerHost = peerHost;
    }

    @Override
    public String getPeerHost() {
      return peerHost;
    }

    @Override
    public SSLSession getHandshakeSession() {
      return new FakeSslSession(peerHost);
    }

    @Override
    public SSLParameters getSSLParameters() {
      return sslEngine.getSSLParameters();
    }
  }

  static final class FakeSslSession extends NoopSslSession {
    private final String peerHost;

    FakeSslSession(String peerHost) {
      this.peerHost = peerHost;
    }

    @Override
    public String getPeerHost() {
      return peerHost;
    }
  }
}<|MERGE_RESOLUTION|>--- conflicted
+++ resolved
@@ -80,13 +80,10 @@
 import java.security.cert.X509Certificate;
 import java.util.Arrays;
 import java.util.EnumSet;
-<<<<<<< HEAD
 import java.util.LinkedHashMap;
 import java.util.List;
 import java.util.Map;
 import java.util.Optional;
-=======
->>>>>>> ae109727
 import java.util.Set;
 import java.util.concurrent.Executor;
 import java.util.logging.Level;
@@ -99,13 +96,10 @@
 import javax.net.ssl.SSLParameters;
 import javax.net.ssl.SSLPeerUnverifiedException;
 import javax.net.ssl.SSLSession;
-<<<<<<< HEAD
 import javax.net.ssl.TrustManager;
 import javax.net.ssl.TrustManagerFactory;
 import javax.net.ssl.X509ExtendedTrustManager;
-=======
 import org.codehaus.mojo.animal_sniffer.IgnoreJRERequirement;
->>>>>>> ae109727
 
 /**
  * Common {@link ProtocolNegotiator}s used by gRPC.
@@ -814,15 +808,10 @@
    * be negotiated, the {@code handler} is added and writes to the {@link io.netty.channel.Channel}
    * may happen immediately, even before the TLS Handshake is complete.
    */
-<<<<<<< HEAD
   public static ProtocolNegotiator tls(SslContext sslContext,
       X509ExtendedTrustManager x509ExtendedTrustManager) {
-    return tls(sslContext, null, Optional.empty(),
+    return tls(sslContext, null, Optional.absent(),
         x509ExtendedTrustManager);
-=======
-  public static ProtocolNegotiator tls(SslContext sslContext) {
-    return tls(sslContext, null, Optional.absent());
->>>>>>> ae109727
   }
 
   public static ProtocolNegotiator.ClientFactory tlsClientFactory(SslContext sslContext,
