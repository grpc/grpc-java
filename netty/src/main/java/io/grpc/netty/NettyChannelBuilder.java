--- conflicted
+++ resolved
@@ -652,11 +652,7 @@
       case PLAINTEXT_UPGRADE:
         return ProtocolNegotiators.plaintextUpgrade();
       case TLS:
-<<<<<<< HEAD
-        return ProtocolNegotiators.tls(sslContext, executorPool, Optional.empty(), null);
-=======
-        return ProtocolNegotiators.tls(sslContext, executorPool, Optional.absent());
->>>>>>> ae109727
+        return ProtocolNegotiators.tls(sslContext, executorPool, Optional.absent(), null);
       default:
         throw new IllegalArgumentException("Unsupported negotiationType: " + negotiationType);
     }
