--- conflicted
+++ resolved
@@ -84,21 +84,13 @@
   private final ReferenceCounted eventLoopReferenceCounter = new EventLoopReferenceCounter();
   private final List<ServerStreamTracer.Factory> streamTracerFactories;
 
-<<<<<<< HEAD
   NettyServer(
       SocketAddress address, Class<? extends ServerChannel> channelType,
       @Nullable EventLoopGroup bossGroup, @Nullable EventLoopGroup workerGroup,
       ProtocolNegotiator protocolNegotiator, List<ServerStreamTracer.Factory> streamTracerFactories,
-      int maxStreamsPerConnection, int flowControlWindow, int maxMessageSize,
-      int maxHeaderListSize) {
-=======
-  NettyServer(SocketAddress address, Class<? extends ServerChannel> channelType,
-              @Nullable EventLoopGroup bossGroup, @Nullable EventLoopGroup workerGroup,
-              ProtocolNegotiator protocolNegotiator, int maxStreamsPerConnection,
-              int flowControlWindow, int maxMessageSize, int maxHeaderListSize,
-              long keepAliveTimeInNanos, long keepAliveTimeoutInNanos,
-              boolean permitKeepAliveWithoutCalls, long permitKeepAliveTimeInNanos) {
->>>>>>> 42360277
+      int maxStreamsPerConnection, int flowControlWindow, int maxMessageSize, int maxHeaderListSize,
+      long keepAliveTimeInNanos, long keepAliveTimeoutInNanos,
+      boolean permitKeepAliveWithoutCalls, long permitKeepAliveTimeInNanos) {
     this.address = address;
     this.channelType = checkNotNull(channelType, "channelType");
     this.bossGroup = bossGroup;
@@ -146,16 +138,11 @@
     b.childHandler(new ChannelInitializer<Channel>() {
       @Override
       public void initChannel(Channel ch) throws Exception {
-<<<<<<< HEAD
         NettyServerTransport transport =
-            new NettyServerTransport(ch, protocolNegotiator, streamTracerFactories,
-                maxStreamsPerConnection, flowControlWindow, maxMessageSize, maxHeaderListSize);
-=======
-        NettyServerTransport transport = new NettyServerTransport(ch, protocolNegotiator,
-            maxStreamsPerConnection, flowControlWindow, maxMessageSize, maxHeaderListSize,
-            keepAliveTimeInNanos, keepAliveTimeoutInNanos, permitKeepAliveWithoutCalls,
-            permitKeepAliveTimeInNanos);
->>>>>>> 42360277
+            new NettyServerTransport(
+                ch, protocolNegotiator, streamTracerFactories, maxStreamsPerConnection,
+                flowControlWindow, maxMessageSize, maxHeaderListSize, keepAliveTimeInNanos,
+                keepAliveTimeoutInNanos, permitKeepAliveWithoutCalls, permitKeepAliveTimeInNanos);
         ServerTransportListener transportListener;
         // This is to order callbacks on the listener, not to guard access to channel.
         synchronized (NettyServer.this) {
