/*
 * Copyright 2015 The gRPC Authors
 *
 * Licensed under the Apache License, Version 2.0 (the "License");
 * you may not use this file except in compliance with the License.
 * You may obtain a copy of the License at
 *
 *     http://www.apache.org/licenses/LICENSE-2.0
 *
 * Unless required by applicable law or agreed to in writing, software
 * distributed under the License is distributed on an "AS IS" BASIS,
 * WITHOUT WARRANTIES OR CONDITIONS OF ANY KIND, either express or implied.
 * See the License for the specific language governing permissions and
 * limitations under the License.
 */

package io.grpc.netty;

import static com.google.common.base.Preconditions.checkNotNull;
import static com.google.common.base.Preconditions.checkState;
import static com.google.common.truth.Truth.assertThat;
import static java.nio.charset.StandardCharsets.UTF_8;
import static org.junit.Assert.assertEquals;
import static org.junit.Assert.assertFalse;
import static org.junit.Assert.assertNotNull;
import static org.junit.Assert.assertNull;
import static org.junit.Assert.assertTrue;
import static org.mockito.ArgumentMatchers.any;
import static org.mockito.ArgumentMatchers.eq;
import static org.mockito.Mockito.mock;
import static org.mockito.Mockito.timeout;
import static org.mockito.Mockito.times;
import static org.mockito.Mockito.verify;
import static org.mockito.Mockito.when;

import com.google.common.base.Optional;
import io.grpc.Attributes;
import io.grpc.CallCredentials;
import io.grpc.ChannelCredentials;
import io.grpc.ChannelLogger;
import io.grpc.ChoiceChannelCredentials;
import io.grpc.ChoiceServerCredentials;
import io.grpc.CompositeChannelCredentials;
import io.grpc.Grpc;
import io.grpc.InsecureChannelCredentials;
import io.grpc.InsecureServerCredentials;
import io.grpc.InternalChannelz;
import io.grpc.InternalChannelz.Security;
import io.grpc.Metadata;
import io.grpc.SecurityLevel;
import io.grpc.ServerCredentials;
import io.grpc.ServerStreamTracer;
import io.grpc.Status;
import io.grpc.StatusException;
import io.grpc.StatusRuntimeException;
import io.grpc.TlsChannelCredentials;
import io.grpc.TlsServerCredentials;
import io.grpc.internal.ClientTransportFactory;
import io.grpc.internal.GrpcAttributes;
import io.grpc.internal.InternalServer;
import io.grpc.internal.ManagedClientTransport;
import io.grpc.internal.ServerListener;
import io.grpc.internal.ServerStream;
import io.grpc.internal.ServerTransport;
import io.grpc.internal.ServerTransportListener;
import io.grpc.internal.TestUtils.NoopChannelLogger;
import io.grpc.internal.testing.TestUtils;
import io.grpc.netty.ProtocolNegotiators.ClientTlsHandler;
import io.grpc.netty.ProtocolNegotiators.ClientTlsProtocolNegotiator;
import io.grpc.netty.ProtocolNegotiators.HostPort;
import io.grpc.netty.ProtocolNegotiators.ServerTlsHandler;
import io.grpc.netty.ProtocolNegotiators.SslEngineWrapper;
import io.grpc.netty.ProtocolNegotiators.WaitUntilActiveHandler;
import io.grpc.testing.TlsTesting;
import io.grpc.util.CertificateUtils;
import io.netty.bootstrap.Bootstrap;
import io.netty.bootstrap.ServerBootstrap;
import io.netty.buffer.ByteBuf;
import io.netty.buffer.ByteBufUtil;
import io.netty.channel.Channel;
import io.netty.channel.ChannelDuplexHandler;
import io.netty.channel.ChannelFuture;
import io.netty.channel.ChannelHandler;
import io.netty.channel.ChannelHandlerAdapter;
import io.netty.channel.ChannelHandlerContext;
import io.netty.channel.ChannelInboundHandler;
import io.netty.channel.ChannelInboundHandlerAdapter;
import io.netty.channel.ChannelInitializer;
import io.netty.channel.ChannelOutboundHandlerAdapter;
import io.netty.channel.ChannelPipeline;
import io.netty.channel.ChannelPromise;
import io.netty.channel.DefaultEventLoop;
import io.netty.channel.DefaultEventLoopGroup;
import io.netty.channel.EventLoopGroup;
import io.netty.channel.embedded.EmbeddedChannel;
import io.netty.channel.local.LocalAddress;
import io.netty.channel.local.LocalChannel;
import io.netty.channel.local.LocalServerChannel;
import io.netty.handler.codec.http.HttpServerCodec;
import io.netty.handler.codec.http.HttpServerUpgradeHandler;
import io.netty.handler.codec.http.HttpServerUpgradeHandler.UpgradeCodec;
import io.netty.handler.codec.http.HttpServerUpgradeHandler.UpgradeCodecFactory;
import io.netty.handler.codec.http2.DefaultHttp2Connection;
import io.netty.handler.codec.http2.DefaultHttp2ConnectionDecoder;
import io.netty.handler.codec.http2.DefaultHttp2ConnectionEncoder;
import io.netty.handler.codec.http2.DefaultHttp2FrameReader;
import io.netty.handler.codec.http2.DefaultHttp2FrameWriter;
import io.netty.handler.codec.http2.Http2ConnectionDecoder;
import io.netty.handler.codec.http2.Http2ConnectionEncoder;
import io.netty.handler.codec.http2.Http2ServerUpgradeCodec;
import io.netty.handler.codec.http2.Http2Settings;
import io.netty.handler.proxy.ProxyConnectException;
import io.netty.handler.ssl.ApplicationProtocolConfig;
import io.netty.handler.ssl.SslContext;
import io.netty.handler.ssl.SslHandler;
import io.netty.handler.ssl.SslHandshakeCompletionEvent;
import java.io.File;
import java.io.IOException;
import java.io.InputStream;
import java.net.InetSocketAddress;
import java.net.SocketAddress;
import java.security.KeyStore;
import java.security.KeyStoreException;
import java.security.NoSuchAlgorithmException;
import java.security.cert.Certificate;
import java.security.cert.CertificateException;
import java.security.cert.X509Certificate;
import java.util.ArrayDeque;
import java.util.Arrays;
import java.util.Collections;
import java.util.List;
import java.util.Queue;
import java.util.concurrent.CountDownLatch;
import java.util.concurrent.TimeUnit;
import java.util.concurrent.atomic.AtomicReference;
import java.util.logging.Filter;
import java.util.logging.Level;
import java.util.logging.LogRecord;
import java.util.logging.Logger;
import javax.net.ssl.KeyManagerFactory;
import javax.net.ssl.SSLContext;
import javax.net.ssl.SSLEngine;
import javax.net.ssl.SSLException;
import javax.net.ssl.SSLHandshakeException;
import javax.net.ssl.SSLSession;
import javax.net.ssl.TrustManagerFactory;
import javax.net.ssl.X509ExtendedTrustManager;
import org.junit.After;
import org.junit.Before;
import org.junit.BeforeClass;
import org.junit.Rule;
import org.junit.Test;
import org.junit.rules.DisableOnDebug;
import org.junit.rules.ExpectedException;
import org.junit.rules.TestRule;
import org.junit.rules.Timeout;
import org.junit.runner.RunWith;
import org.junit.runners.JUnit4;
import org.mockito.ArgumentCaptor;
import org.mockito.ArgumentMatchers;
import org.mockito.Mockito;

@RunWith(JUnit4.class)
public class ProtocolNegotiatorsTest {
  private static final Runnable NOOP_RUNNABLE = new Runnable() {
    @Override public void run() {}
  };

  private static File server1Cert;
  private static File server1Key;
  private static File caCert;

  @BeforeClass
  public static void loadCerts() throws Exception {
    server1Cert = TestUtils.loadCert("server1.pem");
    server1Key = TestUtils.loadCert("server1.key");
    caCert = TestUtils.loadCert("ca.pem");
  }

  private static final int TIMEOUT_SECONDS = 60;
  @Rule public final TestRule globalTimeout = new DisableOnDebug(Timeout.seconds(TIMEOUT_SECONDS));
  @SuppressWarnings("deprecation") // https://github.com/grpc/grpc-java/issues/7467
  @Rule public final ExpectedException thrown = ExpectedException.none();

  private final EventLoopGroup group = new DefaultEventLoop();
  private Channel chan;
  private Channel server;

  private final GrpcHttp2ConnectionHandler grpcHandler =
      FakeGrpcHttp2ConnectionHandler.newHandler();

  private EmbeddedChannel channel = new EmbeddedChannel();
  private ChannelPipeline pipeline = channel.pipeline();
  private SslContext sslContext;
  private SSLEngine engine;
  private ChannelHandlerContext channelHandlerCtx;
  private static ChannelLogger noopLogger = new NoopChannelLogger();

  @Before
  public void setUp() throws Exception {
    InputStream serverCert = TlsTesting.loadCert("server1.pem");
    InputStream key = TlsTesting.loadCert("server1.key");
    sslContext = GrpcSslContexts.forServer(serverCert, key).build();
    engine = SSLContext.getDefault().createSSLEngine();
    engine.setUseClientMode(true);
  }

  @After
  public void tearDown() {
    if (server != null) {
      server.close();
    }
    if (chan != null) {
      chan.close();
    }
    group.shutdownGracefully();
  }

  @Test
  public void fromClient_unknown() {
    ProtocolNegotiators.FromChannelCredentialsResult result =
        ProtocolNegotiators.from(new ChannelCredentials() {
          @Override
          public ChannelCredentials withoutBearerTokens() {
            throw new UnsupportedOperationException();
          }
        });
    assertThat(result.error).isNotNull();
    assertThat(result.callCredentials).isNull();
    assertThat(result.negotiator).isNull();
  }

  @Test
  public void fromClient_tls_trustManager()
      throws KeyStoreException, CertificateException, IOException, NoSuchAlgorithmException {
    KeyStore certStore = KeyStore.getInstance(KeyStore.getDefaultType());
    certStore.load(null);
    TrustManagerFactory trustManagerFactory =
        TrustManagerFactory.getInstance(TrustManagerFactory.getDefaultAlgorithm());
    try (InputStream ca = TlsTesting.loadCert("ca.pem")) {
      for (X509Certificate cert : CertificateUtils.getX509Certificates(ca)) {
        certStore.setCertificateEntry(cert.getSubjectX500Principal().getName("RFC2253"), cert);
      }
    }
    trustManagerFactory.init(certStore);
    ProtocolNegotiators.FromChannelCredentialsResult result =
        ProtocolNegotiators.from(TlsChannelCredentials.newBuilder()
            .trustManager(trustManagerFactory.getTrustManagers()).build());
    assertThat(result.error).isNull();
    assertThat(result.callCredentials).isNull();
    assertThat(result.negotiator)
        .isInstanceOf(ProtocolNegotiators.TlsProtocolNegotiatorClientFactory.class);
    assertThat(((ClientTlsProtocolNegotiator) result.negotiator.newNegotiator())
        .hasX509ExtendedTrustManager()).isTrue();
  }

  @Test
  public void fromClient_tls_CaCertsInputStream() throws IOException {
    ProtocolNegotiators.FromChannelCredentialsResult result =
        ProtocolNegotiators.from(TlsChannelCredentials.newBuilder()
            .trustManager(TlsTesting.loadCert("ca.pem")).build());
    assertThat(result.error).isNull();
    assertThat(result.callCredentials).isNull();
    assertThat(result.negotiator)
        .isInstanceOf(ProtocolNegotiators.TlsProtocolNegotiatorClientFactory.class);
    assertThat(((ClientTlsProtocolNegotiator) result.negotiator.newNegotiator())
        .hasX509ExtendedTrustManager()).isTrue();
  }

  @Test
  public void fromClient_tls_systemDefault() {
    ProtocolNegotiators.FromChannelCredentialsResult result =
        ProtocolNegotiators.from(TlsChannelCredentials.create());
    assertThat(result.error).isNull();
    assertThat(result.callCredentials).isNull();
    assertThat(result.negotiator)
        .isInstanceOf(ProtocolNegotiators.TlsProtocolNegotiatorClientFactory.class);
    assertThat(((ClientTlsProtocolNegotiator) result.negotiator.newNegotiator())
        .hasX509ExtendedTrustManager()).isTrue();
  }

  @Test
  public void fromClient_unsupportedTls() {
    ProtocolNegotiators.FromChannelCredentialsResult result =
        ProtocolNegotiators.from(TlsChannelCredentials.newBuilder().requireFakeFeature().build());
    assertThat(result.error).contains("FAKE");
    assertThat(result.callCredentials).isNull();
    assertThat(result.negotiator).isNull();
  }

  @Test
  public void fromClient_insecure() {
    ProtocolNegotiators.FromChannelCredentialsResult result =
        ProtocolNegotiators.from(InsecureChannelCredentials.create());
    assertThat(result.error).isNull();
    assertThat(result.callCredentials).isNull();
    assertThat(result.negotiator)
        .isInstanceOf(ProtocolNegotiators.PlaintextProtocolNegotiatorClientFactory.class);
  }

  @Test
  public void fromClient_composite() {
    CallCredentials callCredentials = mock(CallCredentials.class);
    ProtocolNegotiators.FromChannelCredentialsResult result =
        ProtocolNegotiators.from(CompositeChannelCredentials.create(
          TlsChannelCredentials.create(), callCredentials));
    assertThat(result.error).isNull();
    assertThat(result.callCredentials).isSameInstanceAs(callCredentials);
    assertThat(result.negotiator)
        .isInstanceOf(ProtocolNegotiators.TlsProtocolNegotiatorClientFactory.class);

    result = ProtocolNegotiators.from(CompositeChannelCredentials.create(
          InsecureChannelCredentials.create(), callCredentials));
    assertThat(result.error).isNull();
    assertThat(result.callCredentials).isSameInstanceAs(callCredentials);
    assertThat(result.negotiator)
        .isInstanceOf(ProtocolNegotiators.PlaintextProtocolNegotiatorClientFactory.class);
  }

  @Test
  public void fromClient_netty() {
    ProtocolNegotiator.ClientFactory factory = mock(ProtocolNegotiator.ClientFactory.class);
    ProtocolNegotiators.FromChannelCredentialsResult result =
        ProtocolNegotiators.from(NettyChannelCredentials.create(factory));
    assertThat(result.error).isNull();
    assertThat(result.callCredentials).isNull();
    assertThat(result.negotiator).isSameInstanceAs(factory);
  }

  @Test
  public void fromClient_choice() {
    ProtocolNegotiators.FromChannelCredentialsResult result =
        ProtocolNegotiators.from(ChoiceChannelCredentials.create(
          new ChannelCredentials() {
            @Override
            public ChannelCredentials withoutBearerTokens() {
              throw new UnsupportedOperationException();
            }
          },
          TlsChannelCredentials.create(),
          InsecureChannelCredentials.create()));
    assertThat(result.error).isNull();
    assertThat(result.callCredentials).isNull();
    assertThat(result.negotiator)
        .isInstanceOf(ProtocolNegotiators.TlsProtocolNegotiatorClientFactory.class);

    result = ProtocolNegotiators.from(ChoiceChannelCredentials.create(
          InsecureChannelCredentials.create(),
          new ChannelCredentials() {
            @Override
            public ChannelCredentials withoutBearerTokens() {
              throw new UnsupportedOperationException();
            }
          },
          TlsChannelCredentials.create()));
    assertThat(result.error).isNull();
    assertThat(result.callCredentials).isNull();
    assertThat(result.negotiator)
        .isInstanceOf(ProtocolNegotiators.PlaintextProtocolNegotiatorClientFactory.class);
  }

  @Test
  public void fromClient_choice_unknown() {
    ProtocolNegotiators.FromChannelCredentialsResult result =
        ProtocolNegotiators.from(ChoiceChannelCredentials.create(
          new ChannelCredentials() {
            @Override
            public ChannelCredentials withoutBearerTokens() {
              throw new UnsupportedOperationException();
            }
          }));
    assertThat(result.error).isNotNull();
    assertThat(result.callCredentials).isNull();
    assertThat(result.negotiator).isNull();
  }

  private InternalChannelz.Tls expectSuccessfulHandshake(
      ChannelCredentials channelCreds, ServerCredentials serverCreds) throws Exception {
    return (InternalChannelz.Tls) expectHandshake(channelCreds, serverCreds, true);
  }

  private Status expectFailedHandshake(
      ChannelCredentials channelCreds, ServerCredentials serverCreds) throws Exception {
    return (Status) expectHandshake(channelCreds, serverCreds, false);
  }

  private Object expectHandshake(
      ChannelCredentials channelCreds, ServerCredentials serverCreds, boolean expectSuccess)
      throws Exception {
    MockServerListener serverListener = new MockServerListener();
    ClientTransportFactory clientFactory = NettyChannelBuilder
        // Although specified here, address is ignored because we never call build.
        .forAddress("localhost", 0, channelCreds)
        .buildTransportFactory();
    InternalServer server = NettyServerBuilder
        .forPort(0, serverCreds)
        .buildTransportServers(Collections.<ServerStreamTracer.Factory>emptyList());
    server.start(serverListener);

    ManagedClientTransport.Listener clientTransportListener =
        mock(ManagedClientTransport.Listener.class);
    ManagedClientTransport client = clientFactory.newClientTransport(
        server.getListenSocketAddress(),
        new ClientTransportFactory.ClientTransportOptions()
          .setAuthority(TestUtils.TEST_SERVER_HOST),
        mock(ChannelLogger.class));
    callMeMaybe(client.start(clientTransportListener));
    Object result;
    if (expectSuccess) {
      verify(clientTransportListener, timeout(TIMEOUT_SECONDS * 1000)).transportReady();
      InternalChannelz.SocketStats stats = serverListener.transports.poll().getStats().get();
      assertThat(stats.security).isNotNull();
      assertThat(stats.security.tls).isNotNull();
      result = stats.security.tls;
    } else {
      ArgumentCaptor<Status> captor = ArgumentCaptor.forClass(Status.class);
      verify(clientTransportListener, timeout(TIMEOUT_SECONDS * 1000))
          .transportShutdown(captor.capture());
      result = captor.getValue();
    }

    client.shutdownNow(Status.UNAVAILABLE.withDescription("trash it"));
    server.shutdown();
    assertTrue(
        serverListener.waitForShutdown(TIMEOUT_SECONDS * 1000, TimeUnit.MILLISECONDS));
    verify(clientTransportListener, timeout(TIMEOUT_SECONDS * 1000)).transportTerminated();
    clientFactory.close();
    return result;
  }

  @Test
  public void from_tls_clientAuthNone_noClientCert() throws Exception {
    // Use convenience API to better match most user's usage
    ServerCredentials serverCreds = TlsServerCredentials.create(server1Cert, server1Key);
    ChannelCredentials channelCreds = TlsChannelCredentials.newBuilder()
        .trustManager(caCert)
        .build();
    InternalChannelz.Tls tls = expectSuccessfulHandshake(channelCreds, serverCreds);
    assertThat(tls.remoteCert).isNull();
  }

  @Test
  public void from_tls_clientAuthNone_clientCert() throws Exception {
    ServerCredentials serverCreds = TlsServerCredentials.newBuilder()
        .keyManager(server1Cert, server1Key)
        .trustManager(caCert)
        .build();
    ChannelCredentials channelCreds = TlsChannelCredentials.newBuilder()
        .keyManager(server1Cert, server1Key)
        .trustManager(caCert)
        .build();
    InternalChannelz.Tls tls = expectSuccessfulHandshake(channelCreds, serverCreds);
    assertThat(tls.remoteCert).isNull();
  }

  @Test
  public void from_tls_clientAuthRequire_noClientCert() throws Exception {
    ServerCredentials serverCreds = TlsServerCredentials.newBuilder()
        .keyManager(server1Cert, server1Key)
        .trustManager(caCert)
        .clientAuth(TlsServerCredentials.ClientAuth.REQUIRE)
        .build();
    ChannelCredentials channelCreds = TlsChannelCredentials.newBuilder()
        .trustManager(caCert)
        .build();
    Status status = expectFailedHandshake(channelCreds, serverCreds);
    assertEquals(Status.Code.UNAVAILABLE, status.getCode());
    StatusException sre = status.asException();
    // because of netty/netty#11604 we need to check for both TLSv1.2 and v1.3 behaviors
    if (sre.getCause() instanceof SSLHandshakeException) {
      assertThat(sre).hasCauseThat().isInstanceOf(SSLHandshakeException.class);
      assertThat(sre).hasCauseThat().hasMessageThat().contains("SSLV3_ALERT_HANDSHAKE_FAILURE");
    } else {
      // Client cert verification is after handshake in TLSv1.3
      assertThat(sre).hasCauseThat().hasCauseThat().isInstanceOf(SSLException.class);
      assertThat(sre).hasCauseThat().hasMessageThat().contains("CERTIFICATE_REQUIRED");
    }
  }

  @Test
  public void from_tls_clientAuthRequire_clientCert() throws Exception {
    ServerCredentials serverCreds = TlsServerCredentials.newBuilder()
        .keyManager(server1Cert, server1Key)
        .trustManager(caCert)
        .clientAuth(TlsServerCredentials.ClientAuth.REQUIRE)
        .build();
    ChannelCredentials channelCreds = TlsChannelCredentials.newBuilder()
        .keyManager(server1Cert, server1Key)
        .trustManager(caCert)
        .build();
    InternalChannelz.Tls tls = expectSuccessfulHandshake(channelCreds, serverCreds);
    assertThat(((X509Certificate) tls.remoteCert).getSubjectX500Principal().getName())
        .contains("CN=*.test.google.com");
  }

  @Test
  public void from_tls_clientAuthOptional_noClientCert() throws Exception {
    ServerCredentials serverCreds = TlsServerCredentials.newBuilder()
        .keyManager(server1Cert, server1Key)
        .trustManager(caCert)
        .clientAuth(TlsServerCredentials.ClientAuth.OPTIONAL)
        .build();
    ChannelCredentials channelCreds = TlsChannelCredentials.newBuilder()
        .trustManager(caCert)
        .build();
    InternalChannelz.Tls tls = expectSuccessfulHandshake(channelCreds, serverCreds);
    assertThat(tls.remoteCert).isNull();
  }

  @Test
  public void from_tls_clientAuthOptional_clientCert() throws Exception {
    ServerCredentials serverCreds = TlsServerCredentials.newBuilder()
        .keyManager(server1Cert, server1Key)
        .trustManager(caCert)
        .clientAuth(TlsServerCredentials.ClientAuth.OPTIONAL)
        .build();
    ChannelCredentials channelCreds = TlsChannelCredentials.newBuilder()
        .keyManager(server1Cert, server1Key)
        .trustManager(caCert)
        .build();
    InternalChannelz.Tls tls = expectSuccessfulHandshake(channelCreds, serverCreds);
    assertThat(((X509Certificate) tls.remoteCert).getSubjectX500Principal().getName())
        .contains("CN=*.test.google.com");
  }

  @Test
  public void from_tls_managers() throws Exception {
    KeyStore keyStore = KeyStore.getInstance(KeyStore.getDefaultType());
    keyStore.load(null);
    try (InputStream server1Chain = TlsTesting.loadCert("server1.pem");
         InputStream server1Key = TlsTesting.loadCert("server1.key")) {
      X509Certificate[] chain = CertificateUtils.getX509Certificates(server1Chain);
      keyStore.setKeyEntry("key", CertificateUtils.getPrivateKey(server1Key), new char[0], chain);
    }
    KeyManagerFactory keyManagerFactory =
        KeyManagerFactory.getInstance(KeyManagerFactory.getDefaultAlgorithm());
    keyManagerFactory.init(keyStore, new char[0]);

    KeyStore certStore = KeyStore.getInstance(KeyStore.getDefaultType());
    certStore.load(null);
    TrustManagerFactory trustManagerFactory =
        TrustManagerFactory.getInstance(TrustManagerFactory.getDefaultAlgorithm());
    try (InputStream ca = TlsTesting.loadCert("ca.pem")) {
      for (X509Certificate cert : CertificateUtils.getX509Certificates(ca)) {
        certStore.setCertificateEntry(cert.getSubjectX500Principal().getName("RFC2253"), cert);
      }
    }
    trustManagerFactory.init(certStore);

    ServerCredentials serverCreds = TlsServerCredentials.newBuilder()
        .keyManager(keyManagerFactory.getKeyManagers())
        .trustManager(trustManagerFactory.getTrustManagers())
        .clientAuth(TlsServerCredentials.ClientAuth.REQUIRE)
        .build();
    ChannelCredentials channelCreds = TlsChannelCredentials.newBuilder()
        .keyManager(keyManagerFactory.getKeyManagers())
        .trustManager(trustManagerFactory.getTrustManagers())
        .build();
    InternalChannelz.Tls tls = expectSuccessfulHandshake(channelCreds, serverCreds);
    assertThat(((X509Certificate) tls.remoteCert).getSubjectX500Principal().getName())
        .isEqualTo("CN=*.test.google.com,O=Example\\, Co.,L=Chicago,ST=Illinois,C=US");
  }

  @Test
  public void fromServer_unknown() {
    ProtocolNegotiators.FromServerCredentialsResult result =
        ProtocolNegotiators.from(new ServerCredentials() {});
    assertThat(result.error).isNotNull();
    assertThat(result.negotiator).isNull();
  }

  @Test
  public void fromServer_tls() throws Exception {
    ProtocolNegotiators.FromServerCredentialsResult result =
        ProtocolNegotiators.from(TlsServerCredentials.create(server1Cert, server1Key));
    assertThat(result.error).isNull();
    assertThat(result.negotiator)
        .isInstanceOf(ProtocolNegotiators.TlsProtocolNegotiatorServerFactory.class);
  }

  @Test
  public void fromServer_unsupportedTls() throws Exception {
    ProtocolNegotiators.FromServerCredentialsResult result = ProtocolNegotiators.from(
        TlsServerCredentials.newBuilder()
          .keyManager(server1Cert, server1Key)
          .requireFakeFeature()
          .build());
    assertThat(result.error).contains("FAKE");
    assertThat(result.negotiator).isNull();
  }

  @Test
  public void fromServer_insecure() {
    ProtocolNegotiators.FromServerCredentialsResult result =
        ProtocolNegotiators.from(InsecureServerCredentials.create());
    assertThat(result.error).isNull();
    assertThat(result.negotiator)
        .isInstanceOf(ProtocolNegotiators.PlaintextProtocolNegotiatorServerFactory.class);
  }

  @Test
  public void fromServer_netty() {
    ProtocolNegotiator.ServerFactory factory = mock(ProtocolNegotiator.ServerFactory.class);
    ProtocolNegotiators.FromServerCredentialsResult result =
        ProtocolNegotiators.from(NettyServerCredentials.create(factory));
    assertThat(result.error).isNull();
    assertThat(result.negotiator).isSameInstanceAs(factory);
  }

  @Test
  public void fromServer_choice() throws Exception {
    ProtocolNegotiators.FromServerCredentialsResult result =
        ProtocolNegotiators.from(ChoiceServerCredentials.create(
          new ServerCredentials() {},
          TlsServerCredentials.create(server1Cert, server1Key),
          InsecureServerCredentials.create()));
    assertThat(result.error).isNull();
    assertThat(result.negotiator)
        .isInstanceOf(ProtocolNegotiators.TlsProtocolNegotiatorServerFactory.class);

    result = ProtocolNegotiators.from(ChoiceServerCredentials.create(
          InsecureServerCredentials.create(),
          new ServerCredentials() {},
          TlsServerCredentials.create(server1Cert, server1Key)));
    assertThat(result.error).isNull();
    assertThat(result.negotiator)
        .isInstanceOf(ProtocolNegotiators.PlaintextProtocolNegotiatorServerFactory.class);
  }

  @Test
  public void fromServer_choice_unknown() {
    ProtocolNegotiators.FromServerCredentialsResult result =
        ProtocolNegotiators.from(ChoiceServerCredentials.create(
          new ServerCredentials() {}));
    assertThat(result.error).isNotNull();
    assertThat(result.negotiator).isNull();
  }


  @Test
  public void waitUntilActiveHandler_handlerAdded() throws Exception {
    final CountDownLatch latch = new CountDownLatch(1);

    final WaitUntilActiveHandler handler =
        new WaitUntilActiveHandler(new ChannelHandlerAdapter() {
          @Override
          public void handlerAdded(ChannelHandlerContext ctx) throws Exception {
            assertTrue(ctx.channel().isActive());
            latch.countDown();
            super.handlerAdded(ctx);
          }
        }, noopLogger);

    ChannelHandler lateAddingHandler = new ChannelInboundHandlerAdapter() {
      @Override
      public void channelActive(ChannelHandlerContext ctx) throws Exception {
        ctx.pipeline().addLast(handler);
        ctx.pipeline().fireUserEventTriggered(ProtocolNegotiationEvent.DEFAULT);
        // do not propagate channelActive().
      }
    };

    LocalAddress addr = new LocalAddress("local");
    ChannelFuture cf = new Bootstrap()
        .channel(LocalChannel.class)
        .handler(lateAddingHandler)
        .group(group)
        .register();
    chan = cf.channel();
    ChannelFuture sf = new ServerBootstrap()
        .channel(LocalServerChannel.class)
        .childHandler(new ChannelHandlerAdapter() {})
        .group(group)
        .bind(addr);
    server = sf.channel();
    sf.sync();

    assertEquals(1, latch.getCount());

    chan.connect(addr).sync();
    assertTrue(latch.await(TIMEOUT_SECONDS, TimeUnit.SECONDS));
    assertNull(chan.pipeline().context(WaitUntilActiveHandler.class));
  }

  @Test
  public void waitUntilActiveHandler_channelActive() throws Exception {
    final CountDownLatch latch = new CountDownLatch(1);
    WaitUntilActiveHandler handler =
        new WaitUntilActiveHandler(new ChannelHandlerAdapter() {
          @Override
          public void handlerAdded(ChannelHandlerContext ctx) throws Exception {
            assertTrue(ctx.channel().isActive());
            latch.countDown();
            super.handlerAdded(ctx);
          }
        }, noopLogger);

    LocalAddress addr = new LocalAddress("local");
    ChannelFuture cf = new Bootstrap()
        .channel(LocalChannel.class)
        .handler(handler)
        .group(group)
        .register();
    chan = cf.channel();
    ChannelFuture sf = new ServerBootstrap()
        .channel(LocalServerChannel.class)
        .childHandler(new ChannelHandlerAdapter() {})
        .group(group)
        .bind(addr);
    server = sf.channel();
    sf.sync();

    assertEquals(1, latch.getCount());

    chan.connect(addr).sync();
    chan.pipeline().fireUserEventTriggered(ProtocolNegotiationEvent.DEFAULT);
    assertTrue(latch.await(TIMEOUT_SECONDS, TimeUnit.SECONDS));
    assertNull(chan.pipeline().context(WaitUntilActiveHandler.class));
  }

  @Test
  public void tlsHandler_failsOnNullEngine() throws Exception {
    thrown.expect(NullPointerException.class);
    thrown.expectMessage("ssl");

    Object unused = ProtocolNegotiators.serverTls(null);
  }


  @Test
  public void tlsHandler_handlerAddedAddsSslHandler() throws Exception {
    ChannelHandler handler = new ServerTlsHandler(grpcHandler, sslContext, null);

    pipeline.addLast(handler);

    assertTrue(pipeline.first() instanceof SslHandler);
  }

  @Test
  public void tlsHandler_userEventTriggeredNonSslEvent() throws Exception {
    ChannelHandler handler = new ServerTlsHandler(grpcHandler, sslContext, null);
    pipeline.addLast(handler);
    channelHandlerCtx = pipeline.context(handler);
    Object nonSslEvent = new Object();

    pipeline.fireUserEventTriggered(nonSslEvent);

    // A non ssl event should not cause the grpcHandler to be in the pipeline yet.
    ChannelHandlerContext grpcHandlerCtx = pipeline.context(grpcHandler);
    assertNull(grpcHandlerCtx);
  }

  @Test
  public void tlsHandler_userEventTriggeredSslEvent_unsupportedProtocol() throws Exception {
    SslHandler badSslHandler = new SslHandler(engine, false) {
      @Override
      public String applicationProtocol() {
        return "badprotocol";
      }
    };

    ChannelHandler handler = new ServerTlsHandler(grpcHandler, sslContext, null);
    pipeline.addLast(handler);

    final AtomicReference<Throwable> error = new AtomicReference<>();
    ChannelHandler errorCapture = new ChannelInboundHandlerAdapter() {
      @Override
      public void exceptionCaught(ChannelHandlerContext ctx, Throwable cause) {
        error.set(cause);
      }
    };

    pipeline.addLast(errorCapture);

    pipeline.replace(SslHandler.class, null, badSslHandler);
    channelHandlerCtx = pipeline.context(handler);
    Object sslEvent = SslHandshakeCompletionEvent.SUCCESS;

    pipeline.fireUserEventTriggered(sslEvent);

    // No h2 protocol was specified, so there should be an error, (normally handled by WBAEH)
    assertThat(error.get()).hasMessageThat().contains("Unable to find compatible protocol");
    ChannelHandlerContext grpcHandlerCtx = pipeline.context(grpcHandler);
    assertNull(grpcHandlerCtx);
  }

  @Test
  public void tlsHandler_userEventTriggeredSslEvent_handshakeFailure() throws Exception {
    ChannelHandler handler = new ServerTlsHandler(grpcHandler, sslContext, null);
    pipeline.addLast(handler);
    channelHandlerCtx = pipeline.context(handler);
    Object sslEvent = new SslHandshakeCompletionEvent(new RuntimeException("bad"));

    final AtomicReference<Throwable> error = new AtomicReference<>();
    ChannelHandler errorCapture = new ChannelInboundHandlerAdapter() {
      @Override
      public void exceptionCaught(ChannelHandlerContext ctx, Throwable cause) {
        error.set(cause);
      }
    };

    pipeline.addLast(errorCapture);

    pipeline.fireUserEventTriggered(sslEvent);

    // No h2 protocol was specified, so there should be an error, (normally handled by WBAEH)
    assertThat(error.get()).hasMessageThat().contains("bad");
    ChannelHandlerContext grpcHandlerCtx = pipeline.context(grpcHandler);
    assertNull(grpcHandlerCtx);
  }

  @Test
  public void tlsHandler_userEventTriggeredSslEvent_supportedProtocolH2() throws Exception {
    SslHandler goodSslHandler = new SslHandler(engine, false) {
      @Override
      public String applicationProtocol() {
        return "h2";
      }
    };

    ChannelHandler handler = new ServerTlsHandler(grpcHandler, sslContext, null);
    pipeline.addLast(handler);

    pipeline.replace(SslHandler.class, null, goodSslHandler);
    channelHandlerCtx = pipeline.context(handler);
    Object sslEvent = SslHandshakeCompletionEvent.SUCCESS;

    pipeline.fireUserEventTriggered(sslEvent);

    assertTrue(channel.isOpen());
    ChannelHandlerContext grpcHandlerCtx = pipeline.context(grpcHandler);
    assertNotNull(grpcHandlerCtx);
  }

  @Test
  public void serverTlsHandler_userEventTriggeredSslEvent_supportedProtocolCustom()
      throws Exception {
    SslHandler goodSslHandler = new SslHandler(engine, false) {
      @Override
      public String applicationProtocol() {
        return "managed_mtls";
      }
    };

    InputStream serverCert = TlsTesting.loadCert("server1.pem");
    InputStream key = TlsTesting.loadCert("server1.key");
    List<String> alpnList = Arrays.asList("managed_mtls", "h2");
    ApplicationProtocolConfig apn = new ApplicationProtocolConfig(
        ApplicationProtocolConfig.Protocol.ALPN,
        ApplicationProtocolConfig.SelectorFailureBehavior.NO_ADVERTISE,
        ApplicationProtocolConfig.SelectedListenerFailureBehavior.ACCEPT,
        alpnList);

    sslContext = GrpcSslContexts.forServer(serverCert, key)
        .applicationProtocolConfig(apn).build();

    ChannelHandler handler = new ServerTlsHandler(grpcHandler, sslContext, null);
    pipeline.addLast(handler);

    pipeline.replace(SslHandler.class, null, goodSslHandler);
    channelHandlerCtx = pipeline.context(handler);
    Object sslEvent = SslHandshakeCompletionEvent.SUCCESS;

    pipeline.fireUserEventTriggered(sslEvent);

    assertTrue(channel.isOpen());
    ChannelHandlerContext grpcHandlerCtx = pipeline.context(grpcHandler);
    assertNotNull(grpcHandlerCtx);
  }

  @Test
  public void serverTlsHandler_userEventTriggeredSslEvent_unsupportedProtocolCustom()
      throws Exception {
    SslHandler badSslHandler = new SslHandler(engine, false) {
      @Override
      public String applicationProtocol() {
        return "badprotocol";
      }
    };

    InputStream serverCert = TlsTesting.loadCert("server1.pem");
    InputStream key = TlsTesting.loadCert("server1.key");
    List<String> alpnList = Arrays.asList("managed_mtls", "h2");
    ApplicationProtocolConfig apn = new ApplicationProtocolConfig(
        ApplicationProtocolConfig.Protocol.ALPN,
        ApplicationProtocolConfig.SelectorFailureBehavior.NO_ADVERTISE,
        ApplicationProtocolConfig.SelectedListenerFailureBehavior.ACCEPT,
        alpnList);

    sslContext = GrpcSslContexts.forServer(serverCert, key)
        .applicationProtocolConfig(apn).build();
    ChannelHandler handler = new ServerTlsHandler(grpcHandler, sslContext, null);
    pipeline.addLast(handler);

    final AtomicReference<Throwable> error = new AtomicReference<>();
    ChannelHandler errorCapture = new ChannelInboundHandlerAdapter() {
      @Override
      public void exceptionCaught(ChannelHandlerContext ctx, Throwable cause) {
        error.set(cause);
      }
    };

    pipeline.addLast(errorCapture);

    pipeline.replace(SslHandler.class, null, badSslHandler);
    channelHandlerCtx = pipeline.context(handler);
    Object sslEvent = SslHandshakeCompletionEvent.SUCCESS;

    pipeline.fireUserEventTriggered(sslEvent);

    // No h2 protocol was specified, so there should be an error, (normally handled by WBAEH)
    assertThat(error.get()).hasMessageThat().contains("Unable to find compatible protocol");
    ChannelHandlerContext grpcHandlerCtx = pipeline.context(grpcHandler);
    assertNull(grpcHandlerCtx);
  }

  @Test
  public void clientTlsHandler_userEventTriggeredSslEvent_supportedProtocolH2() throws Exception {
    SslHandler goodSslHandler = new SslHandler(engine, false) {
      @Override
      public String applicationProtocol() {
        return "h2";
      }
    };
    DefaultEventLoopGroup elg = new DefaultEventLoopGroup(1);

    ClientTlsHandler handler = new ClientTlsHandler(grpcHandler, sslContext,
<<<<<<< HEAD
        "authority", elg, noopLogger, Optional.empty(),
        getClientTlsProtocolNegotiator());
=======
        "authority", elg, noopLogger, Optional.absent());
>>>>>>> ae109727
    pipeline.addLast(handler);
    pipeline.replace(SslHandler.class, null, goodSslHandler);
    pipeline.fireUserEventTriggered(ProtocolNegotiationEvent.DEFAULT);
    channelHandlerCtx = pipeline.context(handler);
    Object sslEvent = SslHandshakeCompletionEvent.SUCCESS;

    pipeline.fireUserEventTriggered(sslEvent);

    ChannelHandlerContext grpcHandlerCtx = pipeline.context(grpcHandler);
    assertNotNull(grpcHandlerCtx);
  }

  @Test
  public void clientTlsHandler_userEventTriggeredSslEvent_supportedProtocolCustom()
      throws Exception {
    SslHandler goodSslHandler = new SslHandler(engine, false) {
      @Override
      public String applicationProtocol() {
        return "managed_mtls";
      }
    };
    DefaultEventLoopGroup elg = new DefaultEventLoopGroup(1);

    InputStream clientCert = TlsTesting.loadCert("client.pem");
    InputStream key = TlsTesting.loadCert("client.key");
    List<String> alpnList = Arrays.asList("managed_mtls", "h2");
    ApplicationProtocolConfig apn = new ApplicationProtocolConfig(
        ApplicationProtocolConfig.Protocol.ALPN,
        ApplicationProtocolConfig.SelectorFailureBehavior.NO_ADVERTISE,
        ApplicationProtocolConfig.SelectedListenerFailureBehavior.ACCEPT,
        alpnList);

    sslContext = GrpcSslContexts.forClient()
        .keyManager(clientCert, key)
        .applicationProtocolConfig(apn).build();

    ClientTlsHandler handler = new ClientTlsHandler(grpcHandler, sslContext,
<<<<<<< HEAD
        "authority", elg, noopLogger, Optional.empty(),
        getClientTlsProtocolNegotiator());
=======
        "authority", elg, noopLogger, Optional.absent());
>>>>>>> ae109727
    pipeline.addLast(handler);
    pipeline.replace(SslHandler.class, null, goodSslHandler);
    pipeline.fireUserEventTriggered(ProtocolNegotiationEvent.DEFAULT);
    channelHandlerCtx = pipeline.context(handler);
    Object sslEvent = SslHandshakeCompletionEvent.SUCCESS;

    pipeline.fireUserEventTriggered(sslEvent);

    ChannelHandlerContext grpcHandlerCtx = pipeline.context(grpcHandler);
    assertNotNull(grpcHandlerCtx);
  }

  @Test
  public void clientTlsHandler_userEventTriggeredSslEvent_unsupportedProtocol() throws Exception {
    SslHandler goodSslHandler = new SslHandler(engine, false) {
      @Override
      public String applicationProtocol() {
        return "badproto";
      }
    };
    DefaultEventLoopGroup elg = new DefaultEventLoopGroup(1);

    ClientTlsHandler handler = new ClientTlsHandler(grpcHandler, sslContext,
<<<<<<< HEAD
        "authority", elg, noopLogger, Optional.empty(),
        getClientTlsProtocolNegotiator());
=======
        "authority", elg, noopLogger, Optional.absent());
>>>>>>> ae109727
    pipeline.addLast(handler);

    final AtomicReference<Throwable> error = new AtomicReference<>();
    ChannelHandler errorCapture = new ChannelInboundHandlerAdapter() {
      @Override
      public void exceptionCaught(ChannelHandlerContext ctx, Throwable cause) {
        error.set(cause);
      }
    };

    pipeline.addLast(errorCapture);
    pipeline.replace(SslHandler.class, null, goodSslHandler);
    pipeline.fireUserEventTriggered(ProtocolNegotiationEvent.DEFAULT);
    channelHandlerCtx = pipeline.context(handler);
    Object sslEvent = SslHandshakeCompletionEvent.SUCCESS;

    pipeline.fireUserEventTriggered(sslEvent);

    // Bad protocol was specified, so there should be an error, (normally handled by WBAEH)
    assertThat(error.get()).hasMessageThat().contains("Unable to find compatible protocol");
    ChannelHandlerContext grpcHandlerCtx = pipeline.context(grpcHandler);
    assertNull(grpcHandlerCtx);
  }

  @Test
  public void clientTlsHandler_closeDuringNegotiation() throws Exception {
    ClientTlsHandler handler = new ClientTlsHandler(grpcHandler, sslContext,
<<<<<<< HEAD
        "authority", null, noopLogger, Optional.empty(),
        getClientTlsProtocolNegotiator());
=======
        "authority", null, noopLogger, Optional.absent());
>>>>>>> ae109727
    pipeline.addLast(new WriteBufferingAndExceptionHandler(handler));
    ChannelFuture pendingWrite = channel.writeAndFlush(NettyClientHandler.NOOP_MESSAGE);

    // SslHandler fires userEventTriggered() before channelInactive()
    pipeline.fireChannelInactive();

    assertThat(pendingWrite.cause()).isInstanceOf(StatusRuntimeException.class);
    assertThat(Status.fromThrowable(pendingWrite.cause()).getCode())
        .isEqualTo(Status.Code.UNAVAILABLE);
  }

  private ClientTlsProtocolNegotiator getClientTlsProtocolNegotiator() throws SSLException {
    return new ClientTlsProtocolNegotiator(GrpcSslContexts.forClient().trustManager(
        TlsTesting.loadCert("ca.pem")).build(),
        null, Optional.empty(), null);
  }

  @Test
  public void allowedAuthoritiesForTransport_LruCache() throws SSLException, CertificateException {
    X509ExtendedTrustManager mockX509ExtendedTrustManager = mock(X509ExtendedTrustManager.class);
    ClientTlsProtocolNegotiator negotiator = new ClientTlsProtocolNegotiator(
        GrpcSslContexts.forClient().trustManager(
            TlsTesting.loadCert("ca.pem")).build(),
        null, Optional.empty(), mockX509ExtendedTrustManager);
    SSLEngine mockSslEngine = mock(SSLEngine.class);
    negotiator.setSslEngine(mockSslEngine);
    SSLSession mockSslSession = mock(SSLSession.class);
    when(mockSslEngine.getSession()).thenReturn(mockSslSession);
    when(mockSslSession.getPeerCertificates()).thenReturn(new Certificate[0]);

    // Fill the cache
    for (int i = 0; i < 100; i++) {
      Status unused = negotiator.verifyAuthority("authority" + i);
    }
    // Should use value from the cache.
    Status unused = negotiator.verifyAuthority("authority0");
    // Should evict authority0.
    unused = negotiator.verifyAuthority("authority100");
    // Should call TrustManager as the cached value has been evicted for this authority value.
    unused = negotiator.verifyAuthority("authority0");

    ArgumentCaptor<SslEngineWrapper> sslEngineWrapperArgumentCaptor =
        ArgumentCaptor.forClass(SslEngineWrapper.class);
    verify(mockX509ExtendedTrustManager, times(102)).checkServerTrusted(any(), eq("RSA"),
        sslEngineWrapperArgumentCaptor.capture());
    List<SslEngineWrapper> sslEngineWrappersCaptured =
        sslEngineWrapperArgumentCaptor.getAllValues();
    assertThat(sslEngineWrappersCaptured).hasSize(102);
    for (int i = 0; i < 100; i++) {
      assertThat(sslEngineWrappersCaptured.get(i).getPeerHost()).isEqualTo("authority" + i);
    }
    assertThat(sslEngineWrappersCaptured.get(100).getPeerHost()).isEqualTo("authority100");
    assertThat(sslEngineWrappersCaptured.get(101).getPeerHost()).isEqualTo("authority0");
  }

  @Test
  public void engineLog() {
    ChannelHandler handler = new ServerTlsHandler(grpcHandler, sslContext, null);
    pipeline.addLast(handler);
    channelHandlerCtx = pipeline.context(handler);

    Logger logger = Logger.getLogger(ProtocolNegotiators.class.getName());
    Filter oldFilter = logger.getFilter();
    try {
      logger.setFilter(new Filter() {
        @Override
        public boolean isLoggable(LogRecord record) {
          // We still want to the log method to be exercised, just not printed to stderr.
          return false;
        }
      });

      ProtocolNegotiators.logSslEngineDetails(
          Level.INFO, channelHandlerCtx, "message", new Exception("bad"));
    } finally {
      logger.setFilter(oldFilter);
    }
  }

  @Test
  public void tls_failsOnNullSslContext() {
    thrown.expect(NullPointerException.class);

    Object unused = ProtocolNegotiators.tls(null, null);
  }

  @Test
  public void tls_hostAndPort() {
    HostPort hostPort = ProtocolNegotiators.parseAuthority("authority:1234");

    assertEquals("authority", hostPort.host);
    assertEquals(1234, hostPort.port);
  }

  @Test
  public void tls_host() {
    HostPort hostPort = ProtocolNegotiators.parseAuthority("[::1]");

    assertEquals("[::1]", hostPort.host);
    assertEquals(-1, hostPort.port);
  }

  @Test
  public void tls_invalidHost() throws SSLException {
    HostPort hostPort = ProtocolNegotiators.parseAuthority("bad_host:1234");

    // Even though it looks like a port, we treat it as part of the authority, since the host is
    // invalid.
    assertEquals("bad_host:1234", hostPort.host);
    assertEquals(-1, hostPort.port);
  }

  @Test
  public void httpProxy_nullAddressNpe() throws Exception {
    thrown.expect(NullPointerException.class);
    Object unused =
        ProtocolNegotiators.httpProxy(null, "user", "pass", ProtocolNegotiators.plaintext());
  }

  @Test
  public void httpProxy_nullNegotiatorNpe() throws Exception {
    thrown.expect(NullPointerException.class);
    Object unused = ProtocolNegotiators.httpProxy(
        InetSocketAddress.createUnresolved("localhost", 80), "user", "pass", null);
  }

  @Test
  public void httpProxy_nullUserPassNoException() throws Exception {
    assertNotNull(ProtocolNegotiators.httpProxy(
        InetSocketAddress.createUnresolved("localhost", 80), null, null,
        ProtocolNegotiators.plaintext()));
  }

  @Test
  public void httpProxy_completes() throws Exception {
    DefaultEventLoopGroup elg = new DefaultEventLoopGroup(1);
    // ProxyHandler is incompatible with EmbeddedChannel because when channelRegistered() is called
    // the channel is already active.
    LocalAddress proxy = new LocalAddress("httpProxy_completes");
    SocketAddress host = InetSocketAddress.createUnresolved("specialHost", 314);

    ChannelInboundHandler mockHandler = mock(ChannelInboundHandler.class);
    Channel serverChannel = new ServerBootstrap().group(elg).channel(LocalServerChannel.class)
        .childHandler(mockHandler)
        .bind(proxy).sync().channel();

    ProtocolNegotiator nego =
        ProtocolNegotiators.httpProxy(proxy, null, null, ProtocolNegotiators.plaintext());
    // normally NettyClientTransport will add WBAEH which kick start the ProtocolNegotiation,
    // mocking the behavior using KickStartHandler.
    ChannelHandler handler =
        new KickStartHandler(nego.newHandler(FakeGrpcHttp2ConnectionHandler.noopHandler()));
    Channel channel = new Bootstrap().group(elg).channel(LocalChannel.class).handler(handler)
        .register().sync().channel();
    pipeline = channel.pipeline();
    // Wait for initialization to complete
    channel.eventLoop().submit(NOOP_RUNNABLE).sync();
    channel.connect(host).sync();
    serverChannel.close();
    ArgumentCaptor<ChannelHandlerContext> contextCaptor =
        ArgumentCaptor.forClass(ChannelHandlerContext.class);
    Mockito.verify(mockHandler).channelActive(contextCaptor.capture());
    ChannelHandlerContext serverContext = contextCaptor.getValue();

    final String golden = "isThisThingOn?";
    ChannelFuture negotiationFuture = channel.writeAndFlush(bb(golden, channel));

    // Wait for sending initial request to complete
    channel.eventLoop().submit(NOOP_RUNNABLE).sync();
    ArgumentCaptor<Object> objectCaptor = ArgumentCaptor.forClass(Object.class);
    Mockito.verify(mockHandler)
        .channelRead(ArgumentMatchers.<ChannelHandlerContext>any(), objectCaptor.capture());
    ByteBuf b = (ByteBuf) objectCaptor.getValue();
    String request = b.toString(UTF_8);
    b.release();
    assertTrue("No trailing newline: " + request, request.endsWith("\r\n\r\n"));
    assertTrue("No CONNECT: " + request, request.startsWith("CONNECT specialHost:314 "));
    assertTrue("No host header: " + request, request.contains("host: specialHost:314"));

    assertFalse(negotiationFuture.isDone());
    serverContext.writeAndFlush(bb("HTTP/1.1 200 OK\r\n\r\n", serverContext.channel())).sync();
    negotiationFuture.sync();

    channel.eventLoop().submit(NOOP_RUNNABLE).sync();
    objectCaptor = ArgumentCaptor.forClass(Object.class);
    Mockito.verify(mockHandler, times(2))
        .channelRead(ArgumentMatchers.<ChannelHandlerContext>any(), objectCaptor.capture());
    b = (ByteBuf) objectCaptor.getAllValues().get(1);
    // If we were using the real grpcHandler, this would have been the HTTP/2 preface
    String preface = b.toString(UTF_8);
    b.release();
    assertEquals(golden, preface);

    channel.close();
  }

  @Test
  public void httpProxy_500() throws Exception {
    DefaultEventLoopGroup elg = new DefaultEventLoopGroup(1);
    // ProxyHandler is incompatible with EmbeddedChannel because when channelRegistered() is called
    // the channel is already active.
    LocalAddress proxy = new LocalAddress("httpProxy_500");
    SocketAddress host = InetSocketAddress.createUnresolved("specialHost", 314);

    ChannelInboundHandler mockHandler = mock(ChannelInboundHandler.class);
    Channel serverChannel = new ServerBootstrap().group(elg).channel(LocalServerChannel.class)
        .childHandler(mockHandler)
        .bind(proxy).sync().channel();

    ProtocolNegotiator nego =
        ProtocolNegotiators.httpProxy(proxy, null, null, ProtocolNegotiators.plaintext());
    // normally NettyClientTransport will add WBAEH which kick start the ProtocolNegotiation,
    // mocking the behavior using KickStartHandler.
    ChannelHandler handler =
        new KickStartHandler(nego.newHandler(FakeGrpcHttp2ConnectionHandler.noopHandler()));
    Channel channel = new Bootstrap().group(elg).channel(LocalChannel.class).handler(handler)
        .register().sync().channel();
    pipeline = channel.pipeline();
    // Wait for initialization to complete
    channel.eventLoop().submit(NOOP_RUNNABLE).sync();
    channel.connect(host).sync();
    serverChannel.close();
    ArgumentCaptor<ChannelHandlerContext> contextCaptor =
        ArgumentCaptor.forClass(ChannelHandlerContext.class);
    Mockito.verify(mockHandler).channelActive(contextCaptor.capture());
    ChannelHandlerContext serverContext = contextCaptor.getValue();

    final String golden = "isThisThingOn?";
    ChannelFuture negotiationFuture = channel.writeAndFlush(bb(golden, channel));

    // Wait for sending initial request to complete
    channel.eventLoop().submit(NOOP_RUNNABLE).sync();
    ArgumentCaptor<Object> objectCaptor = ArgumentCaptor.forClass(Object.class);
    Mockito.verify(mockHandler)
        .channelRead(any(ChannelHandlerContext.class), objectCaptor.capture());
    ByteBuf request = (ByteBuf) objectCaptor.getValue();
    request.release();

    assertFalse(negotiationFuture.isDone());
    String response = "HTTP/1.1 500 OMG\r\nContent-Length: 4\r\n\r\noops";
    serverContext.writeAndFlush(bb(response, serverContext.channel())).sync();
    thrown.expect(ProxyConnectException.class);
    try {
      negotiationFuture.sync();
    } finally {
      channel.close();
    }
  }

  @Test
  public void waitUntilActiveHandler_firesNegotiation() throws Exception {
    EventLoopGroup elg = new DefaultEventLoopGroup(1);
    SocketAddress addr = new LocalAddress("addr");
    final AtomicReference<Object> event = new AtomicReference<>();
    ChannelHandler next = new ChannelInboundHandlerAdapter() {
      @Override
      public void userEventTriggered(ChannelHandlerContext ctx, Object evt) {
        event.set(evt);
        ctx.close();
      }
    };
    Channel s = new ServerBootstrap()
        .childHandler(new ChannelInboundHandlerAdapter())
        .group(elg)
        .channel(LocalServerChannel.class)
        .bind(addr)
        .sync()
        .channel();
    Channel c = new Bootstrap()
        .handler(new WaitUntilActiveHandler(next, noopLogger))
        .channel(LocalChannel.class).group(group)
        .connect(addr)
        .sync()
        .channel();
    c.pipeline().fireUserEventTriggered(ProtocolNegotiationEvent.DEFAULT);
    SocketAddress localAddr = c.localAddress();
    ProtocolNegotiationEvent expectedEvent = ProtocolNegotiationEvent.DEFAULT
        .withAttributes(
            Attributes.newBuilder()
                .set(Grpc.TRANSPORT_ATTR_LOCAL_ADDR, localAddr)
                .set(Grpc.TRANSPORT_ATTR_REMOTE_ADDR, addr)
                .set(GrpcAttributes.ATTR_SECURITY_LEVEL, SecurityLevel.NONE)
                .build());

    c.closeFuture().sync();
    assertThat(event.get()).isInstanceOf(ProtocolNegotiationEvent.class);
    ProtocolNegotiationEvent actual = (ProtocolNegotiationEvent) event.get();
    assertThat(actual).isEqualTo(expectedEvent);

    s.close();
    elg.shutdownGracefully();
  }

  @Test
  public void clientTlsHandler_firesNegotiation() throws Exception {
    SslContext clientSslContext;
    try (InputStream ca = TlsTesting.loadCert("ca.pem")) {
      clientSslContext = GrpcSslContexts.forClient().trustManager(ca).build();
    }
    SslContext serverSslContext;
    try (InputStream server1Key = TlsTesting.loadCert("server1.key");
        InputStream server1Chain = TlsTesting.loadCert("server1.pem")) {
      serverSslContext = GrpcSslContexts.forServer(server1Chain, server1Key).build();
    }
    FakeGrpcHttp2ConnectionHandler gh = FakeGrpcHttp2ConnectionHandler.newHandler();
    ClientTlsProtocolNegotiator pn = new ClientTlsProtocolNegotiator(clientSslContext,
<<<<<<< HEAD
        null, Optional.empty(), null);
=======
        null, Optional.absent());
>>>>>>> ae109727
    WriteBufferingAndExceptionHandler clientWbaeh =
        new WriteBufferingAndExceptionHandler(pn.newHandler(gh));

    SocketAddress addr = new LocalAddress("addr");

    ChannelHandler sh =
        ProtocolNegotiators.serverTls(serverSslContext)
            .newHandler(FakeGrpcHttp2ConnectionHandler.noopHandler());
    WriteBufferingAndExceptionHandler serverWbaeh = new WriteBufferingAndExceptionHandler(sh);
    Channel s = new ServerBootstrap()
        .childHandler(serverWbaeh)
        .group(group)
        .channel(LocalServerChannel.class)
        .bind(addr)
        .sync()
        .channel();
    Channel c = new Bootstrap()
        .handler(clientWbaeh)
        .channel(LocalChannel.class)
        .group(group)
        .register()
        .sync()
        .channel();
    ChannelFuture write = c.writeAndFlush(NettyClientHandler.NOOP_MESSAGE);
    c.connect(addr).sync();
    write.sync();

    boolean completed = gh.negotiated.await(TIMEOUT_SECONDS, TimeUnit.SECONDS);
    if (!completed) {
      assertTrue("failed to negotiated", write.await(TIMEOUT_SECONDS, TimeUnit.SECONDS));
      // sync should fail if we are in this block.
      write.sync();
      throw new AssertionError("neither wrote nor negotiated");
    }
    c.close();
    s.close();
    pn.close();

    assertThat(gh.securityInfo).isNotNull();
    assertThat(gh.securityInfo.tls).isNotNull();
    assertThat(gh.attrs.get(GrpcAttributes.ATTR_SECURITY_LEVEL))
        .isEqualTo(SecurityLevel.PRIVACY_AND_INTEGRITY);
    assertThat(gh.attrs.get(Grpc.TRANSPORT_ATTR_SSL_SESSION)).isInstanceOf(SSLSession.class);
    // This is not part of the ClientTls negotiation, but shows that the negotiation event happens
    // in the right order.
    assertThat(gh.attrs.get(Grpc.TRANSPORT_ATTR_REMOTE_ADDR)).isEqualTo(addr);
  }

  @Test
  public void plaintextUpgradeNegotiator() throws Exception {
    LocalAddress addr = new LocalAddress("plaintextUpgradeNegotiator");
    UpgradeCodecFactory ucf = new UpgradeCodecFactory() {

      @Override
      public UpgradeCodec newUpgradeCodec(CharSequence protocol) {
        return new Http2ServerUpgradeCodec(FakeGrpcHttp2ConnectionHandler.newHandler());
      }
    };
    final HttpServerCodec serverCodec = new HttpServerCodec();
    final HttpServerUpgradeHandler serverUpgradeHandler =
        new HttpServerUpgradeHandler(serverCodec, ucf);
    Channel serverChannel = new ServerBootstrap()
        .group(group)
        .channel(LocalServerChannel.class)
        .childHandler(new ChannelInitializer<Channel>() {

          @Override
          protected void initChannel(Channel ch) throws Exception {
            ch.pipeline().addLast(serverCodec, serverUpgradeHandler);
          }
        })
        .bind(addr)
        .sync()
        .channel();

    FakeGrpcHttp2ConnectionHandler gh = FakeGrpcHttp2ConnectionHandler.newHandler();
    ProtocolNegotiator nego = ProtocolNegotiators.plaintextUpgrade();
    ChannelHandler ch = nego.newHandler(gh);
    WriteBufferingAndExceptionHandler wbaeh = new WriteBufferingAndExceptionHandler(ch);

    Channel channel = new Bootstrap()
        .group(group)
        .channel(LocalChannel.class)
        .handler(wbaeh)
        .register()
        .sync()
        .channel();

    ChannelFuture write = channel.writeAndFlush(NettyClientHandler.NOOP_MESSAGE);
    channel.connect(serverChannel.localAddress());

    boolean completed = gh.negotiated.await(TIMEOUT_SECONDS, TimeUnit.SECONDS);
    if (!completed) {
      assertTrue("failed to negotiated", write.await(TIMEOUT_SECONDS, TimeUnit.SECONDS));
      // sync should fail if we are in this block.
      write.sync();
      throw new AssertionError("neither wrote nor negotiated");
    }

    channel.close().sync();
    serverChannel.close();

    assertThat(gh.securityInfo).isNull();
    assertThat(gh.attrs.get(GrpcAttributes.ATTR_SECURITY_LEVEL)).isEqualTo(SecurityLevel.NONE);
    assertThat(gh.attrs.get(Grpc.TRANSPORT_ATTR_REMOTE_ADDR)).isEqualTo(addr);
  }

  private static void callMeMaybe(Runnable runnable) {
    if (runnable != null) {
      runnable.run();
    }
  }

  private static class FakeGrpcHttp2ConnectionHandler extends GrpcHttp2ConnectionHandler {

    static FakeGrpcHttp2ConnectionHandler noopHandler() {
      return newHandler(true);
    }

    static FakeGrpcHttp2ConnectionHandler newHandler() {
      return newHandler(false);
    }

    private static FakeGrpcHttp2ConnectionHandler newHandler(boolean noop) {
      DefaultHttp2Connection conn = new DefaultHttp2Connection(/*server=*/ false);
      DefaultHttp2ConnectionEncoder encoder =
          new DefaultHttp2ConnectionEncoder(conn, new DefaultHttp2FrameWriter());
      DefaultHttp2ConnectionDecoder decoder =
          new DefaultHttp2ConnectionDecoder(conn, encoder, new DefaultHttp2FrameReader());
      Http2Settings settings = new Http2Settings();
      return new FakeGrpcHttp2ConnectionHandler(
          /*channelUnused=*/ null, decoder, encoder, settings, noop, noopLogger);
    }

    private final boolean noop;
    private Attributes attrs;
    private Security securityInfo;
    private final CountDownLatch negotiated = new CountDownLatch(1);
    private ChannelHandlerContext ctx;

    FakeGrpcHttp2ConnectionHandler(ChannelPromise channelUnused,
        Http2ConnectionDecoder decoder,
        Http2ConnectionEncoder encoder,
        Http2Settings initialSettings,
        boolean noop,
        ChannelLogger negotiationLogger) {
      super(channelUnused, decoder, encoder, initialSettings, negotiationLogger);
      this.noop = noop;
    }

    @Override
    public void handleProtocolNegotiationCompleted(Attributes attrs, Security securityInfo) {
      checkNotNull(ctx, "handleProtocolNegotiationCompleted cannot be called before handlerAdded");
      super.handleProtocolNegotiationCompleted(attrs, securityInfo);
      this.attrs = attrs;
      this.securityInfo = securityInfo;
      // Add a temp handler that verifies first message is a NOOP_MESSAGE
      ctx.pipeline().addBefore(ctx.name(), null, new ChannelOutboundHandlerAdapter() {
        @Override
        public void write(ChannelHandlerContext ctx, Object msg, ChannelPromise promise)
            throws Exception {
          checkState(
              msg == NettyClientHandler.NOOP_MESSAGE, "First message should be NOOP_MESSAGE");
          promise.trySuccess();
          ctx.pipeline().remove(this);
        }
      });
      NettyClientHandler.writeBufferingAndRemove(ctx.channel());
      negotiated.countDown();
    }

    @Override
    public void handlerAdded(ChannelHandlerContext ctx) throws Exception {
      if (noop) {
        ctx.pipeline().remove(ctx.name());
      } else {
        super.handlerAdded(ctx);
      }
      this.ctx = ctx;
    }

    @Override
    public String getAuthority() {
      return "foo.test.google.fr";
    }
  }

  private static ByteBuf bb(String s, Channel c) {
    return ByteBufUtil.writeUtf8(c.alloc(), s);
  }

  private static final class KickStartHandler extends ChannelDuplexHandler {

    private final ChannelHandler next;

    public KickStartHandler(ChannelHandler next) {
      this.next = checkNotNull(next, "next");
    }

    @Override
    public void handlerAdded(ChannelHandlerContext ctx) throws Exception {
      ctx.pipeline().replace(ctx.name(), null, next);
      ctx.pipeline().fireUserEventTriggered(ProtocolNegotiationEvent.DEFAULT);
    }
  }

  private static class MockServerListener implements ServerListener {
    private final CountDownLatch latch = new CountDownLatch(1);
    public Queue<ServerTransport> transports = new ArrayDeque<>();

    @Override
    public ServerTransportListener transportCreated(ServerTransport transport) {
      transports.add(transport);
      return new MockServerTransportListener();
    }

    @Override
    public void serverShutdown() {
      latch.countDown();
    }

    public boolean waitForShutdown(long timeout, TimeUnit unit) throws InterruptedException {
      return latch.await(timeout, unit);
    }
  }

  private static class MockServerTransportListener implements ServerTransportListener {
    @Override
    public void streamCreated(ServerStream stream, String method, Metadata headers) {}

    @Override
    public Attributes transportReady(Attributes attributes) {
      return attributes;
    }

    @Override
    public void transportTerminated() {}
  }
}<|MERGE_RESOLUTION|>--- conflicted
+++ resolved
@@ -925,12 +925,8 @@
     DefaultEventLoopGroup elg = new DefaultEventLoopGroup(1);
 
     ClientTlsHandler handler = new ClientTlsHandler(grpcHandler, sslContext,
-<<<<<<< HEAD
-        "authority", elg, noopLogger, Optional.empty(),
+        "authority", elg, noopLogger, Optional.absent(),
         getClientTlsProtocolNegotiator());
-=======
-        "authority", elg, noopLogger, Optional.absent());
->>>>>>> ae109727
     pipeline.addLast(handler);
     pipeline.replace(SslHandler.class, null, goodSslHandler);
     pipeline.fireUserEventTriggered(ProtocolNegotiationEvent.DEFAULT);
@@ -968,12 +964,8 @@
         .applicationProtocolConfig(apn).build();
 
     ClientTlsHandler handler = new ClientTlsHandler(grpcHandler, sslContext,
-<<<<<<< HEAD
-        "authority", elg, noopLogger, Optional.empty(),
+        "authority", elg, noopLogger, Optional.absent(),
         getClientTlsProtocolNegotiator());
-=======
-        "authority", elg, noopLogger, Optional.absent());
->>>>>>> ae109727
     pipeline.addLast(handler);
     pipeline.replace(SslHandler.class, null, goodSslHandler);
     pipeline.fireUserEventTriggered(ProtocolNegotiationEvent.DEFAULT);
@@ -997,12 +989,8 @@
     DefaultEventLoopGroup elg = new DefaultEventLoopGroup(1);
 
     ClientTlsHandler handler = new ClientTlsHandler(grpcHandler, sslContext,
-<<<<<<< HEAD
-        "authority", elg, noopLogger, Optional.empty(),
+        "authority", elg, noopLogger, Optional.absent(),
         getClientTlsProtocolNegotiator());
-=======
-        "authority", elg, noopLogger, Optional.absent());
->>>>>>> ae109727
     pipeline.addLast(handler);
 
     final AtomicReference<Throwable> error = new AtomicReference<>();
@@ -1030,12 +1018,8 @@
   @Test
   public void clientTlsHandler_closeDuringNegotiation() throws Exception {
     ClientTlsHandler handler = new ClientTlsHandler(grpcHandler, sslContext,
-<<<<<<< HEAD
-        "authority", null, noopLogger, Optional.empty(),
+        "authority", null, noopLogger, Optional.absent(),
         getClientTlsProtocolNegotiator());
-=======
-        "authority", null, noopLogger, Optional.absent());
->>>>>>> ae109727
     pipeline.addLast(new WriteBufferingAndExceptionHandler(handler));
     ChannelFuture pendingWrite = channel.writeAndFlush(NettyClientHandler.NOOP_MESSAGE);
 
@@ -1342,11 +1326,7 @@
     }
     FakeGrpcHttp2ConnectionHandler gh = FakeGrpcHttp2ConnectionHandler.newHandler();
     ClientTlsProtocolNegotiator pn = new ClientTlsProtocolNegotiator(clientSslContext,
-<<<<<<< HEAD
-        null, Optional.empty(), null);
-=======
-        null, Optional.absent());
->>>>>>> ae109727
+        null, Optional.absent(), null);
     WriteBufferingAndExceptionHandler clientWbaeh =
         new WriteBufferingAndExceptionHandler(pn.newHandler(gh));
 
