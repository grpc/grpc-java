--- conflicted
+++ resolved
@@ -480,13 +480,9 @@
     ProtocolNegotiator negotiator = ProtocolNegotiators.serverTls(serverContext);
     server = new NettyServer(TestUtils.testServerAddress(0),
         NioServerSocketChannel.class, group, group, negotiator,
-<<<<<<< HEAD
         Collections.<ServerStreamTracer.Factory>emptyList(), maxStreamsPerConnection,
-        DEFAULT_WINDOW_SIZE, DEFAULT_MAX_MESSAGE_SIZE, maxHeaderListSize);
-=======
-        maxStreamsPerConnection, DEFAULT_WINDOW_SIZE, DEFAULT_MAX_MESSAGE_SIZE, maxHeaderListSize,
+        DEFAULT_WINDOW_SIZE, DEFAULT_MAX_MESSAGE_SIZE, maxHeaderListSize,
         DEFAULT_SERVER_KEEPALIVE_TIME_NANOS, DEFAULT_SERVER_KEEPALIVE_TIMEOUT_NANOS, true, 0);
->>>>>>> 42360277
     server.start(serverListener);
     address = TestUtils.testServerAddress(server.getPort());
     authority = GrpcUtil.authorityFromHostAndPort(address.getHostString(), address.getPort());
