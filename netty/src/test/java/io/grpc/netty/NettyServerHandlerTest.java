/*
 * Copyright 2014, Google Inc. All rights reserved.
 *
 * Redistribution and use in source and binary forms, with or without
 * modification, are permitted provided that the following conditions are
 * met:
 *
 *    * Redistributions of source code must retain the above copyright
 * notice, this list of conditions and the following disclaimer.
 *    * Redistributions in binary form must reproduce the above
 * copyright notice, this list of conditions and the following disclaimer
 * in the documentation and/or other materials provided with the
 * distribution.
 *
 *    * Neither the name of Google Inc. nor the names of its
 * contributors may be used to endorse or promote products derived from
 * this software without specific prior written permission.
 *
 * THIS SOFTWARE IS PROVIDED BY THE COPYRIGHT HOLDERS AND CONTRIBUTORS
 * "AS IS" AND ANY EXPRESS OR IMPLIED WARRANTIES, INCLUDING, BUT NOT
 * LIMITED TO, THE IMPLIED WARRANTIES OF MERCHANTABILITY AND FITNESS FOR
 * A PARTICULAR PURPOSE ARE DISCLAIMED. IN NO EVENT SHALL THE COPYRIGHT
 * OWNER OR CONTRIBUTORS BE LIABLE FOR ANY DIRECT, INDIRECT, INCIDENTAL,
 * SPECIAL, EXEMPLARY, OR CONSEQUENTIAL DAMAGES (INCLUDING, BUT NOT
 * LIMITED TO, PROCUREMENT OF SUBSTITUTE GOODS OR SERVICES; LOSS OF USE,
 * DATA, OR PROFITS; OR BUSINESS INTERRUPTION) HOWEVER CAUSED AND ON ANY
 * THEORY OF LIABILITY, WHETHER IN CONTRACT, STRICT LIABILITY, OR TORT
 * (INCLUDING NEGLIGENCE OR OTHERWISE) ARISING IN ANY WAY OUT OF THE USE
 * OF THIS SOFTWARE, EVEN IF ADVISED OF THE POSSIBILITY OF SUCH DAMAGE.
 */

package io.grpc.netty;

import static com.google.common.base.Charsets.UTF_8;
import static io.grpc.internal.GrpcUtil.DEFAULT_MAX_MESSAGE_SIZE;
import static io.grpc.netty.Utils.CONTENT_TYPE_GRPC;
import static io.grpc.netty.Utils.CONTENT_TYPE_HEADER;
import static io.grpc.netty.Utils.HTTP_METHOD;
import static io.grpc.netty.Utils.TE_HEADER;
import static io.grpc.netty.Utils.TE_TRAILERS;
import static io.netty.handler.codec.http2.Http2CodecUtil.DEFAULT_WINDOW_SIZE;
import static org.junit.Assert.assertArrayEquals;
import static org.junit.Assert.assertEquals;
import static org.junit.Assert.assertFalse;
import static org.junit.Assert.assertSame;
import static org.junit.Assert.assertTrue;
import static org.mockito.Matchers.any;
import static org.mockito.Matchers.anyString;
import static org.mockito.Matchers.eq;
import static org.mockito.Mockito.atLeastOnce;
import static org.mockito.Mockito.doThrow;
import static org.mockito.Mockito.never;
import static org.mockito.Mockito.spy;
import static org.mockito.Mockito.times;
import static org.mockito.Mockito.verify;
import static org.mockito.Mockito.verifyNoMoreInteractions;
import static org.mockito.Mockito.when;

import com.google.common.io.ByteStreams;
import io.grpc.Attributes;
import io.grpc.Metadata;
import io.grpc.ServerStreamTracer;
import io.grpc.Status;
import io.grpc.Status.Code;
import io.grpc.StreamTracer;
import io.grpc.internal.GrpcUtil;
import io.grpc.internal.KeepAliveManager;
import io.grpc.internal.ServerStream;
import io.grpc.internal.ServerStreamListener;
import io.grpc.internal.ServerTransportListener;
import io.grpc.internal.StatsTraceContext;
import io.grpc.netty.GrpcHttp2HeadersDecoder.GrpcHttp2ServerHeadersDecoder;
import io.netty.buffer.ByteBuf;
import io.netty.buffer.ByteBufUtil;
import io.netty.buffer.Unpooled;
import io.netty.channel.ChannelFuture;
import io.netty.channel.ChannelHandlerContext;
import io.netty.channel.ChannelPromise;
import io.netty.handler.codec.http2.DefaultHttp2Headers;
import io.netty.handler.codec.http2.Http2CodecUtil;
import io.netty.handler.codec.http2.Http2Error;
import io.netty.handler.codec.http2.Http2Headers;
import io.netty.handler.codec.http2.Http2LocalFlowController;
import io.netty.handler.codec.http2.Http2Settings;
import io.netty.handler.codec.http2.Http2Stream;
import io.netty.util.AsciiString;
import java.io.InputStream;
<<<<<<< HEAD
import java.util.Arrays;
import java.util.List;
=======
import java.util.concurrent.TimeUnit;
>>>>>>> 42360277
import org.junit.Before;
import org.junit.Ignore;
import org.junit.Test;
import org.junit.runner.RunWith;
import org.junit.runners.JUnit4;
import org.mockito.ArgumentCaptor;
import org.mockito.Mock;
import org.mockito.MockitoAnnotations;

/**
 * Unit tests for {@link NettyServerHandler}.
 */
@RunWith(JUnit4.class)
public class NettyServerHandlerTest extends NettyHandlerTestBase<NettyServerHandler> {

  private static final int STREAM_ID = 3;

  @Mock
  private ServerStreamListener streamListener;

  @Mock
  private ServerStreamTracer.Factory streamTracerFactory;

  private final ServerTransportListener transportListener = spy(new ServerTransportListenerImpl());
  private final ServerStreamTracer streamTracer = spy(new ServerStreamTracer() {});

  private NettyServerStream stream;
  private KeepAliveManager spyKeepAliveManager;

  private int flowControlWindow = DEFAULT_WINDOW_SIZE;
  private int maxConcurrentStreams = Integer.MAX_VALUE;
  private int maxHeaderListSize = Integer.MAX_VALUE;
  private boolean permitKeepAliveWithoutCalls = true;
  private long permitKeepAliveTimeInNanos = 0;

  private class ServerTransportListenerImpl implements ServerTransportListener {

    @Override
    public void streamCreated(ServerStream stream, String method, Metadata headers) {
      stream.setListener(streamListener);
    }

    @Override
    public Attributes transportReady(Attributes attributes) {
      return Attributes.EMPTY;
    }

    @Override
    public void transportTerminated() {
    }
  }

  @Before
  public void setUp() throws Exception {
    MockitoAnnotations.initMocks(this);
    when(streamTracerFactory.newServerStreamTracer(anyString(), any(Metadata.class)))
        .thenReturn(streamTracer);

    initChannel(new GrpcHttp2ServerHeadersDecoder(GrpcUtil.DEFAULT_MAX_HEADER_LIST_SIZE));

    // replace the keepAliveManager with spyKeepAliveManager
    spyKeepAliveManager = spy(handler().getKeepAliveManagerForTest());
    handler().setKeepAliveManagerForTest(spyKeepAliveManager);

    // Simulate receipt of the connection preface
    handler().handleProtocolNegotiationCompleted(Attributes.EMPTY);
    channelRead(Http2CodecUtil.connectionPrefaceBuf());
    // Simulate receipt of initial remote settings.
    ByteBuf serializedSettings = serializeSettings(new Http2Settings());
    channelRead(serializedSettings);
  }

  @Test
  public void sendFrameShouldSucceed() throws Exception {
    createStream();

    // Send a frame and verify that it was written.
    ChannelFuture future = enqueue(
        new SendGrpcFrameCommand(stream.transportState(), content(), false));
    assertTrue(future.isSuccess());
    verifyWrite().writeData(eq(ctx()), eq(STREAM_ID), eq(content()), eq(0), eq(false),
        any(ChannelPromise.class));
  }

  @Test
  public void streamTracerCreated() throws Exception {
    createStream();

    verify(streamTracerFactory).newServerStreamTracer(eq("foo/bar"), any(Metadata.class));
    StatsTraceContext statsTraceCtx = stream.statsTraceContext();
    List<StreamTracer> tracers = statsTraceCtx.getTracersForTest();
    assertEquals(1, tracers.size());
    assertSame(streamTracer, tracers.get(0));
  }

  @Test
  public void inboundDataWithEndStreamShouldForwardToStreamListener() throws Exception {
    inboundDataShouldForwardToStreamListener(true);
  }

  @Test
  public void inboundDataShouldForwardToStreamListener() throws Exception {
    inboundDataShouldForwardToStreamListener(false);
  }

  private void inboundDataShouldForwardToStreamListener(boolean endStream) throws Exception {
    createStream();
    stream.request(1);

    // Create a data frame and then trigger the handler to read it.
    ByteBuf frame = grpcDataFrame(STREAM_ID, endStream, contentAsArray());
    channelRead(frame);
    ArgumentCaptor<InputStream> captor = ArgumentCaptor.forClass(InputStream.class);
    verify(streamListener).messageRead(captor.capture());
    assertArrayEquals(ByteBufUtil.getBytes(content()), ByteStreams.toByteArray(captor.getValue()));
    captor.getValue().close();

    if (endStream) {
      verify(streamListener).halfClosed();
    }
    verify(streamListener, atLeastOnce()).onReady();
    verifyNoMoreInteractions(streamListener);
  }

  @Test
  public void clientHalfCloseShouldForwardToStreamListener() throws Exception {
    createStream();
    stream.request(1);

    channelRead(emptyGrpcFrame(STREAM_ID, true));
    ArgumentCaptor<InputStream> captor = ArgumentCaptor.forClass(InputStream.class);
    verify(streamListener).messageRead(captor.capture());
    assertArrayEquals(new byte[0], ByteStreams.toByteArray(captor.getValue()));
    verify(streamListener).halfClosed();
    verify(streamListener, atLeastOnce()).onReady();
    verifyNoMoreInteractions(streamListener);
  }

  @Test
  public void clientCancelShouldForwardToStreamListener() throws Exception {
    createStream();

    channelRead(rstStreamFrame(STREAM_ID, (int) Http2Error.CANCEL.code()));
    verify(streamListener, never()).messageRead(any(InputStream.class));
    verify(streamListener).closed(Status.CANCELLED);
    verify(streamListener, atLeastOnce()).onReady();
    verifyNoMoreInteractions(streamListener);
  }

  @Test
  public void streamErrorShouldNotCloseChannel() throws Exception {
    createStream();
    stream.request(1);

    // When a DATA frame is read, throw an exception. It will be converted into an
    // Http2StreamException.
    RuntimeException e = new RuntimeException("Fake Exception");
    doThrow(e).when(streamListener).messageRead(any(InputStream.class));

    // Read a DATA frame to trigger the exception.
    channelRead(emptyGrpcFrame(STREAM_ID, true));

    // Verify that the channel was NOT closed.
    assertTrue(channel().isOpen());

    // Verify the stream was closed.
    ArgumentCaptor<Status> captor = ArgumentCaptor.forClass(Status.class);
    verify(streamListener).closed(captor.capture());
    assertEquals(e, captor.getValue().asException().getCause());
    assertEquals(Code.UNKNOWN, captor.getValue().getCode());
  }

  @Test
  public void closeShouldCloseChannel() throws Exception {
    handler().close(ctx(), newPromise());

    verifyWrite().writeGoAway(eq(ctx()), eq(0), eq(Http2Error.NO_ERROR.code()),
        eq(Unpooled.EMPTY_BUFFER), any(ChannelPromise.class));

    // Verify that the channel was closed.
    assertFalse(channel().isOpen());
  }

  @Test
  public void exceptionCaughtShouldCloseConnection() throws Exception {
    handler().exceptionCaught(ctx(), new RuntimeException("fake exception"));

    // TODO(nmittler): EmbeddedChannel does not currently invoke the channelInactive processing,
    // so exceptionCaught() will not close streams properly in this test.
    // Once https://github.com/netty/netty/issues/4316 is resolved, we should also verify that
    // any open streams are closed properly.
    assertFalse(channel().isOpen());
  }

  @Test
  public void channelInactiveShouldCloseStreams() throws Exception {
    createStream();
    handler().channelInactive(ctx());
    ArgumentCaptor<Status> captor = ArgumentCaptor.forClass(Status.class);
    verify(streamListener).closed(captor.capture());
    assertFalse(captor.getValue().isOk());
  }

  @Test
  public void shouldAdvertiseMaxConcurrentStreams() throws Exception {
    maxConcurrentStreams = 314;
    setUp();

    ArgumentCaptor<Http2Settings> captor = ArgumentCaptor.forClass(Http2Settings.class);
    verifyWrite().writeSettings(
        any(ChannelHandlerContext.class), captor.capture(), any(ChannelPromise.class));

    assertEquals(maxConcurrentStreams, captor.getValue().maxConcurrentStreams().intValue());
  }

  @Test
  public void shouldAdvertiseMaxHeaderListSize() throws Exception {
    maxHeaderListSize = 123;
    setUp();

    ArgumentCaptor<Http2Settings> captor = ArgumentCaptor.forClass(Http2Settings.class);
    verifyWrite().writeSettings(
        any(ChannelHandlerContext.class), captor.capture(), any(ChannelPromise.class));

    assertEquals(maxHeaderListSize, captor.getValue().maxHeaderListSize().intValue());
  }

  @Test
  @Ignore("Re-enable once https://github.com/grpc/grpc-java/issues/1175 is fixed")
  public void connectionWindowShouldBeOverridden() throws Exception {
    flowControlWindow = 1048576; // 1MiB
    setUp();

    Http2Stream connectionStream = connection().connectionStream();
    Http2LocalFlowController localFlowController = connection().local().flowController();
    int actualInitialWindowSize = localFlowController.initialWindowSize(connectionStream);
    int actualWindowSize = localFlowController.windowSize(connectionStream);
    assertEquals(flowControlWindow, actualWindowSize);
    assertEquals(flowControlWindow, actualInitialWindowSize);
  }

  @Test
  public void cancelShouldSendRstStream() throws Exception {
    createStream();
    enqueue(new CancelServerStreamCommand(stream.transportState(), Status.DEADLINE_EXCEEDED));
    verifyWrite().writeRstStream(eq(ctx()), eq(stream.transportState().id()),
        eq(Http2Error.CANCEL.code()), any(ChannelPromise.class));
  }

  @Test
  public void headersWithInvalidContentTypeShouldFail() throws Exception {
    Http2Headers headers = new DefaultHttp2Headers()
            .method(HTTP_METHOD)
            .set(CONTENT_TYPE_HEADER, new AsciiString("application/bad", UTF_8))
            .set(TE_HEADER, TE_TRAILERS)
            .path(new AsciiString("/foo/bar"));
    ByteBuf headersFrame = headersFrame(STREAM_ID, headers);
    channelRead(headersFrame);
    verifyWrite().writeRstStream(eq(ctx()), eq(STREAM_ID), eq(Http2Error.REFUSED_STREAM.code()),
        any(ChannelPromise.class));
  }

  @Test
  public void headersSupportExtensionContentType() throws Exception {
    Http2Headers headers = new DefaultHttp2Headers()
        .method(HTTP_METHOD)
        .set(CONTENT_TYPE_HEADER, new AsciiString("application/grpc+json", UTF_8))
        .set(TE_HEADER, TE_TRAILERS)
        .path(new AsciiString("/foo/bar"));
    ByteBuf headersFrame = headersFrame(STREAM_ID, headers);
    channelRead(headersFrame);

    ArgumentCaptor<NettyServerStream> streamCaptor =
        ArgumentCaptor.forClass(NettyServerStream.class);
    ArgumentCaptor<String> methodCaptor = ArgumentCaptor.forClass(String.class);
    verify(transportListener).streamCreated(streamCaptor.capture(), methodCaptor.capture(),
        any(Metadata.class));
    stream = streamCaptor.getValue();
  }

  @Test
  public void keepAliveManagerStarted() {
    verify(spyKeepAliveManager).onTransportStarted();
    verify(spyKeepAliveManager, never()).onDataReceived();
    verify(spyKeepAliveManager, never()).onTransportTermination();
  }

  @Test
  public void keepAlivemanagerOnDataReceived_headersRead() throws Exception {
    ByteBuf headersFrame = headersFrame(STREAM_ID, new DefaultHttp2Headers());
    channelRead(headersFrame);

    verify(spyKeepAliveManager).onDataReceived();
    verify(spyKeepAliveManager, never()).onTransportTermination();
  }

  @Test
  public void keepAlivemanagerOnDataReceived_dataRead() throws Exception {
    createStream();
    verify(spyKeepAliveManager).onDataReceived(); // received headers

    channelRead(grpcDataFrame(STREAM_ID, false, contentAsArray()));

    verify(spyKeepAliveManager, times(2)).onDataReceived();

    channelRead(grpcDataFrame(STREAM_ID, false, contentAsArray()));

    verify(spyKeepAliveManager, times(3)).onDataReceived();
    verify(spyKeepAliveManager, never()).onTransportTermination();
  }

  @Test
  public void keepAlivemanagerOnDataReceived_rstStreamRead() throws Exception {
    createStream();
    verify(spyKeepAliveManager).onDataReceived(); // received headers

    channelRead(rstStreamFrame(STREAM_ID, (int) Http2Error.CANCEL.code()));

    verify(spyKeepAliveManager, times(2)).onDataReceived();
    verify(spyKeepAliveManager, never()).onTransportTermination();
  }

  @Test
  public void keepAliveManagerOnDataReceived_pingRead() throws Exception {
    ByteBuf payload = handler().ctx().alloc().buffer(8);
    payload.writeLong(1234L);
    channelRead(pingFrame(false /* isAck */, payload));

    verify(spyKeepAliveManager).onDataReceived();
    verify(spyKeepAliveManager, never()).onTransportTermination();
  }

  @Test
  public void keepAliveManagerOnDataReceived_pingActRead() throws Exception {
    ByteBuf payload = handler().ctx().alloc().buffer(8);
    payload.writeLong(1234L);
    channelRead(pingFrame(true /* isAck */, payload));

    verify(spyKeepAliveManager).onDataReceived();
    verify(spyKeepAliveManager, never()).onTransportTermination();
  }

  @Test
  public void keepAliveManagerOnTransportTermination() throws Exception {
    handler().channelInactive(handler().ctx());

    verify(spyKeepAliveManager).onTransportTermination();
  }

  @Test
  public void keepAliveEnforcer_enforcesPings() throws Exception {
    permitKeepAliveWithoutCalls = false;
    permitKeepAliveTimeInNanos = TimeUnit.HOURS.toNanos(1);
    setUp();

    ByteBuf payload = handler().ctx().alloc().buffer(8);
    payload.writeLong(1);
    for (int i = 0; i < 10; i++) {
      channelRead(pingFrame(false /* isAck */, payload.slice()));
    }
    payload.release();
    verifyWrite().writeGoAway(eq(ctx()), eq(0), eq(Http2Error.ENHANCE_YOUR_CALM.code()),
        any(ByteBuf.class), any(ChannelPromise.class));
  }

  @Test(timeout = 1000)
  public void keepAliveEnforcer_sendingDataResetsCounters() throws Exception {
    permitKeepAliveWithoutCalls = false;
    permitKeepAliveTimeInNanos = TimeUnit.HOURS.toNanos(1);
    setUp();

    createStream();
    Http2Headers headers = Utils.convertServerHeaders(new Metadata());
    ChannelFuture future = enqueue(
        new SendResponseHeadersCommand(stream.transportState(), headers, false));
    future.get();
    ByteBuf payload = handler().ctx().alloc().buffer(8);
    payload.writeLong(1);
    for (int i = 0; i < 10; i++) {
      future = enqueue(
          new SendGrpcFrameCommand(stream.transportState(), content().retainedSlice(), false));
      future.get();
      channel().releaseOutbound();
      channelRead(pingFrame(false /* isAck */, payload.slice()));
    }
    payload.release();
    verifyWrite(never()).writeGoAway(eq(ctx()), eq(STREAM_ID),
        eq(Http2Error.ENHANCE_YOUR_CALM.code()), any(ByteBuf.class), any(ChannelPromise.class));
  }

  @Test
  public void keepAliveEnforcer_initialIdle() throws Exception {
    permitKeepAliveWithoutCalls = false;
    permitKeepAliveTimeInNanos = 0;
    setUp();

    ByteBuf payload = handler().ctx().alloc().buffer(8);
    payload.writeLong(1);
    for (int i = 0; i < 10; i++) {
      channelRead(pingFrame(false /* isAck */, payload.slice()));
    }
    payload.release();
    verifyWrite().writeGoAway(eq(ctx()), eq(0),
        eq(Http2Error.ENHANCE_YOUR_CALM.code()), any(ByteBuf.class), any(ChannelPromise.class));
  }

  @Test
  public void keepAliveEnforcer_noticesActive() throws Exception {
    permitKeepAliveWithoutCalls = false;
    permitKeepAliveTimeInNanos = 0;
    setUp();

    createStream();
    ByteBuf payload = handler().ctx().alloc().buffer(8);
    payload.writeLong(1);
    for (int i = 0; i < 10; i++) {
      channelRead(pingFrame(false /* isAck */, payload.slice()));
    }
    payload.release();
    verifyWrite(never()).writeGoAway(eq(ctx()), eq(STREAM_ID),
        eq(Http2Error.ENHANCE_YOUR_CALM.code()), any(ByteBuf.class), any(ChannelPromise.class));
  }

  @Test
  public void keepAliveEnforcer_noticesInactive() throws Exception {
    permitKeepAliveWithoutCalls = false;
    permitKeepAliveTimeInNanos = 0;
    setUp();

    createStream();
    channelRead(rstStreamFrame(STREAM_ID, (int) Http2Error.CANCEL.code()));
    ByteBuf payload = handler().ctx().alloc().buffer(8);
    payload.writeLong(1);
    for (int i = 0; i < 10; i++) {
      channelRead(pingFrame(false /* isAck */, payload.slice()));
    }
    payload.release();
    verifyWrite().writeGoAway(eq(ctx()), eq(STREAM_ID),
        eq(Http2Error.ENHANCE_YOUR_CALM.code()), any(ByteBuf.class), any(ChannelPromise.class));
  }

  private void createStream() throws Exception {
    Http2Headers headers = new DefaultHttp2Headers()
        .method(HTTP_METHOD)
        .set(CONTENT_TYPE_HEADER, CONTENT_TYPE_GRPC)
        .set(TE_HEADER, TE_TRAILERS)
        .path(new AsciiString("/foo/bar"));
    ByteBuf headersFrame = headersFrame(STREAM_ID, headers);
    channelRead(headersFrame);

    ArgumentCaptor<NettyServerStream> streamCaptor =
        ArgumentCaptor.forClass(NettyServerStream.class);
    ArgumentCaptor<String> methodCaptor = ArgumentCaptor.forClass(String.class);
    verify(transportListener).streamCreated(streamCaptor.capture(), methodCaptor.capture(),
        any(Metadata.class));
    stream = streamCaptor.getValue();
  }

  private ByteBuf emptyGrpcFrame(int streamId, boolean endStream) throws Exception {
    ByteBuf buf = NettyTestUtil.messageFrame("");
    try {
      return dataFrame(streamId, endStream, buf);
    } finally {
      buf.release();
    }
  }

  @Override
  protected NettyServerHandler newHandler() {
    return NettyServerHandler.newHandler(frameReader(), frameWriter(), transportListener,
<<<<<<< HEAD
        Arrays.asList(streamTracerFactory), maxConcurrentStreams, flowControlWindow,
            maxHeaderListSize, DEFAULT_MAX_MESSAGE_SIZE, 2000L, 100L);
=======
        maxConcurrentStreams, flowControlWindow, maxHeaderListSize, DEFAULT_MAX_MESSAGE_SIZE,
        2000L, 100L, permitKeepAliveWithoutCalls, permitKeepAliveTimeInNanos);
>>>>>>> 42360277
  }

  @Override
  protected WriteQueue initWriteQueue() {
    return handler().getWriteQueue();
  }

  @Override
  protected void makeStream() throws Exception {
    createStream();
  }
}<|MERGE_RESOLUTION|>--- conflicted
+++ resolved
@@ -85,12 +85,9 @@
 import io.netty.handler.codec.http2.Http2Stream;
 import io.netty.util.AsciiString;
 import java.io.InputStream;
-<<<<<<< HEAD
 import java.util.Arrays;
 import java.util.List;
-=======
 import java.util.concurrent.TimeUnit;
->>>>>>> 42360277
 import org.junit.Before;
 import org.junit.Ignore;
 import org.junit.Test;
@@ -561,13 +558,9 @@
   @Override
   protected NettyServerHandler newHandler() {
     return NettyServerHandler.newHandler(frameReader(), frameWriter(), transportListener,
-<<<<<<< HEAD
         Arrays.asList(streamTracerFactory), maxConcurrentStreams, flowControlWindow,
-            maxHeaderListSize, DEFAULT_MAX_MESSAGE_SIZE, 2000L, 100L);
-=======
-        maxConcurrentStreams, flowControlWindow, maxHeaderListSize, DEFAULT_MAX_MESSAGE_SIZE,
+        maxHeaderListSize, DEFAULT_MAX_MESSAGE_SIZE,
         2000L, 100L, permitKeepAliveWithoutCalls, permitKeepAliveTimeInNanos);
->>>>>>> 42360277
   }
 
   @Override
