"""External dependencies for grpc-java."""

load("@bazel_tools//tools/build_defs/repo:http.bzl", "http_archive")

# For use with maven_install's artifacts.
# maven_install(
#     ...
#     artifacts = [
#         # Your own deps
#     ] + IO_GRPC_GRPC_JAVA_ARTIFACTS,
# )
# GRPC_DEPS_START
IO_GRPC_GRPC_JAVA_ARTIFACTS = [
    "com.google.android:annotations:4.1.1.4",
    "com.google.api.grpc:proto-google-common-protos:2.51.0",
    "com.google.auth:google-auth-library-credentials:1.24.1",
    "com.google.auth:google-auth-library-oauth2-http:1.24.1",
    "com.google.auto.value:auto-value-annotations:1.11.0",
    "com.google.auto.value:auto-value:1.11.0",
    "com.google.code.findbugs:jsr305:3.0.2",
    "com.google.code.gson:gson:2.11.0",
    "com.google.errorprone:error_prone_annotations:2.30.0",
    "com.google.guava:failureaccess:1.0.1",
    "com.google.guava:guava:33.3.1-android",
    "com.google.re2j:re2j:1.8",
    "com.google.s2a.proto.v2:s2a-proto:0.1.1",
    "com.google.truth:truth:1.4.2",
    "com.squareup.okhttp:okhttp:2.7.5",
    "com.squareup.okio:okio:2.10.0",  # 3.0+ needs swapping to -jvm; need work to avoid flag-day
    "io.netty:netty-buffer:4.1.110.Final",
    "io.netty:netty-codec-http2:4.1.110.Final",
    "io.netty:netty-codec-http:4.1.110.Final",
    "io.netty:netty-codec-socks:4.1.110.Final",
    "io.netty:netty-codec:4.1.110.Final",
    "io.netty:netty-common:4.1.110.Final",
    "io.netty:netty-handler-proxy:4.1.110.Final",
    "io.netty:netty-handler:4.1.110.Final",
    "io.netty:netty-resolver:4.1.110.Final",
    "io.netty:netty-tcnative-boringssl-static:2.0.70.Final",
    "io.netty:netty-tcnative-classes:2.0.70.Final",
    "io.netty:netty-transport-native-epoll:jar:linux-x86_64:4.1.110.Final",
    "io.netty:netty-transport-native-unix-common:4.1.110.Final",
    "io.netty:netty-transport:4.1.110.Final",
    "io.opencensus:opencensus-api:0.31.0",
    "io.opencensus:opencensus-contrib-grpc-metrics:0.31.0",
    "io.perfmark:perfmark-api:0.27.0",
    "junit:junit:4.13.2",
    "org.checkerframework:checker-qual:3.12.0",
    "org.codehaus.mojo:animal-sniffer-annotations:1.24",
]
# GRPC_DEPS_END

# For use with maven_install's override_targets.
# maven_install(
#     ...
#     override_targets = IO_GRPC_GRPC_JAVA_OVERRIDE_TARGETS,
# )
#
# If you have your own overrides as well, you can use:
#     override_targets = {
#         "your.target:artifact": "@//third_party/artifact",
#     } | IO_GRPC_GRPC_JAVA_OVERRIDE_TARGETS,
IO_GRPC_GRPC_JAVA_OVERRIDE_TARGETS = {
    "com.google.protobuf:protobuf-java": "@com_google_protobuf//:protobuf_java",
    "com.google.protobuf:protobuf-java-util": "@com_google_protobuf//:protobuf_java_util",
    "com.google.protobuf:protobuf-javalite": "@com_google_protobuf//:protobuf_javalite",
    "io.grpc:grpc-alts": "@io_grpc_grpc_java//alts",
    "io.grpc:grpc-api": "@io_grpc_grpc_java//api",
    "io.grpc:grpc-auth": "@io_grpc_grpc_java//auth",
    "io.grpc:grpc-census": "@io_grpc_grpc_java//census",
    "io.grpc:grpc-context": "@io_grpc_grpc_java//context",
    "io.grpc:grpc-core": "@io_grpc_grpc_java//core:core_maven",
    "io.grpc:grpc-googleapis": "@io_grpc_grpc_java//googleapis",
    "io.grpc:grpc-grpclb": "@io_grpc_grpc_java//grpclb",
    "io.grpc:grpc-inprocess": "@io_grpc_grpc_java//inprocess",
    "io.grpc:grpc-netty": "@io_grpc_grpc_java//netty",
    "io.grpc:grpc-netty-shaded": "@io_grpc_grpc_java//netty:shaded_maven",
    "io.grpc:grpc-okhttp": "@io_grpc_grpc_java//okhttp",
    "io.grpc:grpc-protobuf": "@io_grpc_grpc_java//protobuf",
    "io.grpc:grpc-protobuf-lite": "@io_grpc_grpc_java//protobuf-lite",
    "io.grpc:grpc-rls": "@io_grpc_grpc_java//rls",
    "io.grpc:grpc-services": "@io_grpc_grpc_java//services:services_maven",
    "io.grpc:grpc-stub": "@io_grpc_grpc_java//stub",
    "io.grpc:grpc-s2a": "@io_grpc_grpc_java//s2a",
    "io.grpc:grpc-testing": "@io_grpc_grpc_java//testing",
    "io.grpc:grpc-xds": "@io_grpc_grpc_java//xds:xds_maven",
    "io.grpc:grpc-util": "@io_grpc_grpc_java//util",
}

def grpc_java_repositories():
    """Imports dependencies for grpc-java."""
    if not native.existing_rule("com_google_protobuf"):
        com_google_protobuf()
    if not native.existing_rule("com_google_googleapis"):
        http_archive(
            name = "com_google_googleapis",
            sha256 = "49930468563dd48283e8301e8d4e71436bf6d27ac27c235224cc1a098710835d",
            strip_prefix = "googleapis-ca1372c6d7bcb199638ebfdb40d2b2660bab7b88",
            urls = [
                "https://github.com/googleapis/googleapis/archive/ca1372c6d7bcb199638ebfdb40d2b2660bab7b88.tar.gz",
            ],
        )
    if not native.existing_rule("io_grpc_grpc_proto"):
        io_grpc_grpc_proto()
    if not native.existing_rule("bazel_jar_jar"):
        http_archive(
<<<<<<< HEAD
            name = "envoy_api",
            sha256 = "cf500a65d0edc03777a7d794babf00c3a0abddb9a34b96b78f272876c5795705",
            strip_prefix = "data-plane-api-581bee51b6fcabe9aaa826de1de4b06643bc6b7f",
            urls = [
                "https://github.com/envoyproxy/data-plane-api/archive/581bee51b6fcabe9aaa826de1de4b06643bc6b7f.tar.gz",
            ],
=======
            name = "bazel_jar_jar",
            sha256 = "3117f913c732142a795551f530d02c9157b9ea895e6b2de0fbb5af54f03040a5",
            strip_prefix = "bazel_jar_jar-0.1.6",
            url = "https://github.com/bazeltools/bazel_jar_jar/releases/download/v0.1.6/bazel_jar_jar-v0.1.6.tar.gz",
>>>>>>> 8f09b968
        )

def com_google_protobuf():
    # proto_library rules implicitly depend on @com_google_protobuf//:protoc,
    # which is the proto-compiler.
    # This statement defines the @com_google_protobuf repo.
    http_archive(
        name = "com_google_protobuf",
        sha256 = "9bd87b8280ef720d3240514f884e56a712f2218f0d693b48050c836028940a42",
        strip_prefix = "protobuf-25.1",
        urls = ["https://github.com/protocolbuffers/protobuf/releases/download/v25.1/protobuf-25.1.tar.gz"],
    )

def io_grpc_grpc_proto():
    http_archive(
        name = "io_grpc_grpc_proto",
        sha256 = "729ac127a003836d539ed9da72a21e094aac4c4609e0481d6fc9e28a844e11af",
        strip_prefix = "grpc-proto-4f245d272a28a680606c0739753506880cf33b5f",
        urls = ["https://github.com/grpc/grpc-proto/archive/4f245d272a28a680606c0739753506880cf33b5f.zip"],
    )<|MERGE_RESOLUTION|>--- conflicted
+++ resolved
@@ -104,19 +104,10 @@
         io_grpc_grpc_proto()
     if not native.existing_rule("bazel_jar_jar"):
         http_archive(
-<<<<<<< HEAD
-            name = "envoy_api",
-            sha256 = "cf500a65d0edc03777a7d794babf00c3a0abddb9a34b96b78f272876c5795705",
-            strip_prefix = "data-plane-api-581bee51b6fcabe9aaa826de1de4b06643bc6b7f",
-            urls = [
-                "https://github.com/envoyproxy/data-plane-api/archive/581bee51b6fcabe9aaa826de1de4b06643bc6b7f.tar.gz",
-            ],
-=======
             name = "bazel_jar_jar",
             sha256 = "3117f913c732142a795551f530d02c9157b9ea895e6b2de0fbb5af54f03040a5",
             strip_prefix = "bazel_jar_jar-0.1.6",
             url = "https://github.com/bazeltools/bazel_jar_jar/releases/download/v0.1.6/bazel_jar_jar-v0.1.6.tar.gz",
->>>>>>> 8f09b968
         )
 
 def com_google_protobuf():
