--- conflicted
+++ resolved
@@ -196,11 +196,7 @@
 def com_google_auth_google_auth_library_credentials():
     jvm_maven_import_external(
         name = "com_google_auth_google_auth_library_credentials",
-<<<<<<< HEAD
-        artifact = "com.google.auth:google-auth-library-credentials:0.16.0",
-=======
         artifact = "com.google.auth:google-auth-library-credentials:0.17.1",
->>>>>>> e430372e
         server_urls = ["http://central.maven.org/maven2"],
         artifact_sha256 = "ac9efdd6a930e4df906fa278576fa825d979f74315f2faf5c91fe7e6aabb2788",
         licenses = ["notice"],  # BSD 3-clause
@@ -209,11 +205,7 @@
 def com_google_auth_google_auth_library_oauth2_http():
     jvm_maven_import_external(
         name = "com_google_auth_google_auth_library_oauth2_http",
-<<<<<<< HEAD
-        artifact = "com.google.auth:google-auth-library-oauth2-http:0.17.0",
-=======
         artifact = "com.google.auth:google-auth-library-oauth2-http:0.17.1",
->>>>>>> e430372e
         server_urls = ["http://central.maven.org/maven2"],
         artifact_sha256 = "e55d9722102cc1245c8c43d69acd49d3c9bbfcc1bcf722e971425506b970097e",
         licenses = ["notice"],  # BSD 3-clause
