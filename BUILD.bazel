# Copyright 2017 The gRPC Authors
#
# Licensed under the Apache License, Version 2.0 (the "License");
# you may not use this file except in compliance with the License.
# You may obtain a copy of the License at
#
#     http://www.apache.org/licenses/LICENSE-2.0
#
# Unless required by applicable law or agreed to in writing, software
# distributed under the License is distributed on an "AS IS" BASIS,
# WITHOUT WARRANTIES OR CONDITIONS OF ANY KIND, either express or implied.
# See the License for the specific language governing permissions and
# limitations under the License.

load("@rules_jvm_external//:defs.bzl", "artifact")
load(":java_grpc_library.bzl", "java_grpc_library")

java_proto_library(
    name = "api_proto_java",
    deps = ["@com_google_protobuf//:api_proto"],
)

java_grpc_library(
    name = "java_grpc_library__external_repo_test",
    srcs = ["@com_google_protobuf//:api_proto"],
    deps = [":api_proto_java"],
)

java_library(
    name = "java_grpc_library_deps__do_not_reference",
    visibility = ["//visibility:public"],
    exports = [
        "//api",
        "//protobuf",
        "//stub",
        "//stub:javax_annotation",
        "@com_google_protobuf//:protobuf_java",
        artifact("com.google.code.findbugs:jsr305"),
        artifact("com.google.guava:guava"),
    ],
)

java_library(
    name = "java_lite_grpc_library_deps__do_not_reference",
    visibility = ["//visibility:public"],
    exports = [
        "//api",
        "//protobuf-lite",
        "//stub",
        "//stub:javax_annotation",
        artifact("com.google.code.findbugs:jsr305"),
        artifact("com.google.guava:guava"),
    ],
)

java_plugin(
    name = "auto_value",
    generates_api = 1,
    processor_class = "com.google.auto.value.processor.AutoValueProcessor",
    deps = [artifact("com.google.auto.value:auto-value")],
)

java_library(
    name = "auto_value_annotations",
    exported_plugins = [":auto_value"],
    neverlink = 1,
    visibility = ["//:__subpackages__"],
<<<<<<< HEAD
    exports = [artifact("com.google.auto.value:auto-value-annotations")],
=======
    exports = [
        "@com_google_auto_value_auto_value_annotations//jar",
        "@org_apache_tomcat_annotations_api//jar",  # @Generated for Java 9+
    ],
>>>>>>> 2c83ef06
)<|MERGE_RESOLUTION|>--- conflicted
+++ resolved
@@ -65,12 +65,8 @@
     exported_plugins = [":auto_value"],
     neverlink = 1,
     visibility = ["//:__subpackages__"],
-<<<<<<< HEAD
-    exports = [artifact("com.google.auto.value:auto-value-annotations")],
-=======
     exports = [
-        "@com_google_auto_value_auto_value_annotations//jar",
-        "@org_apache_tomcat_annotations_api//jar",  # @Generated for Java 9+
+        artifact("com.google.auto.value:auto-value-annotations"),
+        artifact("org.apache.tomcat:annotations-api"),  # @Generated for Java 9+
     ],
->>>>>>> 2c83ef06
 )