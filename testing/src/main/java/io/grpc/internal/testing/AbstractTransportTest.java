/*
 * Copyright 2016, gRPC Authors All rights reserved.
 *
 * Licensed under the Apache License, Version 2.0 (the "License");
 * you may not use this file except in compliance with the License.
 * You may obtain a copy of the License at
 *
 *     http://www.apache.org/licenses/LICENSE-2.0
 *
 * Unless required by applicable law or agreed to in writing, software
 * distributed under the License is distributed on an "AS IS" BASIS,
 * WITHOUT WARRANTIES OR CONDITIONS OF ANY KIND, either express or implied.
 * See the License for the specific language governing permissions and
 * limitations under the License.
 */

package io.grpc.internal.testing;

import static com.google.common.base.Charsets.UTF_8;
import static com.google.common.truth.Truth.assertThat;
import static org.junit.Assert.assertEquals;
import static org.junit.Assert.assertFalse;
import static org.junit.Assert.assertNotEquals;
import static org.junit.Assert.assertNotNull;
import static org.junit.Assert.assertNull;
import static org.junit.Assert.assertSame;
import static org.junit.Assert.assertTrue;
import static org.junit.Assert.fail;
import static org.junit.Assume.assumeTrue;
import static org.mockito.Matchers.any;
import static org.mockito.Matchers.anyBoolean;
import static org.mockito.Matchers.anyString;
import static org.mockito.Matchers.eq;
import static org.mockito.Matchers.same;
import static org.mockito.Mockito.inOrder;
import static org.mockito.Mockito.mock;
import static org.mockito.Mockito.never;
import static org.mockito.Mockito.timeout;
import static org.mockito.Mockito.verify;
import static org.mockito.Mockito.when;

import com.google.common.base.Objects;
import com.google.common.collect.Lists;
import com.google.common.io.ByteStreams;
import com.google.common.util.concurrent.MoreExecutors;
import com.google.common.util.concurrent.SettableFuture;
import io.grpc.Attributes;
import io.grpc.CallOptions;
import io.grpc.ClientStreamTracer;
import io.grpc.Grpc;
import io.grpc.Metadata;
import io.grpc.MethodDescriptor;
import io.grpc.ServerStreamTracer;
import io.grpc.Status;
import io.grpc.internal.ClientStream;
import io.grpc.internal.ClientStreamListener;
import io.grpc.internal.ClientTransport;
import io.grpc.internal.InternalServer;
import io.grpc.internal.ManagedClientTransport;
import io.grpc.internal.ServerListener;
import io.grpc.internal.ServerStream;
import io.grpc.internal.ServerStreamListener;
import io.grpc.internal.ServerTransport;
import io.grpc.internal.ServerTransportListener;
<<<<<<< HEAD
import io.grpc.internal.StreamListener;
=======
import io.grpc.internal.StatsTraceContext;
>>>>>>> 7c97aa95
import java.io.ByteArrayInputStream;
import java.io.IOException;
import java.io.InputStream;
import java.util.Arrays;
import java.util.List;
import java.util.concurrent.BlockingQueue;
import java.util.concurrent.CountDownLatch;
import java.util.concurrent.ExecutionException;
import java.util.concurrent.Future;
import java.util.concurrent.LinkedBlockingQueue;
import java.util.concurrent.TimeUnit;
import java.util.concurrent.TimeoutException;
import org.junit.After;
import org.junit.Before;
import org.junit.Rule;
import org.junit.Test;
import org.junit.rules.ExpectedException;
import org.junit.runner.RunWith;
import org.junit.runners.JUnit4;
import org.mockito.ArgumentCaptor;
import org.mockito.InOrder;
import org.mockito.Matchers;

/** Standard unit tests for {@link ClientTransport}s and {@link ServerTransport}s. */
@RunWith(JUnit4.class)
public abstract class AbstractTransportTest {
  private static final int TIMEOUT_MS = 1000;

  private static final Attributes.Key<String> ADDITIONAL_TRANSPORT_ATTR_KEY =
      Attributes.Key.of("additional-attr");

  /**
   * Returns a new server that when started will be able to be connected to from the client. Each
   * returned instance should be new and yet be accessible by new client transports.
   */
  protected abstract InternalServer newServer(
      List<ServerStreamTracer.Factory> streamTracerFactories);

  /**
   * Builds a new server that is listening on the same location as the given server instance does.
   */
  protected abstract InternalServer newServer(
      InternalServer server, List<ServerStreamTracer.Factory> streamTracerFactories);

  /**
   * Returns a new transport that when started will be able to connect to {@code server}.
   */
  protected abstract ManagedClientTransport newClientTransport(InternalServer server);

  /**
   * Returns the authority string used by a client to connect to {@code server}.
   */
  protected abstract String testAuthority(InternalServer server);

  /**
   * Returns true (which is default) if the transport reports message sizes to StreamTracers.
   */
  protected boolean sizesReported() {
    return true;
  }

  /**
   * When non-null, will be shut down during tearDown(). However, it _must_ have been started with
   * {@code serverListener}, otherwise tearDown() can't wait for shutdown which can put following
   * tests in an indeterminate state.
   */
  private InternalServer server;
  private ServerTransport serverTransport;
  private ManagedClientTransport client;
  private MethodDescriptor<String, String> methodDescriptor =
      MethodDescriptor.<String, String>newBuilder()
          .setType(MethodDescriptor.MethodType.UNKNOWN)
          .setFullMethodName("service/method")
          .setRequestMarshaller(StringMarshaller.INSTANCE)
          .setResponseMarshaller(StringMarshaller.INSTANCE)
          .build();
  private CallOptions callOptions;

  private Metadata.Key<String> asciiKey = Metadata.Key.of(
      "ascii-key", Metadata.ASCII_STRING_MARSHALLER);
  private Metadata.Key<String> binaryKey = Metadata.Key.of(
      "key-bin", StringBinaryMarshaller.INSTANCE);

  private ManagedClientTransport.Listener mockClientTransportListener
      = mock(ManagedClientTransport.Listener.class);
  private MockServerListener serverListener = new MockServerListener();
  private ArgumentCaptor<Throwable> throwableCaptor = ArgumentCaptor.forClass(Throwable.class);
  private final ClientStreamTracer.Factory clientStreamTracerFactory =
      mock(ClientStreamTracer.Factory.class);

  private final TestClientStreamTracer clientStreamTracer1 = new TestClientStreamTracer();
  private final TestClientStreamTracer clientStreamTracer2 = new TestClientStreamTracer();
  private final ServerStreamTracer.Factory serverStreamTracerFactory =
      mock(ServerStreamTracer.Factory.class);
  private final TestServerStreamTracer serverStreamTracer1 = new TestServerStreamTracer();
  private final TestServerStreamTracer serverStreamTracer2 = new TestServerStreamTracer();

  @Rule
  public ExpectedException thrown = ExpectedException.none();

  @Before
  public void setUp() {
    server = newServer(Arrays.asList(serverStreamTracerFactory));
    when(clientStreamTracerFactory
        .newClientStreamTracer(any(CallOptions.class), any(Metadata.class)))
        .thenReturn(clientStreamTracer1)
        .thenReturn(clientStreamTracer2);
    when(serverStreamTracerFactory.newServerStreamTracer(anyString(), any(Metadata.class)))
        .thenReturn(serverStreamTracer1)
        .thenReturn(serverStreamTracer2);
    callOptions = CallOptions.DEFAULT.withStreamTracerFactory(clientStreamTracerFactory);
  }

  @After
  public void tearDown() throws InterruptedException {
    if (client != null) {
      client.shutdownNow(Status.UNKNOWN.withDescription("teardown"));
    }
    if (serverTransport != null) {
      serverTransport.shutdownNow(Status.UNKNOWN.withDescription("teardown"));
    }
    if (server != null) {
      server.shutdown();
      assertTrue(serverListener.waitForShutdown(TIMEOUT_MS, TimeUnit.MILLISECONDS));
    }
  }

  // TODO(ejona):
  //   multiple streams on same transport
  //   multiple client transports to same server
  //   halfClose to trigger flush (client and server)
  //   flow control pushes back (client and server)
  //   flow control provides precisely number of messages requested (client and server)
  //   onReady called when buffer drained (on server and client)
  //   test no start reentrancy (esp. during failure) (transport and call)
  //   multiple requests/responses (verifying contents received)
  //   server transport shutdown triggers client shutdown (via GOAWAY)
  //   queued message InputStreams are closed on stream cancel
  //     (and maybe exceptions handled)

  /**
   * Test for issue https://github.com/grpc/grpc-java/issues/1682
   */
  @Test
  public void frameAfterRstStreamShouldNotBreakClientChannel() throws Exception {
    server.start(serverListener);
    client = newClientTransport(server);
    runIfNotNull(client.start(mockClientTransportListener));
    MockServerTransportListener serverTransportListener
        = serverListener.takeListenerOrFail(TIMEOUT_MS, TimeUnit.MILLISECONDS);
    serverTransport = serverTransportListener.transport;

    // Try to create a sequence of frames so that the client receives a HEADERS or DATA frame
    // after having sent a RST_STREAM to the server. Previously, this would have broken the
    // Netty channel.

    ClientStream stream = client.newStream(methodDescriptor, new Metadata(), callOptions);
    ClientStreamListenerBase clientStreamListener = new ClientStreamListenerBase();
    stream.start(clientStreamListener);
    StreamCreation serverStreamCreation
        = serverTransportListener.takeStreamOrFail(TIMEOUT_MS, TimeUnit.MILLISECONDS);
    stream.flush();
    stream.writeMessage(methodDescriptor.streamRequest("foo"));
    stream.flush();
    stream.cancel(Status.CANCELLED);
    stream.flush();
    serverStreamCreation.stream.writeHeaders(new Metadata());
    serverStreamCreation.stream.flush();
    serverStreamCreation.stream.writeMessage(methodDescriptor.streamResponse("bar"));
    serverStreamCreation.stream.flush();

    assertEquals(
        Status.CANCELLED, clientStreamListener.status.get(TIMEOUT_MS, TimeUnit.MILLISECONDS));
    assertNotNull(clientStreamListener.trailers.get(TIMEOUT_MS, TimeUnit.MILLISECONDS));

    ClientStreamListener mockClientStreamListener2 = mock(ClientStreamListener.class);

    // Test that the channel is still usable i.e. we can receive headers from the server on a
    // new stream.
    stream = client.newStream(methodDescriptor, new Metadata(), callOptions);
    stream.start(mockClientStreamListener2);
    serverStreamCreation
        = serverTransportListener.takeStreamOrFail(TIMEOUT_MS, TimeUnit.MILLISECONDS);
    serverStreamCreation.stream.writeHeaders(new Metadata());
    serverStreamCreation.stream.flush();

    verify(mockClientStreamListener2, timeout(250)).headersRead(any(Metadata.class));
  }

  @Test
  public void serverNotListening() throws Exception {
    // Start server to just acquire a port.
    server.start(serverListener);
    client = newClientTransport(server);
    server.shutdown();
    assertTrue(serverListener.waitForShutdown(TIMEOUT_MS, TimeUnit.MILLISECONDS));
    server = null;

    InOrder inOrder = inOrder(mockClientTransportListener);
    runIfNotNull(client.start(mockClientTransportListener));
    verify(mockClientTransportListener, timeout(TIMEOUT_MS)).transportTerminated();
    ArgumentCaptor<Status> statusCaptor = ArgumentCaptor.forClass(Status.class);
    inOrder.verify(mockClientTransportListener).transportShutdown(statusCaptor.capture());
    assertCodeEquals(Status.UNAVAILABLE, statusCaptor.getValue());
    inOrder.verify(mockClientTransportListener).transportTerminated();
    verify(mockClientTransportListener, never()).transportReady();
    verify(mockClientTransportListener, never()).transportInUse(anyBoolean());
  }

  @Test
  public void clientStartStop() throws Exception {
    server.start(serverListener);
    client = newClientTransport(server);
    InOrder inOrder = inOrder(mockClientTransportListener);
    runIfNotNull(client.start(mockClientTransportListener));
    Status shutdownReason = Status.UNAVAILABLE.withDescription("shutdown called");
    client.shutdown(shutdownReason);
    verify(mockClientTransportListener, timeout(TIMEOUT_MS)).transportTerminated();
    inOrder.verify(mockClientTransportListener).transportShutdown(same(shutdownReason));
    inOrder.verify(mockClientTransportListener).transportTerminated();
    verify(mockClientTransportListener, never()).transportInUse(anyBoolean());
  }

  @Test
  public void clientStartAndStopOnceConnected() throws Exception {
    server.start(serverListener);
    client = newClientTransport(server);
    InOrder inOrder = inOrder(mockClientTransportListener);
    runIfNotNull(client.start(mockClientTransportListener));
    verify(mockClientTransportListener, timeout(TIMEOUT_MS)).transportReady();
    MockServerTransportListener serverTransportListener
        = serverListener.takeListenerOrFail(TIMEOUT_MS, TimeUnit.MILLISECONDS);
    client.shutdown(Status.UNAVAILABLE);
    verify(mockClientTransportListener, timeout(TIMEOUT_MS)).transportTerminated();
    inOrder.verify(mockClientTransportListener).transportShutdown(any(Status.class));
    inOrder.verify(mockClientTransportListener).transportTerminated();
    assertTrue(serverTransportListener.waitForTermination(TIMEOUT_MS, TimeUnit.MILLISECONDS));
    server.shutdown();
    assertTrue(serverListener.waitForShutdown(TIMEOUT_MS, TimeUnit.MILLISECONDS));
    server = null;
    verify(mockClientTransportListener, never()).transportInUse(anyBoolean());
  }

  @Test
  public void serverAlreadyListening() throws Exception {
    client = null;
    server.start(serverListener);
    InternalServer server2 = newServer(server, Arrays.asList(serverStreamTracerFactory));
    thrown.expect(IOException.class);
    server2.start(new MockServerListener());
  }

  @Test
  public void openStreamPreventsTermination() throws Exception {
    server.start(serverListener);
    client = newClientTransport(server);
    runIfNotNull(client.start(mockClientTransportListener));
    MockServerTransportListener serverTransportListener
        = serverListener.takeListenerOrFail(TIMEOUT_MS, TimeUnit.MILLISECONDS);
    serverTransport = serverTransportListener.transport;

    ClientStream clientStream = client.newStream(methodDescriptor, new Metadata(), callOptions);
    ClientStreamListenerBase clientStreamListener = new ClientStreamListenerBase();
    clientStream.start(clientStreamListener);
    verify(mockClientTransportListener, timeout(TIMEOUT_MS)).transportInUse(true);
    StreamCreation serverStreamCreation
        = serverTransportListener.takeStreamOrFail(TIMEOUT_MS, TimeUnit.MILLISECONDS);
    ServerStream serverStream = serverStreamCreation.stream;
    ServerStreamListenerBase serverStreamListener = serverStreamCreation.listener;

    client.shutdown(Status.UNAVAILABLE);
    client = null;
    server.shutdown();
    serverTransport.shutdown();
    serverTransport = null;

    verify(mockClientTransportListener, timeout(TIMEOUT_MS)).transportShutdown(any(Status.class));
    assertTrue(serverListener.waitForShutdown(TIMEOUT_MS, TimeUnit.MILLISECONDS));

    // A new server should be able to start listening, since the current server has given up
    // resources. There may be cases this is impossible in the future, but for now it is a useful
    // property.
    serverListener = new MockServerListener();
    server = newServer(server, Arrays.asList(serverStreamTracerFactory));
    server.start(serverListener);

    // Try to "flush" out any listener notifications on client and server. This also ensures that
    // the stream still functions.
    serverStream.writeHeaders(new Metadata());
    clientStream.halfClose();
    assertNotNull(clientStreamListener.headers.get(TIMEOUT_MS, TimeUnit.MILLISECONDS));
    assertTrue(serverStreamListener.awaitHalfClosed(TIMEOUT_MS, TimeUnit.MILLISECONDS));

    verify(mockClientTransportListener, never()).transportTerminated();
    verify(mockClientTransportListener, never()).transportInUse(false);
    assertFalse(serverTransportListener.isTerminated());

    clientStream.cancel(Status.CANCELLED);

    verify(mockClientTransportListener, timeout(TIMEOUT_MS)).transportTerminated();
    verify(mockClientTransportListener, timeout(TIMEOUT_MS)).transportInUse(false);
    assertTrue(serverTransportListener.waitForTermination(TIMEOUT_MS, TimeUnit.MILLISECONDS));
  }

  @Test
  public void shutdownNowKillsClientStream() throws Exception {
    server.start(serverListener);
    client = newClientTransport(server);
    runIfNotNull(client.start(mockClientTransportListener));
    MockServerTransportListener serverTransportListener
        = serverListener.takeListenerOrFail(TIMEOUT_MS, TimeUnit.MILLISECONDS);
    serverTransport = serverTransportListener.transport;

    ClientStream clientStream = client.newStream(methodDescriptor, new Metadata(), callOptions);
    ClientStreamListenerBase clientStreamListener = new ClientStreamListenerBase();
    clientStream.start(clientStreamListener);
    verify(mockClientTransportListener, timeout(TIMEOUT_MS)).transportInUse(true);
    StreamCreation serverStreamCreation
        = serverTransportListener.takeStreamOrFail(TIMEOUT_MS, TimeUnit.MILLISECONDS);
    ServerStreamListenerBase serverStreamListener = serverStreamCreation.listener;

    Status status = Status.UNKNOWN.withDescription("test shutdownNow");
    client.shutdownNow(status);
    client = null;

    verify(mockClientTransportListener, timeout(TIMEOUT_MS)).transportShutdown(any(Status.class));
    verify(mockClientTransportListener, timeout(TIMEOUT_MS)).transportTerminated();
    verify(mockClientTransportListener, timeout(TIMEOUT_MS)).transportInUse(false);
    assertTrue(serverTransportListener.waitForTermination(TIMEOUT_MS, TimeUnit.MILLISECONDS));
    assertTrue(serverTransportListener.isTerminated());

<<<<<<< HEAD
    verify(mockClientStreamListener, timeout(TIMEOUT_MS))
        .closed(same(status), any(Metadata.class));
    verify(mockServerStreamListener, timeout(TIMEOUT_MS)).closed(statusCaptor.capture());
    assertFalse(statusCaptor.getValue().isOk());
    assertTrue(clientStreamTracer1.await(TIMEOUT_MS, TimeUnit.MILLISECONDS));
    assertStatusEquals(status, clientStreamTracer1.getStatus());
    assertTrue(serverStreamTracer1.await(TIMEOUT_MS, TimeUnit.MILLISECONDS));
    assertStatusEquals(statusCaptor.getValue(), serverStreamTracer1.getStatus());
=======
    assertEquals(status, clientStreamListener.status.get(TIMEOUT_MS, TimeUnit.MILLISECONDS));
    assertNotNull(clientStreamListener.trailers.get(TIMEOUT_MS, TimeUnit.MILLISECONDS));
    Status serverStatus = serverStreamListener.status.get(TIMEOUT_MS, TimeUnit.MILLISECONDS);
    assertFalse(serverStatus.isOk());
    if (metricsExpected()) {
      assertTrue(clientStreamTracer1.await(TIMEOUT_MS, TimeUnit.MILLISECONDS));
      assertSame(status, clientStreamTracer1.getStatus());
      assertTrue(serverStreamTracer1.await(TIMEOUT_MS, TimeUnit.MILLISECONDS));
      assertSame(serverStatus, serverStreamTracer1.getStatus());
    }
>>>>>>> 7c97aa95
  }

  @Test
  public void shutdownNowKillsServerStream() throws Exception {
    server.start(serverListener);
    client = newClientTransport(server);
    runIfNotNull(client.start(mockClientTransportListener));
    MockServerTransportListener serverTransportListener
        = serverListener.takeListenerOrFail(TIMEOUT_MS, TimeUnit.MILLISECONDS);
    serverTransport = serverTransportListener.transport;

    ClientStream clientStream = client.newStream(methodDescriptor, new Metadata(), callOptions);
    ClientStreamListenerBase clientStreamListener = new ClientStreamListenerBase();
    clientStream.start(clientStreamListener);
    verify(mockClientTransportListener, timeout(TIMEOUT_MS)).transportInUse(true);
    StreamCreation serverStreamCreation
        = serverTransportListener.takeStreamOrFail(TIMEOUT_MS, TimeUnit.MILLISECONDS);
    ServerStreamListenerBase serverStreamListener = serverStreamCreation.listener;

    Status shutdownStatus = Status.UNKNOWN.withDescription("test shutdownNow");
    serverTransport.shutdownNow(shutdownStatus);
    serverTransport = null;

    verify(mockClientTransportListener, timeout(TIMEOUT_MS)).transportShutdown(any(Status.class));
    verify(mockClientTransportListener, timeout(TIMEOUT_MS)).transportTerminated();
    verify(mockClientTransportListener, timeout(TIMEOUT_MS)).transportInUse(false);
    assertTrue(serverTransportListener.waitForTermination(TIMEOUT_MS, TimeUnit.MILLISECONDS));
    assertTrue(serverTransportListener.isTerminated());

<<<<<<< HEAD
    verify(mockClientStreamListener, timeout(TIMEOUT_MS))
        .closed(statusCaptor.capture(), any(Metadata.class));
    assertFalse(statusCaptor.getValue().isOk());
    assertTrue(clientStreamTracer1.await(TIMEOUT_MS, TimeUnit.MILLISECONDS));
    assertStatusEquals(statusCaptor.getValue(), clientStreamTracer1.getStatus());
    assertTrue(serverStreamTracer1.await(TIMEOUT_MS, TimeUnit.MILLISECONDS));
    assertStatusEquals(shutdownStatus, serverStreamTracer1.getStatus());
=======
    Status clientStreamStatus = clientStreamListener.status.get(TIMEOUT_MS, TimeUnit.MILLISECONDS);
    assertFalse(clientStreamStatus.isOk());
    assertNotNull(clientStreamListener.trailers.get(TIMEOUT_MS, TimeUnit.MILLISECONDS));
    if (metricsExpected()) {
      assertTrue(clientStreamTracer1.await(TIMEOUT_MS, TimeUnit.MILLISECONDS));
      assertSame(clientStreamStatus, clientStreamTracer1.getStatus());
      assertTrue(serverStreamTracer1.await(TIMEOUT_MS, TimeUnit.MILLISECONDS));
      assertSame(shutdownStatus, serverStreamTracer1.getStatus());
    }
>>>>>>> 7c97aa95

    // Generally will be same status provided to shutdownNow, but InProcessTransport can't
    // differentiate between client and server shutdownNow. The status is not really used on
    // server-side, so we don't care much.
    assertNotNull(serverStreamListener.status.get(TIMEOUT_MS, TimeUnit.MILLISECONDS));
  }

  @Test
  public void ping() throws Exception {
    server.start(serverListener);
    client = newClientTransport(server);
    runIfNotNull(client.start(mockClientTransportListener));
    ClientTransport.PingCallback mockPingCallback = mock(ClientTransport.PingCallback.class);
    try {
      client.ping(mockPingCallback, MoreExecutors.directExecutor());
    } catch (UnsupportedOperationException ex) {
      // Transport doesn't support ping, so this neither passes nor fails.
      assumeTrue(false);
    }
    verify(mockPingCallback, timeout(TIMEOUT_MS)).onSuccess(Matchers.anyLong());
    verify(mockClientTransportListener, never()).transportInUse(anyBoolean());
  }

  @Test
  public void ping_duringShutdown() throws Exception {
    server.start(serverListener);
    client = newClientTransport(server);
    runIfNotNull(client.start(mockClientTransportListener));
    // Stream prevents termination
    ClientStream stream = client.newStream(methodDescriptor, new Metadata(), callOptions);
    ClientStreamListenerBase clientStreamListener = new ClientStreamListenerBase();
    stream.start(clientStreamListener);
    client.shutdown(Status.UNAVAILABLE);
    verify(mockClientTransportListener, timeout(TIMEOUT_MS)).transportShutdown(any(Status.class));
    ClientTransport.PingCallback mockPingCallback = mock(ClientTransport.PingCallback.class);
    try {
      client.ping(mockPingCallback, MoreExecutors.directExecutor());
    } catch (UnsupportedOperationException ex) {
      // Transport doesn't support ping, so this neither passes nor fails.
      assumeTrue(false);
    }
    verify(mockPingCallback, timeout(TIMEOUT_MS)).onSuccess(Matchers.anyLong());
    stream.cancel(Status.CANCELLED);
  }

  @Test
  public void ping_afterTermination() throws Exception {
    server.start(serverListener);
    client = newClientTransport(server);
    runIfNotNull(client.start(mockClientTransportListener));
    verify(mockClientTransportListener, timeout(TIMEOUT_MS)).transportReady();
    Status shutdownReason = Status.UNAVAILABLE.withDescription("shutdown called");
    client.shutdown(shutdownReason);
    verify(mockClientTransportListener, timeout(TIMEOUT_MS)).transportTerminated();
    ClientTransport.PingCallback mockPingCallback = mock(ClientTransport.PingCallback.class);
    try {
      client.ping(mockPingCallback, MoreExecutors.directExecutor());
    } catch (UnsupportedOperationException ex) {
      // Transport doesn't support ping, so this neither passes nor fails.
      assumeTrue(false);
    }
    verify(mockPingCallback, timeout(TIMEOUT_MS)).onFailure(throwableCaptor.capture());
    Status status = Status.fromThrowable(throwableCaptor.getValue());
    assertSame(shutdownReason, status);
  }

  @Test
  public void newStream_duringShutdown() throws Exception {
    InOrder inOrder = inOrder(clientStreamTracerFactory);
    server.start(serverListener);
    client = newClientTransport(server);
    runIfNotNull(client.start(mockClientTransportListener));
    // Stream prevents termination
    ClientStream stream = client.newStream(methodDescriptor, new Metadata(), callOptions);
<<<<<<< HEAD
    inOrder.verify(clientStreamTracerFactory).newClientStreamTracer(
        any(CallOptions.class), any(Metadata.class));
    stream.start(mockClientStreamListener);
=======
    if (metricsExpected()) {
      inOrder.verify(clientStreamTracerFactory).newClientStreamTracer(
          any(CallOptions.class), any(Metadata.class));
    }
    ClientStreamListenerBase clientStreamListener = new ClientStreamListenerBase();
    stream.start(clientStreamListener);
>>>>>>> 7c97aa95
    client.shutdown(Status.UNAVAILABLE);
    verify(mockClientTransportListener, timeout(TIMEOUT_MS)).transportShutdown(any(Status.class));

    ClientStream stream2 = client.newStream(methodDescriptor, new Metadata(), callOptions);
<<<<<<< HEAD
    inOrder.verify(clientStreamTracerFactory).newClientStreamTracer(
        any(CallOptions.class), any(Metadata.class));
    ClientStreamListener mockClientStreamListener2 = mock(ClientStreamListener.class);
    doAnswer(
          new Answer<Void>() {
            @Override
            public Void answer(InvocationOnMock invocation) throws Throwable {
              StreamListener.MessageProducer producer =
                  (StreamListener.MessageProducer) invocation.getArguments()[0];
              InputStream message;
              while ((message = producer.next()) != null) {
                message.close();
              }
              return null;
            }
          })
      .when(mockClientStreamListener2)
      .messagesAvailable(Matchers.<StreamListener.MessageProducer>any());
    stream2.start(mockClientStreamListener2);
    verify(mockClientStreamListener2, timeout(TIMEOUT_MS))
        .closed(statusCaptor.capture(), any(Metadata.class));
    assertCodeEquals(Status.UNAVAILABLE, statusCaptor.getValue());
    assertSame(statusCaptor.getValue(), clientStreamTracer2.getStatus());
=======
    if (metricsExpected()) {
      inOrder.verify(clientStreamTracerFactory).newClientStreamTracer(
          any(CallOptions.class), any(Metadata.class));
    }
    ClientStreamListenerBase clientStreamListener2 = new ClientStreamListenerBase();
    stream2.start(clientStreamListener2);
    Status clientStreamStatus2 =
        clientStreamListener2.status.get(TIMEOUT_MS, TimeUnit.MILLISECONDS);
    assertNotNull(clientStreamListener2.trailers.get(TIMEOUT_MS, TimeUnit.MILLISECONDS));
    assertCodeEquals(Status.UNAVAILABLE, clientStreamStatus2);
    if (metricsExpected()) {
      assertSame(clientStreamStatus2, clientStreamTracer2.getStatus());
    }
>>>>>>> 7c97aa95

    // Make sure earlier stream works.
    MockServerTransportListener serverTransportListener
        = serverListener.takeListenerOrFail(TIMEOUT_MS, TimeUnit.MILLISECONDS);
    serverTransport = serverTransportListener.transport;
    // TODO(zdapeng): Increased timeout to 20 seconds to see if flakiness of #2328 persists. Take
    // further action after sufficient observation.
    StreamCreation serverStreamCreation
        = serverTransportListener.takeStreamOrFail(20 * TIMEOUT_MS, TimeUnit.MILLISECONDS);
    serverStreamCreation.stream.close(Status.OK, new Metadata());
    assertCodeEquals(Status.OK, clientStreamListener.status.get(TIMEOUT_MS, TimeUnit.MILLISECONDS));
    assertNotNull(clientStreamListener.trailers.get(TIMEOUT_MS, TimeUnit.MILLISECONDS));
  }

  @Test
  public void newStream_afterTermination() throws Exception {
    // We expect the same general behavior as duringShutdown, but for some transports (e.g., Netty)
    // dealing with afterTermination is harder than duringShutdown.
    server.start(serverListener);
    client = newClientTransport(server);
    runIfNotNull(client.start(mockClientTransportListener));
    verify(mockClientTransportListener, timeout(TIMEOUT_MS)).transportReady();
    Status shutdownReason = Status.UNAVAILABLE.withDescription("shutdown called");
    client.shutdown(shutdownReason);
    verify(mockClientTransportListener, timeout(TIMEOUT_MS)).transportTerminated();
    Thread.sleep(100);
    ClientStream stream = client.newStream(methodDescriptor, new Metadata(), callOptions);
    ClientStreamListenerBase clientStreamListener = new ClientStreamListenerBase();
    stream.start(clientStreamListener);
    assertEquals(
        shutdownReason, clientStreamListener.status.get(TIMEOUT_MS, TimeUnit.MILLISECONDS));
    assertNotNull(clientStreamListener.trailers.get(TIMEOUT_MS, TimeUnit.MILLISECONDS));
    verify(mockClientTransportListener, never()).transportInUse(anyBoolean());
    verify(clientStreamTracerFactory).newClientStreamTracer(
        any(CallOptions.class), any(Metadata.class));
    assertSame(shutdownReason, clientStreamTracer1.getStatus());
    // Assert no interactions
    assertNull(serverStreamTracer1.getServerCall());
  }

  @Test
  public void transportInUse_normalClose() throws Exception {
    server.start(serverListener);
    client = newClientTransport(server);
    runIfNotNull(client.start(mockClientTransportListener));
    ClientStream stream1 = client.newStream(methodDescriptor, new Metadata(), callOptions);
    ClientStreamListenerBase clientStreamListener1 = new ClientStreamListenerBase();
    stream1.start(clientStreamListener1);
    verify(mockClientTransportListener, timeout(TIMEOUT_MS)).transportInUse(true);
    MockServerTransportListener serverTransportListener
        = serverListener.takeListenerOrFail(TIMEOUT_MS, TimeUnit.MILLISECONDS);
    StreamCreation serverStreamCreation1
        = serverTransportListener.takeStreamOrFail(TIMEOUT_MS, TimeUnit.MILLISECONDS);
    ClientStream stream2 = client.newStream(methodDescriptor, new Metadata(), callOptions);
    ClientStreamListenerBase clientStreamListener2 = new ClientStreamListenerBase();
    stream2.start(clientStreamListener2);
    StreamCreation serverStreamCreation2
        = serverTransportListener.takeStreamOrFail(TIMEOUT_MS, TimeUnit.MILLISECONDS);

    stream1.halfClose();
    serverStreamCreation1.stream.close(Status.OK, new Metadata());
    stream2.halfClose();
    verify(mockClientTransportListener, never()).transportInUse(false);
    serverStreamCreation2.stream.close(Status.OK, new Metadata());
    verify(mockClientTransportListener, timeout(TIMEOUT_MS)).transportInUse(false);
    // Verify that the callback has been called only once for true and false respectively
    verify(mockClientTransportListener).transportInUse(true);
    verify(mockClientTransportListener).transportInUse(false);
  }

  @Test
  public void transportInUse_clientCancel() throws Exception {
    server.start(serverListener);
    client = newClientTransport(server);
    runIfNotNull(client.start(mockClientTransportListener));
    ClientStream stream1 = client.newStream(methodDescriptor, new Metadata(), callOptions);
    ClientStreamListenerBase clientStreamListener1 = new ClientStreamListenerBase();
    stream1.start(clientStreamListener1);
    verify(mockClientTransportListener, timeout(TIMEOUT_MS)).transportInUse(true);
    ClientStream stream2 = client.newStream(methodDescriptor, new Metadata(), callOptions);
    ClientStreamListenerBase clientStreamListener2 = new ClientStreamListenerBase();
    stream2.start(clientStreamListener2);

    stream1.cancel(Status.CANCELLED);
    verify(mockClientTransportListener, never()).transportInUse(false);
    stream2.cancel(Status.CANCELLED);
    verify(mockClientTransportListener, timeout(TIMEOUT_MS)).transportInUse(false);
    // Verify that the callback has been called only once for true and false respectively
    verify(mockClientTransportListener).transportInUse(true);
    verify(mockClientTransportListener).transportInUse(false);
  }

  @Test
  @SuppressWarnings("deprecation")
  public void basicStream() throws Exception {
    InOrder clientInOrder = inOrder(clientStreamTracerFactory);
    InOrder serverInOrder = inOrder(serverStreamTracerFactory);
    server.start(serverListener);
    client = newClientTransport(server);
    runIfNotNull(client.start(mockClientTransportListener));
    MockServerTransportListener serverTransportListener
        = serverListener.takeListenerOrFail(TIMEOUT_MS, TimeUnit.MILLISECONDS);
    serverTransport = serverTransportListener.transport;

    Metadata clientHeaders = new Metadata();
    clientHeaders.put(asciiKey, "client");
    clientHeaders.put(asciiKey, "dupvalue");
    clientHeaders.put(asciiKey, "dupvalue");
    clientHeaders.put(binaryKey, "äbinaryclient");
    Metadata clientHeadersCopy = new Metadata();

    clientHeadersCopy.merge(clientHeaders);
    ClientStream clientStream = client.newStream(methodDescriptor, clientHeaders, callOptions);
    clientInOrder.verify(clientStreamTracerFactory).newClientStreamTracer(
        same(callOptions), same(clientHeaders));

    ClientStreamListenerBase clientStreamListener = new ClientStreamListenerBase();
    clientStream.start(clientStreamListener);
    StreamCreation serverStreamCreation
        = serverTransportListener.takeStreamOrFail(TIMEOUT_MS, TimeUnit.MILLISECONDS);
<<<<<<< HEAD
    assertTrue(clientStreamTracer1.getOutboundHeaders());
=======
    if (metricsExpected()) {
      assertTrue(clientStreamTracer1.awaitOutboundHeaders(TIMEOUT_MS, TimeUnit.MILLISECONDS));
    }
>>>>>>> 7c97aa95
    assertEquals(methodDescriptor.getFullMethodName(), serverStreamCreation.method);
    assertEquals(Lists.newArrayList(clientHeadersCopy.getAll(asciiKey)),
        Lists.newArrayList(serverStreamCreation.headers.getAll(asciiKey)));
    assertEquals(Lists.newArrayList(clientHeadersCopy.getAll(binaryKey)),
        Lists.newArrayList(serverStreamCreation.headers.getAll(binaryKey)));
    ServerStream serverStream = serverStreamCreation.stream;
    ServerStreamListenerBase serverStreamListener = serverStreamCreation.listener;

    serverInOrder.verify(serverStreamTracerFactory).newServerStreamTracer(
        eq(methodDescriptor.getFullMethodName()), any(Metadata.class));

    assertEquals("additional attribute value",
        serverStream.getAttributes().get(ADDITIONAL_TRANSPORT_ATTR_KEY));
    assertNotNull(serverStream.getAttributes().get(Grpc.TRANSPORT_ATTR_REMOTE_ADDR));

    serverStream.request(1);
    assertTrue(clientStreamListener.awaitOnReady(TIMEOUT_MS, TimeUnit.MILLISECONDS));
    assertTrue(clientStream.isReady());
    clientStream.writeMessage(methodDescriptor.streamRequest("Hello!"));
    assertThat(clientStreamTracer1.nextOutboundEvent()).isEqualTo("outboundMessage(0)");
    assertThat(clientStreamTracer1.nextOutboundEvent()).isEqualTo("outboundMessage()");

    clientStream.flush();
    InputStream message = serverStreamListener.messageQueue.poll(TIMEOUT_MS, TimeUnit.MILLISECONDS);
    assertEquals("Hello!", methodDescriptor.parseRequest(message));
    message.close();
    assertThat(clientStreamTracer1.nextOutboundEvent())
        .matches("outboundMessageSent\\(0, -?[0-9]+, -?[0-9]+\\)");
    if (sizesReported()) {
      assertThat(clientStreamTracer1.getOutboundWireSize()).isGreaterThan(0L);
      assertThat(clientStreamTracer1.getOutboundUncompressedSize()).isGreaterThan(0L);
    } else {
      assertThat(clientStreamTracer1.getOutboundWireSize()).isEqualTo(0L);
      assertThat(clientStreamTracer1.getOutboundUncompressedSize()).isEqualTo(0L);
    }
<<<<<<< HEAD
    assertThat(serverStreamTracer1.nextInboundEvent()).isEqualTo("inboundMessage(0)");
    assertThat(serverStreamTracer1.nextInboundEvent()).isEqualTo("inboundMessage()");
    assertNull("no additional message expected", serverStreamMessageQueue.poll());
=======
    assertNull("no additional message expected", serverStreamListener.messageQueue.poll());
>>>>>>> 7c97aa95

    clientStream.halfClose();
    assertTrue(serverStreamListener.awaitHalfClosed(TIMEOUT_MS, TimeUnit.MILLISECONDS));

    if (sizesReported()) {
      assertThat(serverStreamTracer1.getInboundWireSize()).isGreaterThan(0L);
      assertThat(serverStreamTracer1.getInboundUncompressedSize()).isGreaterThan(0L);
    } else {
      assertThat(serverStreamTracer1.getInboundWireSize()).isEqualTo(0L);
      assertThat(serverStreamTracer1.getInboundUncompressedSize()).isEqualTo(0L);
    }
    assertThat(serverStreamTracer1.nextInboundEvent())
        .matches("inboundMessageRead\\(0, -?[0-9]+, -?[0-9]+\\)");

    Metadata serverHeaders = new Metadata();
    serverHeaders.put(asciiKey, "server");
    serverHeaders.put(asciiKey, "dupvalue");
    serverHeaders.put(asciiKey, "dupvalue");
    serverHeaders.put(binaryKey, "äbinaryserver");
    Metadata serverHeadersCopy = new Metadata();
    serverHeadersCopy.merge(serverHeaders);
    serverStream.writeHeaders(serverHeaders);
    Metadata headers = clientStreamListener.headers.get(TIMEOUT_MS, TimeUnit.MILLISECONDS);
    assertNotNull(headers);
    assertEquals(
        Lists.newArrayList(serverHeadersCopy.getAll(asciiKey)),
        Lists.newArrayList(headers.getAll(asciiKey)));
    assertEquals(
        Lists.newArrayList(serverHeadersCopy.getAll(binaryKey)),
        Lists.newArrayList(headers.getAll(binaryKey)));

    clientStream.request(1);
    assertTrue(serverStreamListener.awaitOnReady(TIMEOUT_MS, TimeUnit.MILLISECONDS));
    assertTrue(serverStream.isReady());
    serverStream.writeMessage(methodDescriptor.streamResponse("Hi. Who are you?"));
    assertThat(serverStreamTracer1.nextOutboundEvent()).isEqualTo("outboundMessage(0)");
    assertThat(serverStreamTracer1.nextOutboundEvent()).isEqualTo("outboundMessage()");

    serverStream.flush();
<<<<<<< HEAD
    verify(mockClientStreamListener, timeout(TIMEOUT_MS).atLeast(1))
        .messagesAvailable(any(StreamListener.MessageProducer.class));
    message = clientStreamMessageQueue.poll(TIMEOUT_MS, TimeUnit.MILLISECONDS);
    assertThat(serverStreamTracer1.nextOutboundEvent())
        .matches("outboundMessageSent\\(0, -?[0-9]+, -?[0-9]+\\)");
    if (sizesReported()) {
=======
    message = clientStreamListener.messageQueue.poll(TIMEOUT_MS, TimeUnit.MILLISECONDS);
    assertNotNull("message expected", message);
    if (metricsExpected()) {
      assertThat(serverStreamTracer1.nextOutboundEvent())
          .matches("outboundMessageSent\\(0, -?[0-9]+, -?[0-9]+\\)");
>>>>>>> 7c97aa95
      assertThat(serverStreamTracer1.getOutboundWireSize()).isGreaterThan(0L);
      assertThat(serverStreamTracer1.getOutboundUncompressedSize()).isGreaterThan(0L);
    } else {
      assertThat(serverStreamTracer1.getOutboundWireSize()).isEqualTo(0L);
      assertThat(serverStreamTracer1.getOutboundUncompressedSize()).isEqualTo(0L);
    }
    assertTrue(clientStreamTracer1.getInboundHeaders());
    assertThat(clientStreamTracer1.nextInboundEvent()).isEqualTo("inboundMessage(0)");
    assertThat(clientStreamTracer1.nextInboundEvent()).isEqualTo("inboundMessage()");
    assertEquals("Hi. Who are you?", methodDescriptor.parseResponse(message));
    assertThat(clientStreamTracer1.nextInboundEvent())
        .matches("inboundMessageRead\\(0, -?[0-9]+, -?[0-9]+\\)");
    if (sizesReported()) {
      assertThat(clientStreamTracer1.getInboundWireSize()).isGreaterThan(0L);
      assertThat(clientStreamTracer1.getInboundUncompressedSize()).isGreaterThan(0L);
    } else {
      assertThat(clientStreamTracer1.getInboundWireSize()).isEqualTo(0L);
      assertThat(clientStreamTracer1.getInboundUncompressedSize()).isEqualTo(0L);
    }

    message.close();
    assertNull("no additional message expected", clientStreamListener.messageQueue.poll());

    Status status = Status.OK.withDescription("That was normal");
    Metadata trailers = new Metadata();
    trailers.put(asciiKey, "trailers");
    trailers.put(asciiKey, "dupvalue");
    trailers.put(asciiKey, "dupvalue");
    trailers.put(binaryKey, "äbinarytrailers");
    serverStream.close(status, trailers);
<<<<<<< HEAD
    assertStatusEquals(status, serverStreamTracer1.getStatus());
    assertNull(serverStreamTracer1.nextInboundEvent());
    assertNull(serverStreamTracer1.nextOutboundEvent());
    verify(mockServerStreamListener, timeout(TIMEOUT_MS)).closed(statusCaptor.capture());
    assertCodeEquals(Status.OK, statusCaptor.getValue());
    verify(mockClientStreamListener, timeout(TIMEOUT_MS))
        .closed(statusCaptor.capture(), metadataCaptor.capture());
    assertSame(statusCaptor.getValue(), clientStreamTracer1.getStatus());
    assertNull(clientStreamTracer1.nextInboundEvent());
    assertNull(clientStreamTracer1.nextOutboundEvent());
    assertEquals(status.getCode(), statusCaptor.getValue().getCode());
    assertEquals(status.getDescription(), statusCaptor.getValue().getDescription());
    assertEquals(Lists.newArrayList(trailers.getAll(asciiKey)),
        Lists.newArrayList(metadataCaptor.getValue().getAll(asciiKey)));
    assertEquals(Lists.newArrayList(trailers.getAll(binaryKey)),
        Lists.newArrayList(metadataCaptor.getValue().getAll(binaryKey)));
=======
    if (metricsExpected()) {
      assertSame(status, serverStreamTracer1.getStatus());
      assertNull(serverStreamTracer1.nextInboundEvent());
      assertNull(serverStreamTracer1.nextOutboundEvent());
    }
    assertCodeEquals(Status.OK, serverStreamListener.status.get(TIMEOUT_MS, TimeUnit.MILLISECONDS));
    Status clientStreamStatus = clientStreamListener.status.get(TIMEOUT_MS, TimeUnit.MILLISECONDS);
    Metadata clientStreamTrailers =
        clientStreamListener.trailers.get(TIMEOUT_MS, TimeUnit.MILLISECONDS);
    if (metricsExpected()) {
      assertSame(clientStreamStatus, clientStreamTracer1.getStatus());
      assertNull(clientStreamTracer1.nextInboundEvent());
      assertNull(clientStreamTracer1.nextOutboundEvent());
    }
    assertEquals(status.getCode(), clientStreamStatus.getCode());
    assertEquals(status.getDescription(), clientStreamStatus.getDescription());
    assertEquals(
        Lists.newArrayList(trailers.getAll(asciiKey)),
        Lists.newArrayList(clientStreamTrailers.getAll(asciiKey)));
    assertEquals(
        Lists.newArrayList(trailers.getAll(binaryKey)),
        Lists.newArrayList(clientStreamTrailers.getAll(binaryKey)));
>>>>>>> 7c97aa95
  }

  @Test
  @SuppressWarnings("deprecation")
  public void authorityPropagation() throws Exception {
    server.start(serverListener);
    client = newClientTransport(server);
    runIfNotNull(client.start(mockClientTransportListener));
    MockServerTransportListener serverTransportListener
            = serverListener.takeListenerOrFail(TIMEOUT_MS, TimeUnit.MILLISECONDS);

    Metadata clientHeaders = new Metadata();
    ClientStream clientStream = client.newStream(methodDescriptor, clientHeaders, callOptions);
    ClientStreamListenerBase clientStreamListener = new ClientStreamListenerBase();
    clientStream.start(clientStreamListener);
    StreamCreation serverStreamCreation
            = serverTransportListener.takeStreamOrFail(TIMEOUT_MS, TimeUnit.MILLISECONDS);
    ServerStream serverStream = serverStreamCreation.stream;

    assertEquals(testAuthority(server), serverStream.getAuthority());
  }

  @Test
  public void zeroMessageStream() throws Exception {
    server.start(serverListener);
    client = newClientTransport(server);
    runIfNotNull(client.start(mockClientTransportListener));
    MockServerTransportListener serverTransportListener
        = serverListener.takeListenerOrFail(TIMEOUT_MS, TimeUnit.MILLISECONDS);
    serverTransport = serverTransportListener.transport;

    ClientStream clientStream = client.newStream(methodDescriptor, new Metadata(), callOptions);
    ClientStreamListenerBase clientStreamListener = new ClientStreamListenerBase();
    clientStream.start(clientStreamListener);
    StreamCreation serverStreamCreation
        = serverTransportListener.takeStreamOrFail(TIMEOUT_MS, TimeUnit.MILLISECONDS);
    ServerStream serverStream = serverStreamCreation.stream;
    ServerStreamListenerBase serverStreamListener = serverStreamCreation.listener;

    clientStream.halfClose();
    assertTrue(serverStreamListener.awaitHalfClosed(TIMEOUT_MS, TimeUnit.MILLISECONDS));

    serverStream.writeHeaders(new Metadata());
    assertNotNull(clientStreamListener.headers.get(TIMEOUT_MS, TimeUnit.MILLISECONDS));

    Status status = Status.OK.withDescription("Nice talking to you");
    serverStream.close(status, new Metadata());
<<<<<<< HEAD
    verify(mockServerStreamListener, timeout(TIMEOUT_MS)).closed(statusCaptor.capture());
    assertCodeEquals(Status.OK, statusCaptor.getValue());
    verify(mockClientStreamListener, timeout(TIMEOUT_MS))
        .closed(statusCaptor.capture(), any(Metadata.class));
    assertEquals(status.getCode(), statusCaptor.getValue().getCode());
    assertEquals(status.getDescription(), statusCaptor.getValue().getDescription());
    assertTrue(clientStreamTracer1.getOutboundHeaders());
    assertTrue(clientStreamTracer1.getInboundHeaders());
    assertStatusEquals(status, clientStreamTracer1.getStatus());
    assertStatusEquals(status, serverStreamTracer1.getStatus());
=======
    assertCodeEquals(Status.OK, serverStreamListener.status.get(TIMEOUT_MS, TimeUnit.MILLISECONDS));
    Status clientStreamStatus = clientStreamListener.status.get(TIMEOUT_MS, TimeUnit.MILLISECONDS);
    assertNotNull(clientStreamListener.trailers.get(TIMEOUT_MS, TimeUnit.MILLISECONDS));
    assertEquals(status.getCode(), clientStreamStatus.getCode());
    assertEquals(status.getDescription(), clientStreamStatus.getDescription());
    if (metricsExpected()) {
      assertTrue(clientStreamTracer1.getOutboundHeaders());
      assertTrue(clientStreamTracer1.getInboundHeaders());
      assertSame(clientStreamStatus, clientStreamTracer1.getStatus());
      assertSame(status, serverStreamTracer1.getStatus());
    }
>>>>>>> 7c97aa95
  }

  @Test
  public void earlyServerClose_withServerHeaders() throws Exception {
    server.start(serverListener);
    client = newClientTransport(server);
    runIfNotNull(client.start(mockClientTransportListener));
    MockServerTransportListener serverTransportListener
        = serverListener.takeListenerOrFail(TIMEOUT_MS, TimeUnit.MILLISECONDS);
    serverTransport = serverTransportListener.transport;

    ClientStream clientStream = client.newStream(methodDescriptor, new Metadata(), callOptions);
    ClientStreamListenerBase clientStreamListener = new ClientStreamListenerBase();
    clientStream.start(clientStreamListener);
    StreamCreation serverStreamCreation
        = serverTransportListener.takeStreamOrFail(TIMEOUT_MS, TimeUnit.MILLISECONDS);
    ServerStream serverStream = serverStreamCreation.stream;
    ServerStreamListenerBase serverStreamListener = serverStreamCreation.listener;

    serverStream.writeHeaders(new Metadata());
    assertNotNull(clientStreamListener.headers.get(TIMEOUT_MS, TimeUnit.MILLISECONDS));

    Status strippedStatus = Status.OK.withDescription("Hello. Goodbye.");
    Status status = strippedStatus.withCause(new Exception());
    serverStream.close(status, new Metadata());
<<<<<<< HEAD
    verify(mockServerStreamListener, timeout(TIMEOUT_MS)).closed(statusCaptor.capture());
    assertCodeEquals(Status.OK, statusCaptor.getValue());
    verify(mockClientStreamListener, timeout(TIMEOUT_MS))
        .closed(statusCaptor.capture(), any(Metadata.class));
    assertStatusEquals(strippedStatus, statusCaptor.getValue());
    assertTrue(clientStreamTracer1.getOutboundHeaders());
    assertTrue(clientStreamTracer1.getInboundHeaders());
    assertStatusEquals(strippedStatus, clientStreamTracer1.getStatus());
    assertStatusEquals(status, serverStreamTracer1.getStatus());
=======
    assertCodeEquals(Status.OK, serverStreamListener.status.get(TIMEOUT_MS, TimeUnit.MILLISECONDS));
    Status clientStreamStatus = clientStreamListener.status.get(TIMEOUT_MS, TimeUnit.MILLISECONDS);
    assertNotNull(clientStreamListener.trailers.get(TIMEOUT_MS, TimeUnit.MILLISECONDS));
    assertEquals(status.getCode(), clientStreamStatus.getCode());
    assertEquals("Hello. Goodbye.", clientStreamStatus.getDescription());
    assertNull(clientStreamStatus.getCause());
    if (metricsExpected()) {
      assertTrue(clientStreamTracer1.getOutboundHeaders());
      assertTrue(clientStreamTracer1.getInboundHeaders());
      assertSame(clientStreamStatus, clientStreamTracer1.getStatus());
      assertSame(status, serverStreamTracer1.getStatus());
    }
>>>>>>> 7c97aa95
  }

  @Test
  public void earlyServerClose_noServerHeaders() throws Exception {
    server.start(serverListener);
    client = newClientTransport(server);
    runIfNotNull(client.start(mockClientTransportListener));
    MockServerTransportListener serverTransportListener
        = serverListener.takeListenerOrFail(TIMEOUT_MS, TimeUnit.MILLISECONDS);
    serverTransport = serverTransportListener.transport;

    ClientStream clientStream = client.newStream(methodDescriptor, new Metadata(), callOptions);
    ClientStreamListenerBase clientStreamListener = new ClientStreamListenerBase();
    clientStream.start(clientStreamListener);
    StreamCreation serverStreamCreation
        = serverTransportListener.takeStreamOrFail(TIMEOUT_MS, TimeUnit.MILLISECONDS);
    ServerStream serverStream = serverStreamCreation.stream;
    ServerStreamListenerBase serverStreamListener = serverStreamCreation.listener;

    Status strippedStatus = Status.OK.withDescription("Hellogoodbye");
    Status status = strippedStatus.withCause(new Exception());
    Metadata trailers = new Metadata();
    trailers.put(asciiKey, "trailers");
    trailers.put(asciiKey, "dupvalue");
    trailers.put(asciiKey, "dupvalue");
    trailers.put(binaryKey, "äbinarytrailers");
    serverStream.close(status, trailers);
<<<<<<< HEAD
    verify(mockServerStreamListener, timeout(TIMEOUT_MS)).closed(statusCaptor.capture());
    assertCodeEquals(Status.OK, statusCaptor.getValue());
    verify(mockClientStreamListener, timeout(TIMEOUT_MS))
        .closed(statusCaptor.capture(), metadataCaptor.capture());
    
    // Cause should not be transmitted to the client.
    assertStatusEquals(strippedStatus, statusCaptor.getValue());
    assertEquals(Lists.newArrayList(trailers.getAll(asciiKey)),
        Lists.newArrayList(metadataCaptor.getValue().getAll(asciiKey)));
    assertEquals(Lists.newArrayList(trailers.getAll(binaryKey)),
        Lists.newArrayList(metadataCaptor.getValue().getAll(binaryKey)));
    assertTrue(clientStreamTracer1.getOutboundHeaders());
    assertStatusEquals(strippedStatus, clientStreamTracer1.getStatus());
    assertStatusEquals(status, serverStreamTracer1.getStatus());
=======
    assertCodeEquals(Status.OK, serverStreamListener.status.get(TIMEOUT_MS, TimeUnit.MILLISECONDS));
    Status clientStreamStatus = clientStreamListener.status.get(TIMEOUT_MS, TimeUnit.MILLISECONDS);
    Metadata clientStreamTrailers =
        clientStreamListener.trailers.get(TIMEOUT_MS, TimeUnit.MILLISECONDS);
    assertEquals(status.getCode(), clientStreamStatus.getCode());
    assertEquals("Hellogoodbye", clientStreamStatus.getDescription());
    // Cause should not be transmitted to the client.
    assertNull(clientStreamStatus.getCause());
    assertEquals(
        Lists.newArrayList(trailers.getAll(asciiKey)),
        Lists.newArrayList(clientStreamTrailers.getAll(asciiKey)));
    assertEquals(
        Lists.newArrayList(trailers.getAll(binaryKey)),
        Lists.newArrayList(clientStreamTrailers.getAll(binaryKey)));
    if (metricsExpected()) {
      assertTrue(clientStreamTracer1.getOutboundHeaders());
      assertSame(clientStreamStatus, clientStreamTracer1.getStatus());
      assertSame(status, serverStreamTracer1.getStatus());
    }
>>>>>>> 7c97aa95
  }

  @Test
  public void earlyServerClose_serverFailure() throws Exception {
    server.start(serverListener);
    client = newClientTransport(server);
    runIfNotNull(client.start(mockClientTransportListener));
    MockServerTransportListener serverTransportListener
        = serverListener.takeListenerOrFail(TIMEOUT_MS, TimeUnit.MILLISECONDS);
    serverTransport = serverTransportListener.transport;

    ClientStream clientStream = client.newStream(methodDescriptor, new Metadata(), callOptions);
    ClientStreamListenerBase clientStreamListener = new ClientStreamListenerBase();
    clientStream.start(clientStreamListener);
    StreamCreation serverStreamCreation
        = serverTransportListener.takeStreamOrFail(TIMEOUT_MS, TimeUnit.MILLISECONDS);
    ServerStream serverStream = serverStreamCreation.stream;
    ServerStreamListenerBase serverStreamListener = serverStreamCreation.listener;

    Status strippedStatus = Status.INTERNAL.withDescription("I'm not listening");
    Status status = strippedStatus.withCause(new Exception());
    serverStream.close(status, new Metadata());
<<<<<<< HEAD
    verify(mockServerStreamListener, timeout(TIMEOUT_MS)).closed(statusCaptor.capture());
    assertCodeEquals(Status.OK, statusCaptor.getValue());
    verify(mockClientStreamListener, timeout(TIMEOUT_MS))
        .closed(statusCaptor.capture(), any(Metadata.class));
    assertStatusEquals(strippedStatus, statusCaptor.getValue());
    assertTrue(clientStreamTracer1.getOutboundHeaders());
    assertStatusEquals(strippedStatus, clientStreamTracer1.getStatus());
    assertStatusEquals(status, serverStreamTracer1.getStatus());
=======
    assertCodeEquals(Status.OK, serverStreamListener.status.get(TIMEOUT_MS, TimeUnit.MILLISECONDS));
    Status clientStreamStatus = clientStreamListener.status.get(TIMEOUT_MS, TimeUnit.MILLISECONDS);
    assertNotNull(clientStreamListener.trailers.get(TIMEOUT_MS, TimeUnit.MILLISECONDS));
    assertEquals(status.getCode(), clientStreamStatus.getCode());
    assertEquals(status.getDescription(), clientStreamStatus.getDescription());
    assertNull(clientStreamStatus.getCause());
    if (metricsExpected()) {
      assertTrue(clientStreamTracer1.getOutboundHeaders());
      assertSame(clientStreamStatus, clientStreamTracer1.getStatus());
      assertSame(status, serverStreamTracer1.getStatus());
    }
>>>>>>> 7c97aa95
  }

  @Test
  public void clientCancel() throws Exception {
    server.start(serverListener);
    client = newClientTransport(server);
    runIfNotNull(client.start(mockClientTransportListener));
    MockServerTransportListener serverTransportListener
        = serverListener.takeListenerOrFail(TIMEOUT_MS, TimeUnit.MILLISECONDS);
    serverTransport = serverTransportListener.transport;

    ClientStream clientStream = client.newStream(methodDescriptor, new Metadata(), callOptions);
    ClientStreamListenerBase clientStreamListener = new ClientStreamListenerBase();
    clientStream.start(clientStreamListener);
    StreamCreation serverStreamCreation
        = serverTransportListener.takeStreamOrFail(TIMEOUT_MS, TimeUnit.MILLISECONDS);
    ServerStreamListenerBase serverStreamListener = serverStreamCreation.listener;

    Status status = Status.CANCELLED.withDescription("Nevermind").withCause(new Exception());
    clientStream.cancel(status);
    assertEquals(status, clientStreamListener.status.get(TIMEOUT_MS, TimeUnit.MILLISECONDS));
    assertNotNull(clientStreamListener.trailers.get(TIMEOUT_MS, TimeUnit.MILLISECONDS));
    Status serverStatus = serverStreamListener.status.get(TIMEOUT_MS, TimeUnit.MILLISECONDS);
    assertNotEquals(Status.Code.OK, serverStatus.getCode());
    // Cause should not be transmitted between client and server
    assertNull(serverStatus.getCause());

    clientStream.cancel(status);
<<<<<<< HEAD
    verify(mockServerStreamListener, never()).closed(any(Status.class));
    verify(mockClientStreamListener, never()).closed(any(Status.class), any(Metadata.class));
    assertTrue(clientStreamTracer1.getOutboundHeaders());
    assertSame(status, clientStreamTracer1.getStatus());
    assertStatusEquals(statusCaptor.getValue(), serverStreamTracer1.getStatus());
=======
    if (metricsExpected()) {
      assertTrue(clientStreamTracer1.getOutboundHeaders());
      assertSame(status, clientStreamTracer1.getStatus());
      assertSame(serverStatus, serverStreamTracer1.getStatus());
    }
>>>>>>> 7c97aa95
  }

  @Test
  public void clientCancelFromWithinMessageRead() throws Exception {
    server.start(serverListener);
    client = newClientTransport(server);
    runIfNotNull(client.start(mockClientTransportListener));
    MockServerTransportListener serverTransportListener
        = serverListener.takeListenerOrFail(TIMEOUT_MS, TimeUnit.MILLISECONDS);
    serverTransport = serverTransportListener.transport;

    final SettableFuture<Boolean> closedCalled = SettableFuture.create();
    final ClientStream clientStream =
        client.newStream(methodDescriptor, new Metadata(), callOptions);
    final Status status = Status.CANCELLED.withDescription("nevermind");
    clientStream.start(new ClientStreamListener() {
      private boolean messageReceived = false;

      @Override
      public void headersRead(Metadata headers) {
      }

      @Override
      public void closed(Status status, Metadata trailers) {
        assertEquals(Status.CANCELLED.getCode(), status.getCode());
        assertEquals("nevermind", status.getDescription());
        closedCalled.set(true);
      }

      @Override
      public void messagesAvailable(MessageProducer producer) {
        InputStream message;
        while ((message = producer.next()) != null) {
          assertFalse("too many messages received", messageReceived);
          messageReceived = true;
          assertEquals("foo", methodDescriptor.parseResponse(message));
          clientStream.cancel(status);
        }
      }

      @Override
      public void onReady() {
      }
    });
    clientStream.halfClose();
    clientStream.request(1);

    StreamCreation serverStreamCreation
        = serverTransportListener.takeStreamOrFail(TIMEOUT_MS, TimeUnit.MILLISECONDS);
    assertEquals(methodDescriptor.getFullMethodName(), serverStreamCreation.method);
    ServerStream serverStream = serverStreamCreation.stream;
    ServerStreamListenerBase serverStreamListener = serverStreamCreation.listener;
    assertTrue(serverStreamListener.awaitOnReady(TIMEOUT_MS, TimeUnit.MILLISECONDS));

    assertTrue(serverStream.isReady());
    serverStream.writeHeaders(new Metadata());
    serverStream.writeMessage(methodDescriptor.streamRequest("foo"));
    serverStream.flush();

    // Block until closedCalled was set.
    closedCalled.get(5, TimeUnit.SECONDS);

    serverStream.close(Status.OK, new Metadata());
    assertTrue(clientStreamTracer1.getOutboundHeaders());
    assertTrue(clientStreamTracer1.getInboundHeaders());
    if (sizesReported()) {
      assertThat(clientStreamTracer1.getInboundWireSize()).isGreaterThan(0L);
      assertThat(clientStreamTracer1.getInboundUncompressedSize()).isGreaterThan(0L);
      assertThat(serverStreamTracer1.getOutboundWireSize()).isGreaterThan(0L);
      assertThat(serverStreamTracer1.getOutboundUncompressedSize()).isGreaterThan(0L);
    } else {
      assertThat(clientStreamTracer1.getInboundWireSize()).isEqualTo(0L);
      assertThat(clientStreamTracer1.getInboundUncompressedSize()).isEqualTo(0L);
      assertThat(serverStreamTracer1.getOutboundWireSize()).isEqualTo(0L);
      assertThat(serverStreamTracer1.getOutboundUncompressedSize()).isEqualTo(0L);
    }
    assertSame(status, clientStreamTracer1.getStatus());
    // There is a race between client cancelling and server closing.  The final status seen by the
    // server is non-deterministic.
    assertTrue(serverStreamTracer1.await(TIMEOUT_MS, TimeUnit.MILLISECONDS));
    assertNotNull(serverStreamTracer1.getStatus());
  }

  @Test
  public void serverCancel() throws Exception {
    server.start(serverListener);
    client = newClientTransport(server);
    runIfNotNull(client.start(mockClientTransportListener));
    MockServerTransportListener serverTransportListener
        = serverListener.takeListenerOrFail(TIMEOUT_MS, TimeUnit.MILLISECONDS);
    serverTransport = serverTransportListener.transport;

    ClientStream clientStream = client.newStream(methodDescriptor, new Metadata(), callOptions);
    ClientStreamListenerBase clientStreamListener = new ClientStreamListenerBase();
    clientStream.start(clientStreamListener);
    StreamCreation serverStreamCreation
        = serverTransportListener.takeStreamOrFail(TIMEOUT_MS, TimeUnit.MILLISECONDS);
    ServerStream serverStream = serverStreamCreation.stream;
    ServerStreamListenerBase serverStreamListener = serverStreamCreation.listener;

    Status status = Status.DEADLINE_EXCEEDED.withDescription("It was bound to happen")
        .withCause(new Exception());
    serverStream.cancel(status);
    assertEquals(status, serverStreamListener.status.get(TIMEOUT_MS, TimeUnit.MILLISECONDS));
    Status clientStreamStatus = clientStreamListener.status.get(TIMEOUT_MS, TimeUnit.MILLISECONDS);
    assertNotNull(clientStreamListener.trailers.get(TIMEOUT_MS, TimeUnit.MILLISECONDS));
    // Presently we can't sent much back to the client in this case. Verify that is the current
    // behavior for consistency between transports.
    assertCodeEquals(Status.CANCELLED, clientStreamStatus);
    // Cause should not be transmitted between server and client
    assertNull(clientStreamStatus.getCause());

<<<<<<< HEAD
    verify(clientStreamTracerFactory).newClientStreamTracer(
        any(CallOptions.class), any(Metadata.class));
    assertTrue(clientStreamTracer1.getOutboundHeaders());
    assertStatusEquals(statusCaptor.getValue(), clientStreamTracer1.getStatus());
    verify(serverStreamTracerFactory).newServerStreamTracer(anyString(), any(Metadata.class));
    assertStatusEquals(status, serverStreamTracer1.getStatus());
=======
    if (metricsExpected()) {
      verify(clientStreamTracerFactory).newClientStreamTracer(
          any(CallOptions.class), any(Metadata.class));
      assertTrue(clientStreamTracer1.getOutboundHeaders());
      assertSame(clientStreamStatus, clientStreamTracer1.getStatus());
      verify(serverStreamTracerFactory).newServerStreamTracer(anyString(), any(Metadata.class));
      assertSame(status, serverStreamTracer1.getStatus());
    }
>>>>>>> 7c97aa95

    // Second cancellation shouldn't trigger additional callbacks
    serverStream.cancel(status);
    doPingPong(serverListener);
  }

  @Test
  public void flowControlPushBack() throws Exception {
    // This test tries to create more streams than the number of distinctive stream tracers that the
    // mock factory will return.  This causes the last stream tracer to be returned for more than
    // one streams, resulting in duplicate callbacks.  Since we don't care the stream tracers in
    // this test, we just disable the check.
    clientStreamTracer2.setFailDuplicateCallbacks(false);
    serverStreamTracer2.setFailDuplicateCallbacks(false);

    server.start(serverListener);
    client = newClientTransport(server);
    runIfNotNull(client.start(mockClientTransportListener));
    MockServerTransportListener serverTransportListener =
        serverListener.takeListenerOrFail(TIMEOUT_MS, TimeUnit.MILLISECONDS);
    serverTransport = serverTransportListener.transport;

    ClientStream clientStream = client.newStream(methodDescriptor, new Metadata(), callOptions);
    ClientStreamListenerBase clientStreamListener = new ClientStreamListenerBase();
    clientStream.start(clientStreamListener);
    StreamCreation serverStreamCreation =
        serverTransportListener.takeStreamOrFail(TIMEOUT_MS, TimeUnit.MILLISECONDS);
    assertEquals(methodDescriptor.getFullMethodName(), serverStreamCreation.method);
    ServerStream serverStream = serverStreamCreation.stream;
    ServerStreamListenerBase serverStreamListener = serverStreamCreation.listener;

    serverStream.writeHeaders(new Metadata());

    String largeMessage;
    {
      int size = 1 * 1024;
      StringBuffer sb = new StringBuffer(size);
      for (int i = 0; i < size; i++) {
        sb.append('a');
      }
      largeMessage = sb.toString();
    }

    serverStream.request(1);
    assertTrue(clientStreamListener.awaitOnReady(TIMEOUT_MS, TimeUnit.MILLISECONDS));
    assertTrue(clientStream.isReady());
    final int maxToSend = 10 * 1024;
    int clientSent;
    // Verify that flow control will push back on client.
    for (clientSent = 0; clientStream.isReady(); clientSent++) {
      if (clientSent > maxToSend) {
        // It seems like flow control isn't working. _Surely_ flow control would have pushed-back
        // already. If this is normal, please configure the transport to buffer less.
        fail("Too many messages sent before isReady() returned false");
      }
      clientStream.writeMessage(methodDescriptor.streamRequest(largeMessage));
      clientStream.flush();
    }
    assertTrue(clientSent > 0);
    // Make sure there are at least a few messages buffered.
    for (; clientSent < 5; clientSent++) {
      clientStream.writeMessage(methodDescriptor.streamResponse(largeMessage));
      clientStream.flush();
    }
    doPingPong(serverListener);

    int serverReceived = verifyMessageCountAndClose(serverStreamListener.messageQueue, 1);

    clientStream.request(1);
    assertTrue(serverStreamListener.awaitOnReady(TIMEOUT_MS, TimeUnit.MILLISECONDS));
    assertTrue(serverStream.isReady());
    int serverSent;
    // Verify that flow control will push back on server.
    for (serverSent = 0; serverStream.isReady(); serverSent++) {
      if (serverSent > maxToSend) {
        // It seems like flow control isn't working. _Surely_ flow control would have pushed-back
        // already. If this is normal, please configure the transport to buffer less.
        fail("Too many messages sent before isReady() returned false");
      }
      serverStream.writeMessage(methodDescriptor.streamResponse(largeMessage));
      serverStream.flush();
    }
    assertTrue(serverSent > 0);
    // Make sure there are at least a few messages buffered.
    for (; serverSent < 5; serverSent++) {
      serverStream.writeMessage(methodDescriptor.streamResponse(largeMessage));
      serverStream.flush();
    }
    doPingPong(serverListener);

    int clientReceived = verifyMessageCountAndClose(clientStreamListener.messageQueue, 1);

    serverStream.request(3);
    clientStream.request(3);
    doPingPong(serverListener);
    clientReceived += verifyMessageCountAndClose(clientStreamListener.messageQueue, 3);
    serverReceived += verifyMessageCountAndClose(serverStreamListener.messageQueue, 3);

    // Request the rest
    serverStream.request(clientSent);
    clientStream.request(serverSent);
    clientReceived +=
        verifyMessageCountAndClose(clientStreamListener.messageQueue, serverSent - clientReceived);
    serverReceived +=
        verifyMessageCountAndClose(serverStreamListener.messageQueue, clientSent - serverReceived);

    assertTrue(clientStreamListener.awaitOnReady(TIMEOUT_MS, TimeUnit.MILLISECONDS));
    assertTrue(clientStreamListener.awaitOnReady(TIMEOUT_MS, TimeUnit.MILLISECONDS));
    assertTrue(clientStream.isReady());
    assertTrue(serverStreamListener.awaitOnReady(TIMEOUT_MS, TimeUnit.MILLISECONDS)); // ???
    assertTrue(serverStream.isReady());

    // Request four more
    for (int i = 0; i < 5; i++) {
      clientStream.writeMessage(methodDescriptor.streamRequest(largeMessage));
      clientStream.flush();
      serverStream.writeMessage(methodDescriptor.streamResponse(largeMessage));
      serverStream.flush();
    }
    doPingPong(serverListener);
    clientReceived += verifyMessageCountAndClose(clientStreamListener.messageQueue, 4);
    serverReceived += verifyMessageCountAndClose(serverStreamListener.messageQueue, 4);

    // Drain exactly how many messages are left
    serverStream.request(1);
    clientStream.request(1);
    clientReceived += verifyMessageCountAndClose(clientStreamListener.messageQueue, 1);
    serverReceived += verifyMessageCountAndClose(serverStreamListener.messageQueue, 1);

    // And now check that the streams can still complete gracefully
    clientStream.writeMessage(methodDescriptor.streamRequest(largeMessage));
    clientStream.flush();
    clientStream.halfClose();
    doPingPong(serverListener);
    assertFalse(serverStreamListener.awaitHalfClosed(TIMEOUT_MS, TimeUnit.MILLISECONDS));

    serverStream.request(1);
    serverReceived += verifyMessageCountAndClose(serverStreamListener.messageQueue, 1);
    assertEquals(clientSent + 6, serverReceived);
    assertTrue(serverStreamListener.awaitHalfClosed(TIMEOUT_MS, TimeUnit.MILLISECONDS));

    serverStream.writeMessage(methodDescriptor.streamResponse(largeMessage));
    serverStream.flush();
    Status status = Status.OK.withDescription("... quite a lengthy discussion");
    serverStream.close(status, new Metadata());
    doPingPong(serverListener);
    try {
      clientStreamListener.status.get(TIMEOUT_MS, TimeUnit.MILLISECONDS);
      fail("Expected TimeoutException");
    } catch (TimeoutException expectedException) {
    }

    clientStream.request(1);
    clientReceived += verifyMessageCountAndClose(clientStreamListener.messageQueue, 1);
    assertEquals(serverSent + 6, clientReceived);
    assertCodeEquals(Status.OK, serverStreamListener.status.get(TIMEOUT_MS, TimeUnit.MILLISECONDS));
    Status clientStreamStatus = clientStreamListener.status.get(TIMEOUT_MS, TimeUnit.MILLISECONDS);
    assertNotNull(clientStreamListener.trailers.get(TIMEOUT_MS, TimeUnit.MILLISECONDS));
    assertEquals(status.getCode(), clientStreamStatus.getCode());
    assertEquals(status.getDescription(), clientStreamStatus.getDescription());
  }

  private int verifyMessageCountAndClose(BlockingQueue<InputStream> messageQueue, int count)
      throws Exception {
    InputStream message;
    for (int i = 0; i < count; i++) {
      message = messageQueue.poll(TIMEOUT_MS, TimeUnit.MILLISECONDS);
      assertNotNull(message);
      message.close();
    }
    assertNull("no additional message expected", messageQueue.poll());
    return count;
  }

  @Test
  public void interactionsAfterServerStreamCloseAreNoops() throws Exception {
    server.start(serverListener);
    client = newClientTransport(server);
    runIfNotNull(client.start(mockClientTransportListener));
    MockServerTransportListener serverTransportListener
        = serverListener.takeListenerOrFail(TIMEOUT_MS, TimeUnit.MILLISECONDS);
    serverTransport = serverTransportListener.transport;

    // boilerplate
    ClientStream clientStream =
        client.newStream(methodDescriptor, new Metadata(), callOptions);
    ClientStreamListenerBase clientStreamListener = new ClientStreamListenerBase();
    clientStream.start(clientStreamListener);
    StreamCreation server
        = serverTransportListener.takeStreamOrFail(TIMEOUT_MS, TimeUnit.MILLISECONDS);

    // setup
    clientStream.request(1);
    server.stream.close(Status.INTERNAL, new Metadata());
    assertNotNull(clientStreamListener.status.get(TIMEOUT_MS, TimeUnit.MILLISECONDS));
    assertNotNull(clientStreamListener.trailers.get(TIMEOUT_MS, TimeUnit.MILLISECONDS));

    // Ensure that for a closed ServerStream, interactions are noops
    server.stream.writeHeaders(new Metadata());
    server.stream.writeMessage(methodDescriptor.streamResponse("response"));
    server.stream.close(Status.INTERNAL, new Metadata());

    // Make sure new streams still work properly
    doPingPong(serverListener);
  }

  @Test
  public void interactionsAfterClientStreamCancelAreNoops() throws Exception {
    server.start(serverListener);
    client = newClientTransport(server);
    runIfNotNull(client.start(mockClientTransportListener));
    MockServerTransportListener serverTransportListener
        = serverListener.takeListenerOrFail(TIMEOUT_MS, TimeUnit.MILLISECONDS);
    serverTransport = serverTransportListener.transport;

    // boilerplate
    ClientStream clientStream =
        client.newStream(methodDescriptor, new Metadata(), callOptions);
    ClientStreamListener clientListener = mock(ClientStreamListener.class);
    clientStream.start(clientListener);
    StreamCreation server
        = serverTransportListener.takeStreamOrFail(TIMEOUT_MS, TimeUnit.MILLISECONDS);

    // setup
    server.stream.request(1);
    clientStream.cancel(Status.UNKNOWN);
    assertNotNull(server.listener.status.get(TIMEOUT_MS, TimeUnit.MILLISECONDS));

    // Ensure that for a cancelled ClientStream, interactions are noops
    clientStream.writeMessage(methodDescriptor.streamRequest("request"));
    clientStream.halfClose();
    clientStream.cancel(Status.UNKNOWN);

    // Make sure new streams still work properly
    doPingPong(serverListener);
  }

  /**
   * Helper that simply does an RPC. It can be used similar to a sleep for negative testing: to give
   * time for actions _not_ to happen. Since it is based on doing an actual RPC with actual
   * callbacks, it generally provides plenty of time for Runnables to execute. But it is also faster
   * on faster machines and more reliable on slower machines.
   */
  private void doPingPong(MockServerListener serverListener) throws Exception {
    ManagedClientTransport client = newClientTransport(server);
    runIfNotNull(client.start(mock(ManagedClientTransport.Listener.class)));
    ClientStream clientStream = client.newStream(methodDescriptor, new Metadata(), callOptions);
    ClientStreamListenerBase clientStreamListener = new ClientStreamListenerBase();
    clientStream.start(clientStreamListener);

    MockServerTransportListener serverTransportListener
        = serverListener.takeListenerOrFail(TIMEOUT_MS, TimeUnit.MILLISECONDS);
    StreamCreation serverStreamCreation
        = serverTransportListener.takeStreamOrFail(TIMEOUT_MS, TimeUnit.MILLISECONDS);
    ServerStream serverStream = serverStreamCreation.stream;
    ServerStreamListenerBase serverStreamListener = serverStreamCreation.listener;

    serverStream.close(Status.OK, new Metadata());
    assertNotNull(clientStreamListener.status.get(TIMEOUT_MS, TimeUnit.MILLISECONDS));
    assertNotNull(clientStreamListener.trailers.get(TIMEOUT_MS, TimeUnit.MILLISECONDS));
    assertNotNull(serverStreamListener.status.get(TIMEOUT_MS, TimeUnit.MILLISECONDS));
    client.shutdown(Status.UNAVAILABLE);
  }

  /**
   * Only assert that the Status.Code matches, but provide the entire actual result in case the
   * assertion fails.
   */
  private static void assertCodeEquals(String message, Status expected, Status actual) {
    if (expected == null) {
      fail("expected should not be null");
    }
    if (actual == null || !expected.getCode().equals(actual.getCode())) {
      assertEquals(message, expected, actual);
    }
  }

  private static void assertCodeEquals(Status expected, Status actual) {
    assertCodeEquals(null, expected, actual);
  }

  private static void assertStatusEquals(Status expected, Status actual) {
    if (expected == null) {
      fail("expected should not be null");
    }
    if (actual == null || !expected.getCode().equals(actual.getCode())
        || !Objects.equal(expected.getDescription(), actual.getDescription())
        || !Objects.equal(expected.getCause(), actual.getCause())) {
      assertEquals(expected, actual);
    }
  }

  private static boolean waitForFuture(Future<?> future, long timeout, TimeUnit unit)
      throws InterruptedException {
    try {
      future.get(timeout, unit);
    } catch (ExecutionException ex) {
      throw new AssertionError(ex);
    } catch (TimeoutException ex) {
      return false;
    }
    return true;
  }

  private static void runIfNotNull(Runnable runnable) {
    if (runnable != null) {
      runnable.run();
    }
  }

  private static class MockServerListener implements ServerListener {
    public final BlockingQueue<MockServerTransportListener> listeners
        = new LinkedBlockingQueue<MockServerTransportListener>();
    private final SettableFuture<?> shutdown = SettableFuture.create();

    @Override
    public ServerTransportListener transportCreated(ServerTransport transport) {
      MockServerTransportListener listener = new MockServerTransportListener(transport);
      listeners.add(listener);
      return listener;
    }

    @Override
    public void serverShutdown() {
      assertTrue(shutdown.set(null));
    }

    public boolean waitForShutdown(long timeout, TimeUnit unit) throws InterruptedException {
      return waitForFuture(shutdown, timeout, unit);
    }

    public MockServerTransportListener takeListenerOrFail(long timeout, TimeUnit unit)
        throws InterruptedException {
      MockServerTransportListener listener = listeners.poll(timeout, unit);
      if (listener == null) {
        fail("Timed out waiting for server transport");
      }
      return listener;
    }
  }

  private static class MockServerTransportListener implements ServerTransportListener {
    public final ServerTransport transport;
    public final BlockingQueue<StreamCreation> streams = new LinkedBlockingQueue<StreamCreation>();
    private final SettableFuture<?> terminated = SettableFuture.create();

    public MockServerTransportListener(ServerTransport transport) {
      this.transport = transport;
    }

    @Override
    public void streamCreated(ServerStream stream, String method, Metadata headers) {
      ServerStreamListenerBase listener = new ServerStreamListenerBase();
      streams.add(new StreamCreation(stream, method, headers, listener));
      stream.setListener(listener);
    }

    @Override
    public Attributes transportReady(Attributes attributes) {
      return Attributes.newBuilder()
          .setAll(attributes)
          .set(ADDITIONAL_TRANSPORT_ATTR_KEY, "additional attribute value")
          .build();
    }

    @Override
    public void transportTerminated() {
      assertTrue(terminated.set(null));
    }

    public boolean waitForTermination(long timeout, TimeUnit unit) throws InterruptedException {
      return waitForFuture(terminated, timeout, unit);
    }

    public boolean isTerminated() {
      return terminated.isDone();
    }

    public StreamCreation takeStreamOrFail(long timeout, TimeUnit unit)
        throws InterruptedException {
      StreamCreation stream = streams.poll(timeout, unit);
      if (stream == null) {
        fail("Timed out waiting for server stream");
      }
      return stream;
    }
  }

  private static class ServerStreamListenerBase implements ServerStreamListener {
    private final BlockingQueue<InputStream> messageQueue = new LinkedBlockingQueue<InputStream>();
    private final CountDownLatch onReadyLatch = new CountDownLatch(1);
    private final CountDownLatch halfClosedLatch = new CountDownLatch(1);
    private final SettableFuture<Status> status = SettableFuture.create();

    private boolean awaitOnReady(int timeout, TimeUnit unit) throws Exception {
      return onReadyLatch.await(timeout, unit);
    }

    private boolean awaitHalfClosed(int timeout, TimeUnit unit) throws Exception {
      return halfClosedLatch.await(timeout, unit);
    }

    @Override
    public void messagesAvailable(MessageProducer producer) {
      if (status.isDone()) {
        fail("messagesAvailable invoked after closed");
      }
      InputStream message;
      while ((message = producer.next()) != null) {
        messageQueue.add(message);
      }
    }

    @Override
    public void onReady() {
      if (status.isDone()) {
        fail("onReady invoked after closed");
      }
      onReadyLatch.countDown();
    }

    @Override
    public void halfClosed() {
      if (status.isDone()) {
        fail("halfClosed invoked after closed");
      }
      halfClosedLatch.countDown();
    }

    @Override
    public void closed(Status status) {
      if (this.status.isDone()) {
        fail("closed invoked more than once");
      }
      this.status.set(status);
    }
  }

  private static class ClientStreamListenerBase implements ClientStreamListener {
    private final BlockingQueue<InputStream> messageQueue = new LinkedBlockingQueue<InputStream>();
    private final CountDownLatch onReadyLatch = new CountDownLatch(1);
    private final SettableFuture<Metadata> headers = SettableFuture.create();
    private final SettableFuture<Metadata> trailers = SettableFuture.create();
    private final SettableFuture<Status> status = SettableFuture.create();

    private boolean awaitOnReady(int timeout, TimeUnit unit) throws Exception {
      return onReadyLatch.await(timeout, unit);
    }

    @Override
    public void messagesAvailable(MessageProducer producer) {
      if (status.isDone()) {
        fail("messagesAvailable invoked after closed");
      }
      InputStream message;
      while ((message = producer.next()) != null) {
        messageQueue.add(message);
      }
    }

    @Override
    public void onReady() {
      if (status.isDone()) {
        fail("onReady invoked after closed");
      }
      onReadyLatch.countDown();
    }

    @Override
    public void headersRead(Metadata headers) {
      if (status.isDone()) {
        fail("headersRead invoked after closed");
      }
      this.headers.set(headers);
    }

    @Override
    public void closed(Status status, Metadata trailers) {
      if (this.status.isDone()) {
        fail("headersRead invoked after closed");
      }
      this.status.set(status);
      this.trailers.set(trailers);
    }
  }

  private static class StreamCreation {
    public final ServerStream stream;
    public final String method;
    public final Metadata headers;
    public final ServerStreamListenerBase listener;

    public StreamCreation(
        ServerStream stream, String method, Metadata headers, ServerStreamListenerBase listener) {
      this.stream = stream;
      this.method = method;
      this.headers = headers;
      this.listener = listener;
    }
  }

  private static class StringMarshaller implements MethodDescriptor.Marshaller<String> {
    public static final StringMarshaller INSTANCE = new StringMarshaller();

    @Override
    public InputStream stream(String value) {
      return new ByteArrayInputStream(value.getBytes(UTF_8));
    }

    @Override
    public String parse(InputStream stream) {
      try {
        return new String(ByteStreams.toByteArray(stream), UTF_8);
      } catch (IOException ex) {
        throw new RuntimeException(ex);
      }
    }
  }

  private static class StringBinaryMarshaller implements Metadata.BinaryMarshaller<String> {
    public static final StringBinaryMarshaller INSTANCE = new StringBinaryMarshaller();

    @Override
    public byte[] toBytes(String value) {
      return value.getBytes(UTF_8);
    }

    @Override
    public String parseBytes(byte[] serialized) {
      return new String(serialized, UTF_8);
    }
  }
}<|MERGE_RESOLUTION|>--- conflicted
+++ resolved
@@ -62,11 +62,6 @@
 import io.grpc.internal.ServerStreamListener;
 import io.grpc.internal.ServerTransport;
 import io.grpc.internal.ServerTransportListener;
-<<<<<<< HEAD
-import io.grpc.internal.StreamListener;
-=======
-import io.grpc.internal.StatsTraceContext;
->>>>>>> 7c97aa95
 import java.io.ByteArrayInputStream;
 import java.io.IOException;
 import java.io.InputStream;
@@ -398,27 +393,14 @@
     assertTrue(serverTransportListener.waitForTermination(TIMEOUT_MS, TimeUnit.MILLISECONDS));
     assertTrue(serverTransportListener.isTerminated());
 
-<<<<<<< HEAD
-    verify(mockClientStreamListener, timeout(TIMEOUT_MS))
-        .closed(same(status), any(Metadata.class));
-    verify(mockServerStreamListener, timeout(TIMEOUT_MS)).closed(statusCaptor.capture());
-    assertFalse(statusCaptor.getValue().isOk());
-    assertTrue(clientStreamTracer1.await(TIMEOUT_MS, TimeUnit.MILLISECONDS));
-    assertStatusEquals(status, clientStreamTracer1.getStatus());
-    assertTrue(serverStreamTracer1.await(TIMEOUT_MS, TimeUnit.MILLISECONDS));
-    assertStatusEquals(statusCaptor.getValue(), serverStreamTracer1.getStatus());
-=======
     assertEquals(status, clientStreamListener.status.get(TIMEOUT_MS, TimeUnit.MILLISECONDS));
     assertNotNull(clientStreamListener.trailers.get(TIMEOUT_MS, TimeUnit.MILLISECONDS));
     Status serverStatus = serverStreamListener.status.get(TIMEOUT_MS, TimeUnit.MILLISECONDS);
     assertFalse(serverStatus.isOk());
-    if (metricsExpected()) {
-      assertTrue(clientStreamTracer1.await(TIMEOUT_MS, TimeUnit.MILLISECONDS));
-      assertSame(status, clientStreamTracer1.getStatus());
-      assertTrue(serverStreamTracer1.await(TIMEOUT_MS, TimeUnit.MILLISECONDS));
-      assertSame(serverStatus, serverStreamTracer1.getStatus());
-    }
->>>>>>> 7c97aa95
+    assertTrue(clientStreamTracer1.await(TIMEOUT_MS, TimeUnit.MILLISECONDS));
+    assertStatusEquals(status, clientStreamTracer1.getStatus());
+    assertTrue(serverStreamTracer1.await(TIMEOUT_MS, TimeUnit.MILLISECONDS));
+    assertStatusEquals(serverStatus, serverStreamTracer1.getStatus());
   }
 
   @Test
@@ -448,25 +430,13 @@
     assertTrue(serverTransportListener.waitForTermination(TIMEOUT_MS, TimeUnit.MILLISECONDS));
     assertTrue(serverTransportListener.isTerminated());
 
-<<<<<<< HEAD
-    verify(mockClientStreamListener, timeout(TIMEOUT_MS))
-        .closed(statusCaptor.capture(), any(Metadata.class));
-    assertFalse(statusCaptor.getValue().isOk());
-    assertTrue(clientStreamTracer1.await(TIMEOUT_MS, TimeUnit.MILLISECONDS));
-    assertStatusEquals(statusCaptor.getValue(), clientStreamTracer1.getStatus());
-    assertTrue(serverStreamTracer1.await(TIMEOUT_MS, TimeUnit.MILLISECONDS));
-    assertStatusEquals(shutdownStatus, serverStreamTracer1.getStatus());
-=======
     Status clientStreamStatus = clientStreamListener.status.get(TIMEOUT_MS, TimeUnit.MILLISECONDS);
     assertFalse(clientStreamStatus.isOk());
     assertNotNull(clientStreamListener.trailers.get(TIMEOUT_MS, TimeUnit.MILLISECONDS));
-    if (metricsExpected()) {
-      assertTrue(clientStreamTracer1.await(TIMEOUT_MS, TimeUnit.MILLISECONDS));
-      assertSame(clientStreamStatus, clientStreamTracer1.getStatus());
-      assertTrue(serverStreamTracer1.await(TIMEOUT_MS, TimeUnit.MILLISECONDS));
-      assertSame(shutdownStatus, serverStreamTracer1.getStatus());
-    }
->>>>>>> 7c97aa95
+    assertTrue(clientStreamTracer1.await(TIMEOUT_MS, TimeUnit.MILLISECONDS));
+    assertStatusEquals(clientStreamStatus, clientStreamTracer1.getStatus());
+    assertTrue(serverStreamTracer1.await(TIMEOUT_MS, TimeUnit.MILLISECONDS));
+    assertStatusEquals(shutdownStatus, serverStreamTracer1.getStatus());
 
     // Generally will be same status provided to shutdownNow, but InProcessTransport can't
     // differentiate between client and server shutdownNow. The status is not really used on
@@ -541,61 +511,23 @@
     runIfNotNull(client.start(mockClientTransportListener));
     // Stream prevents termination
     ClientStream stream = client.newStream(methodDescriptor, new Metadata(), callOptions);
-<<<<<<< HEAD
     inOrder.verify(clientStreamTracerFactory).newClientStreamTracer(
         any(CallOptions.class), any(Metadata.class));
-    stream.start(mockClientStreamListener);
-=======
-    if (metricsExpected()) {
-      inOrder.verify(clientStreamTracerFactory).newClientStreamTracer(
-          any(CallOptions.class), any(Metadata.class));
-    }
     ClientStreamListenerBase clientStreamListener = new ClientStreamListenerBase();
     stream.start(clientStreamListener);
->>>>>>> 7c97aa95
     client.shutdown(Status.UNAVAILABLE);
     verify(mockClientTransportListener, timeout(TIMEOUT_MS)).transportShutdown(any(Status.class));
 
     ClientStream stream2 = client.newStream(methodDescriptor, new Metadata(), callOptions);
-<<<<<<< HEAD
     inOrder.verify(clientStreamTracerFactory).newClientStreamTracer(
         any(CallOptions.class), any(Metadata.class));
-    ClientStreamListener mockClientStreamListener2 = mock(ClientStreamListener.class);
-    doAnswer(
-          new Answer<Void>() {
-            @Override
-            public Void answer(InvocationOnMock invocation) throws Throwable {
-              StreamListener.MessageProducer producer =
-                  (StreamListener.MessageProducer) invocation.getArguments()[0];
-              InputStream message;
-              while ((message = producer.next()) != null) {
-                message.close();
-              }
-              return null;
-            }
-          })
-      .when(mockClientStreamListener2)
-      .messagesAvailable(Matchers.<StreamListener.MessageProducer>any());
-    stream2.start(mockClientStreamListener2);
-    verify(mockClientStreamListener2, timeout(TIMEOUT_MS))
-        .closed(statusCaptor.capture(), any(Metadata.class));
-    assertCodeEquals(Status.UNAVAILABLE, statusCaptor.getValue());
-    assertSame(statusCaptor.getValue(), clientStreamTracer2.getStatus());
-=======
-    if (metricsExpected()) {
-      inOrder.verify(clientStreamTracerFactory).newClientStreamTracer(
-          any(CallOptions.class), any(Metadata.class));
-    }
     ClientStreamListenerBase clientStreamListener2 = new ClientStreamListenerBase();
     stream2.start(clientStreamListener2);
     Status clientStreamStatus2 =
         clientStreamListener2.status.get(TIMEOUT_MS, TimeUnit.MILLISECONDS);
     assertNotNull(clientStreamListener2.trailers.get(TIMEOUT_MS, TimeUnit.MILLISECONDS));
     assertCodeEquals(Status.UNAVAILABLE, clientStreamStatus2);
-    if (metricsExpected()) {
-      assertSame(clientStreamStatus2, clientStreamTracer2.getStatus());
-    }
->>>>>>> 7c97aa95
+    assertSame(clientStreamStatus2, clientStreamTracer2.getStatus());
 
     // Make sure earlier stream works.
     MockServerTransportListener serverTransportListener
@@ -716,13 +648,7 @@
     clientStream.start(clientStreamListener);
     StreamCreation serverStreamCreation
         = serverTransportListener.takeStreamOrFail(TIMEOUT_MS, TimeUnit.MILLISECONDS);
-<<<<<<< HEAD
-    assertTrue(clientStreamTracer1.getOutboundHeaders());
-=======
-    if (metricsExpected()) {
-      assertTrue(clientStreamTracer1.awaitOutboundHeaders(TIMEOUT_MS, TimeUnit.MILLISECONDS));
-    }
->>>>>>> 7c97aa95
+    assertTrue(clientStreamTracer1.awaitOutboundHeaders(TIMEOUT_MS, TimeUnit.MILLISECONDS));
     assertEquals(methodDescriptor.getFullMethodName(), serverStreamCreation.method);
     assertEquals(Lists.newArrayList(clientHeadersCopy.getAll(asciiKey)),
         Lists.newArrayList(serverStreamCreation.headers.getAll(asciiKey)));
@@ -758,13 +684,9 @@
       assertThat(clientStreamTracer1.getOutboundWireSize()).isEqualTo(0L);
       assertThat(clientStreamTracer1.getOutboundUncompressedSize()).isEqualTo(0L);
     }
-<<<<<<< HEAD
     assertThat(serverStreamTracer1.nextInboundEvent()).isEqualTo("inboundMessage(0)");
     assertThat(serverStreamTracer1.nextInboundEvent()).isEqualTo("inboundMessage()");
-    assertNull("no additional message expected", serverStreamMessageQueue.poll());
-=======
     assertNull("no additional message expected", serverStreamListener.messageQueue.poll());
->>>>>>> 7c97aa95
 
     clientStream.halfClose();
     assertTrue(serverStreamListener.awaitHalfClosed(TIMEOUT_MS, TimeUnit.MILLISECONDS));
@@ -804,20 +726,11 @@
     assertThat(serverStreamTracer1.nextOutboundEvent()).isEqualTo("outboundMessage()");
 
     serverStream.flush();
-<<<<<<< HEAD
-    verify(mockClientStreamListener, timeout(TIMEOUT_MS).atLeast(1))
-        .messagesAvailable(any(StreamListener.MessageProducer.class));
-    message = clientStreamMessageQueue.poll(TIMEOUT_MS, TimeUnit.MILLISECONDS);
+    message = clientStreamListener.messageQueue.poll(TIMEOUT_MS, TimeUnit.MILLISECONDS);
+    assertNotNull("message expected", message);
     assertThat(serverStreamTracer1.nextOutboundEvent())
         .matches("outboundMessageSent\\(0, -?[0-9]+, -?[0-9]+\\)");
     if (sizesReported()) {
-=======
-    message = clientStreamListener.messageQueue.poll(TIMEOUT_MS, TimeUnit.MILLISECONDS);
-    assertNotNull("message expected", message);
-    if (metricsExpected()) {
-      assertThat(serverStreamTracer1.nextOutboundEvent())
-          .matches("outboundMessageSent\\(0, -?[0-9]+, -?[0-9]+\\)");
->>>>>>> 7c97aa95
       assertThat(serverStreamTracer1.getOutboundWireSize()).isGreaterThan(0L);
       assertThat(serverStreamTracer1.getOutboundUncompressedSize()).isGreaterThan(0L);
     } else {
@@ -848,38 +761,16 @@
     trailers.put(asciiKey, "dupvalue");
     trailers.put(binaryKey, "äbinarytrailers");
     serverStream.close(status, trailers);
-<<<<<<< HEAD
-    assertStatusEquals(status, serverStreamTracer1.getStatus());
+    assertSame(status, serverStreamTracer1.getStatus());
     assertNull(serverStreamTracer1.nextInboundEvent());
     assertNull(serverStreamTracer1.nextOutboundEvent());
-    verify(mockServerStreamListener, timeout(TIMEOUT_MS)).closed(statusCaptor.capture());
-    assertCodeEquals(Status.OK, statusCaptor.getValue());
-    verify(mockClientStreamListener, timeout(TIMEOUT_MS))
-        .closed(statusCaptor.capture(), metadataCaptor.capture());
-    assertSame(statusCaptor.getValue(), clientStreamTracer1.getStatus());
-    assertNull(clientStreamTracer1.nextInboundEvent());
-    assertNull(clientStreamTracer1.nextOutboundEvent());
-    assertEquals(status.getCode(), statusCaptor.getValue().getCode());
-    assertEquals(status.getDescription(), statusCaptor.getValue().getDescription());
-    assertEquals(Lists.newArrayList(trailers.getAll(asciiKey)),
-        Lists.newArrayList(metadataCaptor.getValue().getAll(asciiKey)));
-    assertEquals(Lists.newArrayList(trailers.getAll(binaryKey)),
-        Lists.newArrayList(metadataCaptor.getValue().getAll(binaryKey)));
-=======
-    if (metricsExpected()) {
-      assertSame(status, serverStreamTracer1.getStatus());
-      assertNull(serverStreamTracer1.nextInboundEvent());
-      assertNull(serverStreamTracer1.nextOutboundEvent());
-    }
     assertCodeEquals(Status.OK, serverStreamListener.status.get(TIMEOUT_MS, TimeUnit.MILLISECONDS));
     Status clientStreamStatus = clientStreamListener.status.get(TIMEOUT_MS, TimeUnit.MILLISECONDS);
     Metadata clientStreamTrailers =
         clientStreamListener.trailers.get(TIMEOUT_MS, TimeUnit.MILLISECONDS);
-    if (metricsExpected()) {
-      assertSame(clientStreamStatus, clientStreamTracer1.getStatus());
-      assertNull(clientStreamTracer1.nextInboundEvent());
-      assertNull(clientStreamTracer1.nextOutboundEvent());
-    }
+    assertSame(clientStreamStatus, clientStreamTracer1.getStatus());
+    assertNull(clientStreamTracer1.nextInboundEvent());
+    assertNull(clientStreamTracer1.nextOutboundEvent());
     assertEquals(status.getCode(), clientStreamStatus.getCode());
     assertEquals(status.getDescription(), clientStreamStatus.getDescription());
     assertEquals(
@@ -888,7 +779,6 @@
     assertEquals(
         Lists.newArrayList(trailers.getAll(binaryKey)),
         Lists.newArrayList(clientStreamTrailers.getAll(binaryKey)));
->>>>>>> 7c97aa95
   }
 
   @Test
@@ -936,30 +826,15 @@
 
     Status status = Status.OK.withDescription("Nice talking to you");
     serverStream.close(status, new Metadata());
-<<<<<<< HEAD
-    verify(mockServerStreamListener, timeout(TIMEOUT_MS)).closed(statusCaptor.capture());
-    assertCodeEquals(Status.OK, statusCaptor.getValue());
-    verify(mockClientStreamListener, timeout(TIMEOUT_MS))
-        .closed(statusCaptor.capture(), any(Metadata.class));
-    assertEquals(status.getCode(), statusCaptor.getValue().getCode());
-    assertEquals(status.getDescription(), statusCaptor.getValue().getDescription());
-    assertTrue(clientStreamTracer1.getOutboundHeaders());
-    assertTrue(clientStreamTracer1.getInboundHeaders());
-    assertStatusEquals(status, clientStreamTracer1.getStatus());
-    assertStatusEquals(status, serverStreamTracer1.getStatus());
-=======
     assertCodeEquals(Status.OK, serverStreamListener.status.get(TIMEOUT_MS, TimeUnit.MILLISECONDS));
     Status clientStreamStatus = clientStreamListener.status.get(TIMEOUT_MS, TimeUnit.MILLISECONDS);
     assertNotNull(clientStreamListener.trailers.get(TIMEOUT_MS, TimeUnit.MILLISECONDS));
     assertEquals(status.getCode(), clientStreamStatus.getCode());
     assertEquals(status.getDescription(), clientStreamStatus.getDescription());
-    if (metricsExpected()) {
-      assertTrue(clientStreamTracer1.getOutboundHeaders());
-      assertTrue(clientStreamTracer1.getInboundHeaders());
-      assertSame(clientStreamStatus, clientStreamTracer1.getStatus());
-      assertSame(status, serverStreamTracer1.getStatus());
-    }
->>>>>>> 7c97aa95
+    assertTrue(clientStreamTracer1.getOutboundHeaders());
+    assertTrue(clientStreamTracer1.getInboundHeaders());
+    assertSame(clientStreamStatus, clientStreamTracer1.getStatus());
+    assertSame(status, serverStreamTracer1.getStatus());
   }
 
   @Test
@@ -985,30 +860,16 @@
     Status strippedStatus = Status.OK.withDescription("Hello. Goodbye.");
     Status status = strippedStatus.withCause(new Exception());
     serverStream.close(status, new Metadata());
-<<<<<<< HEAD
-    verify(mockServerStreamListener, timeout(TIMEOUT_MS)).closed(statusCaptor.capture());
-    assertCodeEquals(Status.OK, statusCaptor.getValue());
-    verify(mockClientStreamListener, timeout(TIMEOUT_MS))
-        .closed(statusCaptor.capture(), any(Metadata.class));
-    assertStatusEquals(strippedStatus, statusCaptor.getValue());
-    assertTrue(clientStreamTracer1.getOutboundHeaders());
-    assertTrue(clientStreamTracer1.getInboundHeaders());
-    assertStatusEquals(strippedStatus, clientStreamTracer1.getStatus());
-    assertStatusEquals(status, serverStreamTracer1.getStatus());
-=======
     assertCodeEquals(Status.OK, serverStreamListener.status.get(TIMEOUT_MS, TimeUnit.MILLISECONDS));
     Status clientStreamStatus = clientStreamListener.status.get(TIMEOUT_MS, TimeUnit.MILLISECONDS);
     assertNotNull(clientStreamListener.trailers.get(TIMEOUT_MS, TimeUnit.MILLISECONDS));
     assertEquals(status.getCode(), clientStreamStatus.getCode());
     assertEquals("Hello. Goodbye.", clientStreamStatus.getDescription());
     assertNull(clientStreamStatus.getCause());
-    if (metricsExpected()) {
-      assertTrue(clientStreamTracer1.getOutboundHeaders());
-      assertTrue(clientStreamTracer1.getInboundHeaders());
-      assertSame(clientStreamStatus, clientStreamTracer1.getStatus());
-      assertSame(status, serverStreamTracer1.getStatus());
-    }
->>>>>>> 7c97aa95
+    assertTrue(clientStreamTracer1.getOutboundHeaders());
+    assertTrue(clientStreamTracer1.getInboundHeaders());
+    assertSame(clientStreamStatus, clientStreamTracer1.getStatus());
+    assertSame(status, serverStreamTracer1.getStatus());
   }
 
   @Test
@@ -1036,22 +897,6 @@
     trailers.put(asciiKey, "dupvalue");
     trailers.put(binaryKey, "äbinarytrailers");
     serverStream.close(status, trailers);
-<<<<<<< HEAD
-    verify(mockServerStreamListener, timeout(TIMEOUT_MS)).closed(statusCaptor.capture());
-    assertCodeEquals(Status.OK, statusCaptor.getValue());
-    verify(mockClientStreamListener, timeout(TIMEOUT_MS))
-        .closed(statusCaptor.capture(), metadataCaptor.capture());
-    
-    // Cause should not be transmitted to the client.
-    assertStatusEquals(strippedStatus, statusCaptor.getValue());
-    assertEquals(Lists.newArrayList(trailers.getAll(asciiKey)),
-        Lists.newArrayList(metadataCaptor.getValue().getAll(asciiKey)));
-    assertEquals(Lists.newArrayList(trailers.getAll(binaryKey)),
-        Lists.newArrayList(metadataCaptor.getValue().getAll(binaryKey)));
-    assertTrue(clientStreamTracer1.getOutboundHeaders());
-    assertStatusEquals(strippedStatus, clientStreamTracer1.getStatus());
-    assertStatusEquals(status, serverStreamTracer1.getStatus());
-=======
     assertCodeEquals(Status.OK, serverStreamListener.status.get(TIMEOUT_MS, TimeUnit.MILLISECONDS));
     Status clientStreamStatus = clientStreamListener.status.get(TIMEOUT_MS, TimeUnit.MILLISECONDS);
     Metadata clientStreamTrailers =
@@ -1066,12 +911,9 @@
     assertEquals(
         Lists.newArrayList(trailers.getAll(binaryKey)),
         Lists.newArrayList(clientStreamTrailers.getAll(binaryKey)));
-    if (metricsExpected()) {
-      assertTrue(clientStreamTracer1.getOutboundHeaders());
-      assertSame(clientStreamStatus, clientStreamTracer1.getStatus());
-      assertSame(status, serverStreamTracer1.getStatus());
-    }
->>>>>>> 7c97aa95
+    assertTrue(clientStreamTracer1.getOutboundHeaders());
+    assertSame(clientStreamStatus, clientStreamTracer1.getStatus());
+    assertSame(status, serverStreamTracer1.getStatus());
   }
 
   @Test
@@ -1094,28 +936,15 @@
     Status strippedStatus = Status.INTERNAL.withDescription("I'm not listening");
     Status status = strippedStatus.withCause(new Exception());
     serverStream.close(status, new Metadata());
-<<<<<<< HEAD
-    verify(mockServerStreamListener, timeout(TIMEOUT_MS)).closed(statusCaptor.capture());
-    assertCodeEquals(Status.OK, statusCaptor.getValue());
-    verify(mockClientStreamListener, timeout(TIMEOUT_MS))
-        .closed(statusCaptor.capture(), any(Metadata.class));
-    assertStatusEquals(strippedStatus, statusCaptor.getValue());
-    assertTrue(clientStreamTracer1.getOutboundHeaders());
-    assertStatusEquals(strippedStatus, clientStreamTracer1.getStatus());
-    assertStatusEquals(status, serverStreamTracer1.getStatus());
-=======
     assertCodeEquals(Status.OK, serverStreamListener.status.get(TIMEOUT_MS, TimeUnit.MILLISECONDS));
     Status clientStreamStatus = clientStreamListener.status.get(TIMEOUT_MS, TimeUnit.MILLISECONDS);
     assertNotNull(clientStreamListener.trailers.get(TIMEOUT_MS, TimeUnit.MILLISECONDS));
     assertEquals(status.getCode(), clientStreamStatus.getCode());
     assertEquals(status.getDescription(), clientStreamStatus.getDescription());
     assertNull(clientStreamStatus.getCause());
-    if (metricsExpected()) {
-      assertTrue(clientStreamTracer1.getOutboundHeaders());
-      assertSame(clientStreamStatus, clientStreamTracer1.getStatus());
-      assertSame(status, serverStreamTracer1.getStatus());
-    }
->>>>>>> 7c97aa95
+    assertTrue(clientStreamTracer1.getOutboundHeaders());
+    assertSame(clientStreamStatus, clientStreamTracer1.getStatus());
+    assertSame(status, serverStreamTracer1.getStatus());
   }
 
   @Test
@@ -1144,19 +973,9 @@
     assertNull(serverStatus.getCause());
 
     clientStream.cancel(status);
-<<<<<<< HEAD
-    verify(mockServerStreamListener, never()).closed(any(Status.class));
-    verify(mockClientStreamListener, never()).closed(any(Status.class), any(Metadata.class));
     assertTrue(clientStreamTracer1.getOutboundHeaders());
     assertSame(status, clientStreamTracer1.getStatus());
-    assertStatusEquals(statusCaptor.getValue(), serverStreamTracer1.getStatus());
-=======
-    if (metricsExpected()) {
-      assertTrue(clientStreamTracer1.getOutboundHeaders());
-      assertSame(status, clientStreamTracer1.getStatus());
-      assertSame(serverStatus, serverStreamTracer1.getStatus());
-    }
->>>>>>> 7c97aa95
+    assertSame(serverStatus, serverStreamTracer1.getStatus());
   }
 
   @Test
@@ -1269,23 +1088,12 @@
     // Cause should not be transmitted between server and client
     assertNull(clientStreamStatus.getCause());
 
-<<<<<<< HEAD
     verify(clientStreamTracerFactory).newClientStreamTracer(
         any(CallOptions.class), any(Metadata.class));
     assertTrue(clientStreamTracer1.getOutboundHeaders());
-    assertStatusEquals(statusCaptor.getValue(), clientStreamTracer1.getStatus());
+    assertSame(clientStreamStatus, clientStreamTracer1.getStatus());
     verify(serverStreamTracerFactory).newServerStreamTracer(anyString(), any(Metadata.class));
-    assertStatusEquals(status, serverStreamTracer1.getStatus());
-=======
-    if (metricsExpected()) {
-      verify(clientStreamTracerFactory).newClientStreamTracer(
-          any(CallOptions.class), any(Metadata.class));
-      assertTrue(clientStreamTracer1.getOutboundHeaders());
-      assertSame(clientStreamStatus, clientStreamTracer1.getStatus());
-      verify(serverStreamTracerFactory).newServerStreamTracer(anyString(), any(Metadata.class));
-      assertSame(status, serverStreamTracer1.getStatus());
-    }
->>>>>>> 7c97aa95
+    assertSame(status, serverStreamTracer1.getStatus());
 
     // Second cancellation shouldn't trigger additional callbacks
     serverStream.cancel(status);
