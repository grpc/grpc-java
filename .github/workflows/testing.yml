--- conflicted
+++ resolved
@@ -65,12 +65,8 @@
 
     - name: Coveralls
       if: matrix.jre == 8 # Upload once, instead of for each job in the matrix
-<<<<<<< HEAD
       env:
         COVERALLS_REPO_TOKEN: ${{ secrets.COVERALLS_REPO_TOKEN }}
-      run: ./gradlew :grpc-all:coveralls -x compileJava
-=======
       run: ./gradlew :grpc-all:coveralls -PskipAndroid=true -x compileJava
->>>>>>> 687340bb
     - name: Codecov
       uses: codecov/codecov-action@v3