--- conflicted
+++ resolved
@@ -6,22 +6,12 @@
         id "com.github.kt3k.coveralls" version "2.12.2"
         id "com.google.cloud.tools.appengine" version "2.4.4"
         id "com.google.cloud.tools.jib" version "3.3.1"
-<<<<<<< HEAD
         id "com.google.osdetector" version "1.7.3"
         id "com.google.protobuf" version "0.9.3"
-        id "digital.wup.android-maven-publish" version "3.6.3"
         id "me.champeau.gradle.japicmp" version "0.4.1"
         id "me.champeau.jmh" version "0.7.1"
         id "net.ltgt.errorprone" version "3.1.0"
         id "ru.vyarus.animalsniffer" version "1.7.0"
-=======
-        id "com.google.osdetector" version "1.7.1"
-        id "com.google.protobuf" version "0.9.1"
-        id "me.champeau.gradle.japicmp" version "0.3.0"
-        id "me.champeau.jmh" version "0.6.8"
-        id "net.ltgt.errorprone" version "3.0.1"
-        id "ru.vyarus.animalsniffer" version "1.6.0"
->>>>>>> 180b3e90
     }
     resolutionStrategy {
         eachPlugin {
