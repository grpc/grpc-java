/*
 * Copyright 2018 The gRPC Authors
 *
 * Licensed under the Apache License, Version 2.0 (the "License");
 * you may not use this file except in compliance with the License.
 * You may obtain a copy of the License at
 *
 *     http://www.apache.org/licenses/LICENSE-2.0
 *
 * Unless required by applicable law or agreed to in writing, software
 * distributed under the License is distributed on an "AS IS" BASIS,
 * WITHOUT WARRANTIES OR CONDITIONS OF ANY KIND, either express or implied.
 * See the License for the specific language governing permissions and
 * limitations under the License.
 */

package io.grpc.grpclb;

import static com.google.common.truth.Truth.assertThat;
import static io.grpc.grpclb.CachedSubchannelPool.SHUTDOWN_TIMEOUT_MS;
import static java.util.concurrent.TimeUnit.MILLISECONDS;
<<<<<<< HEAD
=======
import static org.junit.Assert.fail;
>>>>>>> 46dcbb01
import static org.mockito.Mockito.any;
import static org.mockito.Mockito.atMost;
import static org.mockito.Mockito.doAnswer;
import static org.mockito.Mockito.mock;
import static org.mockito.Mockito.never;
import static org.mockito.Mockito.same;
import static org.mockito.Mockito.times;
import static org.mockito.Mockito.verify;
import static org.mockito.Mockito.verifyNoMoreInteractions;
import static org.mockito.Mockito.verifyZeroInteractions;
import static org.mockito.Mockito.when;

import io.grpc.Attributes;
import io.grpc.ConnectivityState;
import io.grpc.ConnectivityStateInfo;
import io.grpc.EquivalentAddressGroup;
import io.grpc.LoadBalancer.CreateSubchannelArgs;
import io.grpc.LoadBalancer.Helper;
import io.grpc.LoadBalancer.Subchannel;
import io.grpc.LoadBalancer.SubchannelStateListener;
import io.grpc.Status;
import io.grpc.SynchronizationContext;
import io.grpc.grpclb.CachedSubchannelPool.ShutdownSubchannelTask;
import io.grpc.internal.FakeClock;
import java.util.ArrayList;
import java.util.Collections;
import java.util.HashMap;
import java.util.List;
import java.util.Map;
import org.junit.After;
import org.junit.Before;
import org.junit.Test;
import org.junit.runner.RunWith;
import org.junit.runners.JUnit4;
import org.mockito.hamcrest.MockitoHamcrest;
import org.mockito.invocation.InvocationOnMock;
import org.mockito.stubbing.Answer;

/** Unit tests for {@link CachedSubchannelPool}. */
@RunWith(JUnit4.class)
public class CachedSubchannelPoolTest {
  private static final EquivalentAddressGroup EAG1 =
      new EquivalentAddressGroup(new FakeSocketAddress("fake-address-1"), Attributes.EMPTY);
  private static final EquivalentAddressGroup EAG2 =
      new EquivalentAddressGroup(new FakeSocketAddress("fake-address-2"), Attributes.EMPTY);
  private static final Attributes.Key<String> ATTR_KEY = Attributes.Key.create("test-attr");
  private static final Attributes ATTRS1 = Attributes.newBuilder().set(ATTR_KEY, "1").build();
  private static final Attributes ATTRS2 = Attributes.newBuilder().set(ATTR_KEY, "2").build();
  private static final ConnectivityStateInfo READY_STATE =
      ConnectivityStateInfo.forNonError(ConnectivityState.READY);
  private static final ConnectivityStateInfo TRANSIENT_FAILURE_STATE =
      ConnectivityStateInfo.forTransientFailure(Status.UNAVAILABLE.withDescription("Simulated"));
  private static final FakeClock.TaskFilter SHUTDOWN_TASK_FILTER =
      new FakeClock.TaskFilter() {
        @Override
        public boolean shouldAccept(Runnable command) {
          // The task is wrapped by SynchronizationContext, so we can't compare the type
          // directly.
          return command.toString().contains(ShutdownSubchannelTask.class.getSimpleName());
        }
      };

  private final Helper helper = mock(Helper.class);
  private final SubchannelStateListener mockListener = mock(SubchannelStateListener.class);
  private final FakeClock clock = new FakeClock();
  private final SynchronizationContext syncContext = new SynchronizationContext(
      new Thread.UncaughtExceptionHandler() {
        @Override
        public void uncaughtException(Thread t, Throwable e) {
          throw new AssertionError(e);
        }
      });
  private final CachedSubchannelPool pool = new CachedSubchannelPool();
  private final ArrayList<Subchannel> mockSubchannels = new ArrayList<>();
  // Listeners seen by the Helper
  private final Map<Subchannel, SubchannelStateListener> stateListeners = new HashMap<>();

  @Before
  @SuppressWarnings("unchecked")
  public void setUp() {
    doAnswer(new Answer<Subchannel>() {
        @Override
        public Subchannel answer(InvocationOnMock invocation) throws Throwable {
          Subchannel subchannel = mock(Subchannel.class);
          CreateSubchannelArgs args = (CreateSubchannelArgs) invocation.getArguments()[0];
          when(subchannel.getAllAddresses()).thenReturn(args.getAddresses());
          when(subchannel.getAttributes()).thenReturn(args.getAttributes());
          mockSubchannels.add(subchannel);
          stateListeners.put(subchannel, args.getStateListener());
          return subchannel;
        }
      }).when(helper).createSubchannel(any(CreateSubchannelArgs.class));
    when(helper.getSynchronizationContext()).thenReturn(syncContext);
    when(helper.getScheduledExecutorService()).thenReturn(clock.getScheduledExecutorService());
    pool.init(helper);
  }

  @After
  public void wrapUp() {
    // Sanity checks
    for (Subchannel subchannel : mockSubchannels) {
      verify(subchannel, atMost(1)).shutdown();
    }
  }

  @Test
  public void subchannelExpireAfterReturned() {
    Subchannel subchannel1 = pool.takeOrCreateSubchannel(EAG1, ATTRS1, mockListener);
    assertThat(subchannel1).isNotNull();
    verify(helper).createSubchannel(argsWith(EAG1, "1"));

    Subchannel subchannel2 = pool.takeOrCreateSubchannel(EAG2, ATTRS2, mockListener);
    assertThat(subchannel2).isNotNull();
    assertThat(subchannel2).isNotSameAs(subchannel1);
    verify(helper).createSubchannel(argsWith(EAG2, "2"));

    pool.returnSubchannel(subchannel1);

    // subchannel1 is 1ms away from expiration.
    clock.forwardTime(SHUTDOWN_TIMEOUT_MS - 1, MILLISECONDS);
    verify(subchannel1, never()).shutdown();

    pool.returnSubchannel(subchannel2);

    // subchannel1 expires. subchannel2 is (SHUTDOWN_TIMEOUT_MS - 1) away from expiration.
    clock.forwardTime(1, MILLISECONDS);
    verify(subchannel1).shutdown();

    // subchanne2 expires.
    clock.forwardTime(SHUTDOWN_TIMEOUT_MS - 1, MILLISECONDS);
    verify(subchannel2).shutdown();

    assertThat(clock.numPendingTasks()).isEqualTo(0);
  }

  @Test
  public void subchannelReused() {
    Subchannel subchannel1 = pool.takeOrCreateSubchannel(EAG1, ATTRS1, mockListener);
    assertThat(subchannel1).isNotNull();
    verify(helper).createSubchannel(argsWith(EAG1, "1"));

    Subchannel subchannel2 = pool.takeOrCreateSubchannel(EAG2, ATTRS2, mockListener);
    assertThat(subchannel2).isNotNull();
    assertThat(subchannel2).isNotSameAs(subchannel1);
    verify(helper).createSubchannel(argsWith(EAG2, "2"));

    pool.returnSubchannel(subchannel1);

    // subchannel1 is 1ms away from expiration.
    clock.forwardTime(SHUTDOWN_TIMEOUT_MS - 1, MILLISECONDS);

    // This will cancel the shutdown timer for subchannel1
    Subchannel subchannel1a = pool.takeOrCreateSubchannel(EAG1, ATTRS1, mockListener);
    assertThat(subchannel1a).isSameAs(subchannel1);

    pool.returnSubchannel(subchannel2);

    // subchannel2 expires SHUTDOWN_TIMEOUT_MS after being returned
    clock.forwardTime(SHUTDOWN_TIMEOUT_MS - 1, MILLISECONDS);
    verify(subchannel2, never()).shutdown();
    clock.forwardTime(1, MILLISECONDS);
    verify(subchannel2).shutdown();

    // pool will create a new channel for EAG2 when requested
    Subchannel subchannel2a = pool.takeOrCreateSubchannel(EAG2, ATTRS2, mockListener);
    assertThat(subchannel2a).isNotSameAs(subchannel2);
    verify(helper, times(2)).createSubchannel(argsWith(EAG2, "2"));

    // subchannel1 expires SHUTDOWN_TIMEOUT_MS after being returned
    pool.returnSubchannel(subchannel1a);
    clock.forwardTime(SHUTDOWN_TIMEOUT_MS - 1, MILLISECONDS);
    verify(subchannel1a, never()).shutdown();
    clock.forwardTime(1, MILLISECONDS);
    verify(subchannel1a).shutdown();

    assertThat(clock.numPendingTasks()).isEqualTo(0);
  }

  @Test
  public void updateStateWhileInPool() {
    Subchannel subchannel1 = pool.takeOrCreateSubchannel(EAG1, ATTRS1, mockListener);
    Subchannel subchannel2 = pool.takeOrCreateSubchannel(EAG2, ATTRS2, mockListener);
<<<<<<< HEAD

    pool.returnSubchannel(subchannel1, READY_STATE);
    pool.returnSubchannel(subchannel2, TRANSIENT_FAILURE_STATE);
=======
>>>>>>> 46dcbb01

    // Simulate state updates while they are in the pool
    stateListeners.get(subchannel1).onSubchannelState(subchannel1, TRANSIENT_FAILURE_STATE);
    stateListeners.get(subchannel2).onSubchannelState(subchannel1, TRANSIENT_FAILURE_STATE);

<<<<<<< HEAD
    // Simulate a subchannel state update while it's in the pool
    stateListeners.get(subchannel1).onSubchannelState(subchannel1, anotherFailureState);

    SubchannelStateListener mockListener1 = mock(SubchannelStateListener.class);
    SubchannelStateListener mockListener2 = mock(SubchannelStateListener.class);

    // Saved state is populated to new mockListeners
    assertThat(pool.takeOrCreateSubchannel(EAG1, ATTRS1, mockListener1)).isSameAs(subchannel1);
    verify(mockListener1).onSubchannelState(same(subchannel1), same(anotherFailureState));
    verifyNoMoreInteractions(mockListener1);

    assertThat(pool.takeOrCreateSubchannel(EAG2, ATTRS2, mockListener2)).isSameAs(subchannel2);
    verify(mockListener2).onSubchannelState(same(subchannel2), same(TRANSIENT_FAILURE_STATE));
    verifyNoMoreInteractions(mockListener2);

    // The old mockListener doesn't receive the updates
    verify(mockListener, never())
        .onSubchannelState(any(Subchannel.class), any(ConnectivityStateInfo.class));
  }

  @Test
  public void updateStateWhileInPool_notSameObject() {
    SubchannelStateListener mockListener1 = mock(SubchannelStateListener.class);
    SubchannelStateListener mockListener1b = mock(SubchannelStateListener.class);
    SubchannelStateListener mockListener2 = mock(SubchannelStateListener.class);
    SubchannelStateListener mockListener3 = mock(SubchannelStateListener.class);

    Subchannel subchannel1 = pool.takeOrCreateSubchannel(EAG1, ATTRS1, mockListener1);
    Subchannel subchannel2 = pool.takeOrCreateSubchannel(EAG1, ATTRS1, mockListener2);
    Subchannel subchannel3 = pool.takeOrCreateSubchannel(EAG2, ATTRS2, mockListener3);

    pool.returnSubchannel(subchannel1, READY_STATE);

    // subchannel2 and subchannel3 are not in the pool, thus their state updates go directly into
    // their mockListeners
    stateListeners.get(subchannel2).onSubchannelState(subchannel2, TRANSIENT_FAILURE_STATE);
    verify(mockListener2).onSubchannelState(same(subchannel2), same(TRANSIENT_FAILURE_STATE));
    stateListeners.get(subchannel3).onSubchannelState(subchannel3, TRANSIENT_FAILURE_STATE);
    verify(mockListener3).onSubchannelState(same(subchannel3), same(TRANSIENT_FAILURE_STATE));

    // We take subchannel1 out of the pool.  Its state is still the original state, and will be
    // delivered to the new mockListener
    assertThat(pool.takeOrCreateSubchannel(EAG1, ATTRS1, mockListener1b)).isSameAs(subchannel1);

    verify(mockListener1b).onSubchannelState(same(subchannel1), same(READY_STATE));

    // subchannel1's old mockListener doesn't receive anything
    verifyZeroInteractions(mockListener1);

    verifyNoMoreInteractions(mockListener1b, mockListener2, mockListener3);
  }

  @Test
  public void returnDuplicateAddressSubchannel() {
    Subchannel subchannel1 = pool.takeOrCreateSubchannel(EAG1, ATTRS1, mockListener);
    Subchannel subchannel2 = pool.takeOrCreateSubchannel(EAG1, ATTRS2, mockListener);
    Subchannel subchannel3 = pool.takeOrCreateSubchannel(EAG2, ATTRS1, mockListener);
    assertThat(subchannel1).isNotSameAs(subchannel2);

    assertThat(clock.getPendingTasks(SHUTDOWN_TASK_FILTER)).isEmpty();
    pool.returnSubchannel(subchannel2, READY_STATE);
    assertThat(clock.getPendingTasks(SHUTDOWN_TASK_FILTER)).hasSize(1);

    // If the subchannel being returned has an address that is the same as a subchannel in the pool,
    // the returned subchannel will be shut down.
    verify(subchannel1, never()).shutdown();
    pool.returnSubchannel(subchannel1, READY_STATE);
    assertThat(clock.getPendingTasks(SHUTDOWN_TASK_FILTER)).hasSize(1);
    verify(subchannel1).shutdown();
=======
    verify(mockListener).onSubchannelState(same(subchannel1), same(TRANSIENT_FAILURE_STATE));
    verify(mockListener).onSubchannelState(same(subchannel2), same(TRANSIENT_FAILURE_STATE));

    pool.returnSubchannel(subchannel1);
    pool.returnSubchannel(subchannel2);

    ConnectivityStateInfo anotherFailureState =
        ConnectivityStateInfo.forTransientFailure(Status.UNAVAILABLE.withDescription("Another"));

    // Simulate a subchannel state update while it's in the pool
    stateListeners.get(subchannel1).onSubchannelState(subchannel1, anotherFailureState);

    SubchannelStateListener mockListener1 = mock(SubchannelStateListener.class);
    SubchannelStateListener mockListener2 = mock(SubchannelStateListener.class);

    // Saved state is populated to new mockListeners
    assertThat(pool.takeOrCreateSubchannel(EAG1, ATTRS1, mockListener1)).isSameAs(subchannel1);
    verify(mockListener1).onSubchannelState(same(subchannel1), same(anotherFailureState));
    verifyNoMoreInteractions(mockListener1);

    assertThat(pool.takeOrCreateSubchannel(EAG2, ATTRS2, mockListener2)).isSameAs(subchannel2);
    verify(mockListener2).onSubchannelState(same(subchannel2), same(TRANSIENT_FAILURE_STATE));
    verifyNoMoreInteractions(mockListener2);

    // The old mockListener doesn't receive more updates
    verifyNoMoreInteractions(mockListener);
  }

  @Test
  public void takeTwice_willThrow() {
    Subchannel subchannel1 = pool.takeOrCreateSubchannel(EAG1, ATTRS1, mockListener);
    try {
      pool.takeOrCreateSubchannel(EAG1, ATTRS1, mockListener);
      fail("Should throw");
    } catch (IllegalStateException e) {
      assertThat(e).hasMessageThat().contains("Already out of pool");
    }
  }

  @Test
  public void returnTwice_willThrow() {
    Subchannel subchannel1 = pool.takeOrCreateSubchannel(EAG1, ATTRS1, mockListener);
    pool.returnSubchannel(subchannel1);
    try {
      pool.returnSubchannel(subchannel1);
      fail("Should throw");
    } catch (IllegalStateException e) {
      assertThat(e).hasMessageThat().contains("Already in pool");
    }
  }
>>>>>>> 46dcbb01

  @Test
  public void returnNonPoolSubchannelWillThrow_noSuchAddress() {
    Subchannel subchannel1 = helper.createSubchannel(
        CreateSubchannelArgs.newBuilder()
            .setAddresses(EAG1).setStateListener(mockListener)
            .build());
    try {
      pool.returnSubchannel(subchannel1);
      fail("Should throw");
    } catch (IllegalArgumentException e) {
      assertThat(e).hasMessageThat().contains("not found");
    }
  }

  @Test
  public void returnNonPoolSubchannelWillThrow_unmatchedSubchannel() {
    Subchannel subchannel1 = helper.createSubchannel(
        CreateSubchannelArgs.newBuilder()
            .setAddresses(EAG1).setStateListener(mockListener)
            .build());
    Subchannel subchannel1c = pool.takeOrCreateSubchannel(EAG1, ATTRS1, mockListener);
    assertThat(subchannel1).isNotSameAs(subchannel1c);
    try {
      pool.returnSubchannel(subchannel1);
      fail("Should throw");
    } catch (IllegalArgumentException e) {
      assertThat(e).hasMessageThat().contains("doesn't match the cache");
    }
  }

  @Test
  public void clear() {
    Subchannel subchannel1 = pool.takeOrCreateSubchannel(EAG1, ATTRS1, mockListener);
    Subchannel subchannel2 = pool.takeOrCreateSubchannel(EAG2, ATTRS2, mockListener);
<<<<<<< HEAD
    Subchannel subchannel3 = pool.takeOrCreateSubchannel(EAG2, ATTRS2, mockListener);
=======
>>>>>>> 46dcbb01

    pool.returnSubchannel(subchannel1);

    verify(subchannel1, never()).shutdown();
    verify(subchannel2, never()).shutdown();
    pool.clear();
    verify(subchannel1).shutdown();
    verify(subchannel2).shutdown();
    assertThat(clock.numPendingTasks()).isEqualTo(0);
  }

  private CreateSubchannelArgs argsWith(
      final EquivalentAddressGroup expectedEag, final Object expectedValue) {
    return MockitoHamcrest.argThat(
        new org.hamcrest.BaseMatcher<CreateSubchannelArgs>() {
          @Override
          public boolean matches(Object item) {
            if (!(item instanceof CreateSubchannelArgs)) {
              return false;
            }
            CreateSubchannelArgs that = (CreateSubchannelArgs) item;
            List<EquivalentAddressGroup> expectedEagList = Collections.singletonList(expectedEag);
            if (!expectedEagList.equals(that.getAddresses())) {
              return false;
            }
            if (!expectedValue.equals(that.getAttributes().get(ATTR_KEY))) {
              return false;
            }
            return true;
          }

          @Override
          public void describeTo(org.hamcrest.Description desc) {
            desc.appendText(
                "Matches Attributes that includes " + expectedEag + " and "
                + ATTR_KEY + "=" + expectedValue);
          }
        });
  }

}<|MERGE_RESOLUTION|>--- conflicted
+++ resolved
@@ -19,10 +19,7 @@
 import static com.google.common.truth.Truth.assertThat;
 import static io.grpc.grpclb.CachedSubchannelPool.SHUTDOWN_TIMEOUT_MS;
 import static java.util.concurrent.TimeUnit.MILLISECONDS;
-<<<<<<< HEAD
-=======
 import static org.junit.Assert.fail;
->>>>>>> 46dcbb01
 import static org.mockito.Mockito.any;
 import static org.mockito.Mockito.atMost;
 import static org.mockito.Mockito.doAnswer;
@@ -32,7 +29,6 @@
 import static org.mockito.Mockito.times;
 import static org.mockito.Mockito.verify;
 import static org.mockito.Mockito.verifyNoMoreInteractions;
-import static org.mockito.Mockito.verifyZeroInteractions;
 import static org.mockito.Mockito.when;
 
 import io.grpc.Attributes;
@@ -205,88 +201,11 @@
   public void updateStateWhileInPool() {
     Subchannel subchannel1 = pool.takeOrCreateSubchannel(EAG1, ATTRS1, mockListener);
     Subchannel subchannel2 = pool.takeOrCreateSubchannel(EAG2, ATTRS2, mockListener);
-<<<<<<< HEAD
-
-    pool.returnSubchannel(subchannel1, READY_STATE);
-    pool.returnSubchannel(subchannel2, TRANSIENT_FAILURE_STATE);
-=======
->>>>>>> 46dcbb01
 
     // Simulate state updates while they are in the pool
     stateListeners.get(subchannel1).onSubchannelState(subchannel1, TRANSIENT_FAILURE_STATE);
     stateListeners.get(subchannel2).onSubchannelState(subchannel1, TRANSIENT_FAILURE_STATE);
 
-<<<<<<< HEAD
-    // Simulate a subchannel state update while it's in the pool
-    stateListeners.get(subchannel1).onSubchannelState(subchannel1, anotherFailureState);
-
-    SubchannelStateListener mockListener1 = mock(SubchannelStateListener.class);
-    SubchannelStateListener mockListener2 = mock(SubchannelStateListener.class);
-
-    // Saved state is populated to new mockListeners
-    assertThat(pool.takeOrCreateSubchannel(EAG1, ATTRS1, mockListener1)).isSameAs(subchannel1);
-    verify(mockListener1).onSubchannelState(same(subchannel1), same(anotherFailureState));
-    verifyNoMoreInteractions(mockListener1);
-
-    assertThat(pool.takeOrCreateSubchannel(EAG2, ATTRS2, mockListener2)).isSameAs(subchannel2);
-    verify(mockListener2).onSubchannelState(same(subchannel2), same(TRANSIENT_FAILURE_STATE));
-    verifyNoMoreInteractions(mockListener2);
-
-    // The old mockListener doesn't receive the updates
-    verify(mockListener, never())
-        .onSubchannelState(any(Subchannel.class), any(ConnectivityStateInfo.class));
-  }
-
-  @Test
-  public void updateStateWhileInPool_notSameObject() {
-    SubchannelStateListener mockListener1 = mock(SubchannelStateListener.class);
-    SubchannelStateListener mockListener1b = mock(SubchannelStateListener.class);
-    SubchannelStateListener mockListener2 = mock(SubchannelStateListener.class);
-    SubchannelStateListener mockListener3 = mock(SubchannelStateListener.class);
-
-    Subchannel subchannel1 = pool.takeOrCreateSubchannel(EAG1, ATTRS1, mockListener1);
-    Subchannel subchannel2 = pool.takeOrCreateSubchannel(EAG1, ATTRS1, mockListener2);
-    Subchannel subchannel3 = pool.takeOrCreateSubchannel(EAG2, ATTRS2, mockListener3);
-
-    pool.returnSubchannel(subchannel1, READY_STATE);
-
-    // subchannel2 and subchannel3 are not in the pool, thus their state updates go directly into
-    // their mockListeners
-    stateListeners.get(subchannel2).onSubchannelState(subchannel2, TRANSIENT_FAILURE_STATE);
-    verify(mockListener2).onSubchannelState(same(subchannel2), same(TRANSIENT_FAILURE_STATE));
-    stateListeners.get(subchannel3).onSubchannelState(subchannel3, TRANSIENT_FAILURE_STATE);
-    verify(mockListener3).onSubchannelState(same(subchannel3), same(TRANSIENT_FAILURE_STATE));
-
-    // We take subchannel1 out of the pool.  Its state is still the original state, and will be
-    // delivered to the new mockListener
-    assertThat(pool.takeOrCreateSubchannel(EAG1, ATTRS1, mockListener1b)).isSameAs(subchannel1);
-
-    verify(mockListener1b).onSubchannelState(same(subchannel1), same(READY_STATE));
-
-    // subchannel1's old mockListener doesn't receive anything
-    verifyZeroInteractions(mockListener1);
-
-    verifyNoMoreInteractions(mockListener1b, mockListener2, mockListener3);
-  }
-
-  @Test
-  public void returnDuplicateAddressSubchannel() {
-    Subchannel subchannel1 = pool.takeOrCreateSubchannel(EAG1, ATTRS1, mockListener);
-    Subchannel subchannel2 = pool.takeOrCreateSubchannel(EAG1, ATTRS2, mockListener);
-    Subchannel subchannel3 = pool.takeOrCreateSubchannel(EAG2, ATTRS1, mockListener);
-    assertThat(subchannel1).isNotSameAs(subchannel2);
-
-    assertThat(clock.getPendingTasks(SHUTDOWN_TASK_FILTER)).isEmpty();
-    pool.returnSubchannel(subchannel2, READY_STATE);
-    assertThat(clock.getPendingTasks(SHUTDOWN_TASK_FILTER)).hasSize(1);
-
-    // If the subchannel being returned has an address that is the same as a subchannel in the pool,
-    // the returned subchannel will be shut down.
-    verify(subchannel1, never()).shutdown();
-    pool.returnSubchannel(subchannel1, READY_STATE);
-    assertThat(clock.getPendingTasks(SHUTDOWN_TASK_FILTER)).hasSize(1);
-    verify(subchannel1).shutdown();
-=======
     verify(mockListener).onSubchannelState(same(subchannel1), same(TRANSIENT_FAILURE_STATE));
     verify(mockListener).onSubchannelState(same(subchannel2), same(TRANSIENT_FAILURE_STATE));
 
@@ -337,7 +256,6 @@
       assertThat(e).hasMessageThat().contains("Already in pool");
     }
   }
->>>>>>> 46dcbb01
 
   @Test
   public void returnNonPoolSubchannelWillThrow_noSuchAddress() {
@@ -373,10 +291,6 @@
   public void clear() {
     Subchannel subchannel1 = pool.takeOrCreateSubchannel(EAG1, ATTRS1, mockListener);
     Subchannel subchannel2 = pool.takeOrCreateSubchannel(EAG2, ATTRS2, mockListener);
-<<<<<<< HEAD
-    Subchannel subchannel3 = pool.takeOrCreateSubchannel(EAG2, ATTRS2, mockListener);
-=======
->>>>>>> 46dcbb01
 
     pool.returnSubchannel(subchannel1);
 
