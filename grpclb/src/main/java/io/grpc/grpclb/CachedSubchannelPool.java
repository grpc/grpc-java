--- conflicted
+++ resolved
@@ -31,16 +31,12 @@
 import io.grpc.SynchronizationContext.ScheduledHandle;
 import java.util.HashMap;
 import java.util.concurrent.TimeUnit;
-import java.util.concurrent.atomic.AtomicReference;
 
 /**
  * A {@link SubchannelPool} that keeps returned {@link Subchannel}s for a given time before it's
  * shut down by the pool.
  */
 final class CachedSubchannelPool implements SubchannelPool {
-  private static final Attributes.Key<AtomicReference<SubchannelStateListener>> STATE_LISTENER =
-      Attributes.Key.create("io.grpc.grpclb.CachedSubchannelPool.stateListener");
-
   private final HashMap<EquivalentAddressGroup, CacheEntry> cache =
       new HashMap<>();
 
@@ -57,33 +53,6 @@
   @Override
   public Subchannel takeOrCreateSubchannel(
       EquivalentAddressGroup eag, Attributes defaultAttributes, SubchannelStateListener listener) {
-<<<<<<< HEAD
-    final CacheEntry entry = cache.remove(eag);
-    final Subchannel subchannel;
-    if (entry == null) {
-      final Attributes attrs = defaultAttributes.toBuilder()
-          .set(STATE_LISTENER, new AtomicReference<>(listener)).build();
-      subchannel = helper.createSubchannel(CreateSubchannelArgs.newBuilder()
-          .setAddresses(eag)
-          .setAttributes(attrs)
-          .setStateListener(new SubchannelStateListener() {
-              @Override
-              public void onSubchannelState(Subchannel subchannel, ConnectivityStateInfo newState) {
-                CacheEntry cached = cache.get(subchannel.getAddresses());
-                if (cached == null || cached.subchannel != subchannel) {
-                  // Given subchannel is not cached, notify the listener
-                  attrs.get(STATE_LISTENER).get().onSubchannelState(subchannel, newState);
-                } else {
-                  cached.state = newState;
-                }
-              }
-            })
-          .build());
-    } else {
-      subchannel = entry.subchannel;
-      entry.shutdownTimer.cancel();
-      subchannel.getAttributes().get(STATE_LISTENER).set(listener);
-=======
     final CacheEntry entry = cache.get(eag);
     final Subchannel subchannel;
     if (entry == null) {
@@ -107,18 +76,12 @@
       checkState(eag.equals(subchannel.getAddresses()),
           "Unexpected address change from %s to %s", eag, subchannel.getAddresses());
       entry.taken(listener);
->>>>>>> 46dcbb01
       // Make the listener up-to-date with the latest state in case it has changed while it's in the
       // cache.
       helper.getSynchronizationContext().execute(new Runnable() {
           @Override
           public void run() {
-<<<<<<< HEAD
-            subchannel.getAttributes().get(STATE_LISTENER).get()
-                .onSubchannelState(subchannel, entry.state);
-=======
             entry.maybeNotifyStateListener();
->>>>>>> 46dcbb01
           }
         });
     }
@@ -126,26 +89,6 @@
   }
 
   @Override
-<<<<<<< HEAD
-  public void returnSubchannel(Subchannel subchannel, ConnectivityStateInfo lastKnownState) {
-    CacheEntry prev = cache.get(subchannel.getAddresses());
-    if (prev != null) {
-      // Returning the same Subchannel twice has no effect.
-      // Returning a different Subchannel for an already cached EAG will cause the
-      // latter Subchannel to be shutdown immediately.
-      if (prev.subchannel != subchannel) {
-        subchannel.shutdown();
-      }
-      return;
-    }
-    final ShutdownSubchannelTask shutdownTask = new ShutdownSubchannelTask(subchannel);
-    ScheduledHandle shutdownTimer =
-        helper.getSynchronizationContext().schedule(
-            shutdownTask, SHUTDOWN_TIMEOUT_MS, TimeUnit.MILLISECONDS,
-            helper.getScheduledExecutorService());
-    CacheEntry entry = new CacheEntry(subchannel, shutdownTimer, lastKnownState);
-    cache.put(subchannel.getAddresses(), entry);
-=======
   public void returnSubchannel(Subchannel subchannel) {
     CacheEntry entry = cache.get(subchannel.getAddresses());
     checkArgument(entry != null, "Cache record for %s not found", subchannel);
@@ -153,7 +96,6 @@
         "Subchannel being returned (%s) doesn't match the cache (%s)",
         subchannel, entry.subchannel);
     entry.returned();
->>>>>>> 46dcbb01
   }
 
   @Override
