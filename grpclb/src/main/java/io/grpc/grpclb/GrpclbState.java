--- conflicted
+++ resolved
@@ -138,13 +138,8 @@
 
   @Nullable
   private LbStream lbStream;
-<<<<<<< HEAD
   private Map<List<EquivalentAddressGroup>, Subchannel> subchannels = Collections.emptyMap();
   private final Mode mode;
-=======
-  private Map<EquivalentAddressGroup, Subchannel> subchannels = Collections.emptyMap();
-  private Mode mode;
->>>>>>> b0bbd753
 
   // Has the same size as the round-robin list from the balancer.
   // A drop entry from the round-robin list becomes a DropEntry here.
@@ -189,12 +184,7 @@
    * not yet connected.
    */
   void handleAddresses(
-      List<LbAddressGroup> newLbAddressGroups, List<EquivalentAddressGroup> newBackendServers,
-<<<<<<< HEAD
-      Mode newMode) {
-=======
-      Mode mode) {
->>>>>>> b0bbd753
+      List<LbAddressGroup> newLbAddressGroups, List<EquivalentAddressGroup> newBackendServers) {
     if (newLbAddressGroups.isEmpty()) {
       propagateError(Status.UNAVAILABLE.withDescription(
               "NameResolver returned no LB address while asking for GRPCLB"));
