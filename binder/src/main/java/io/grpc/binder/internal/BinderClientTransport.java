--- conflicted
+++ resolved
@@ -25,15 +25,8 @@
 import android.os.IBinder;
 import android.os.Parcel;
 import android.os.Process;
-<<<<<<< HEAD
-
 import androidx.annotation.BinderThread;
 import androidx.annotation.MainThread;
-
-=======
-import androidx.annotation.BinderThread;
-import androidx.annotation.MainThread;
->>>>>>> c208ab3c
 import com.google.common.base.Ticker;
 import com.google.common.util.concurrent.FutureCallback;
 import com.google.common.util.concurrent.Futures;
@@ -390,19 +383,11 @@
 
             @Override
             public void onFailure(Throwable t) {
-<<<<<<< HEAD
-              handleAuthResult(t);
-            }
-          },
-          offloadExecutor);
-      }
-=======
               BinderClientTransport.this.handleAuthResult(t);
             }
           },
           offloadExecutor);
     }
->>>>>>> c208ab3c
 
     @GuardedBy("BinderClientTransport.this")
     private void handleAuthResult(OneWayBinderProxy binder, Status authorization) {
