--- conflicted
+++ resolved
@@ -325,14 +325,10 @@
         shutdownInternal(
             Status.UNAVAILABLE.withDescription("Malformed SETUP_TRANSPORT data"), true);
       } else {
-<<<<<<< HEAD
+        restrictIncomingBinderToCallsFrom(remoteUid);
+        attributes = setSecurityAttrs(attributes, remoteUid);
         ListenableFuture<Status> authResultFuture =
             register(checkServerAuthorizationAsync(remoteUid));
-=======
-        restrictIncomingBinderToCallsFrom(remoteUid);
-        attributes = setSecurityAttrs(attributes, remoteUid);
-        authResultFuture = checkServerAuthorizationAsync(remoteUid);
->>>>>>> 349a35a9
         Futures.addCallback(
             authResultFuture,
             new FutureCallback<Status>() {
