/*
 * Copyright 2020 The gRPC Authors
 *
 * Licensed under the Apache License, Version 2.0 (the "License");
 * you may not use this file except in compliance with the License.
 * You may obtain a copy of the License at
 *
 *     http://www.apache.org/licenses/LICENSE-2.0
 *
 * Unless required by applicable law or agreed to in writing, software
 * distributed under the License is distributed on an "AS IS" BASIS,
 * WITHOUT WARRANTIES OR CONDITIONS OF ANY KIND, either express or implied.
 * See the License for the specific language governing permissions and
 * limitations under the License.
 */
package io.grpc.binder.internal;

import static com.google.common.base.Preconditions.checkNotNull;
import static io.grpc.binder.ApiConstants.PRE_AUTH_SERVER_OVERRIDE;
import static java.util.concurrent.TimeUnit.MILLISECONDS;

import android.content.Context;
import android.content.pm.ServiceInfo;
import android.os.Binder;
import android.os.IBinder;
import android.os.Parcel;
import android.os.Process;
import androidx.annotation.BinderThread;
import androidx.annotation.MainThread;
import com.google.common.base.Ticker;
import com.google.common.util.concurrent.FutureCallback;
import com.google.common.util.concurrent.Futures;
import com.google.common.util.concurrent.ListenableFuture;
import com.google.errorprone.annotations.CheckReturnValue;
import com.google.errorprone.annotations.concurrent.GuardedBy;
import io.grpc.Attributes;
import io.grpc.CallOptions;
import io.grpc.ClientStreamTracer;
import io.grpc.Grpc;
import io.grpc.Internal;
import io.grpc.InternalLogId;
import io.grpc.Metadata;
import io.grpc.MethodDescriptor;
import io.grpc.SecurityLevel;
import io.grpc.Status;
import io.grpc.StatusException;
import io.grpc.binder.AndroidComponentAddress;
import io.grpc.binder.AsyncSecurityPolicy;
import io.grpc.binder.InboundParcelablePolicy;
import io.grpc.binder.SecurityPolicy;
import io.grpc.internal.ClientStream;
import io.grpc.internal.ClientTransportFactory.ClientTransportOptions;
import io.grpc.internal.ConnectionClientTransport;
import io.grpc.internal.FailingClientStream;
import io.grpc.internal.GrpcAttributes;
import io.grpc.internal.GrpcUtil;
import io.grpc.internal.ManagedClientTransport;
import io.grpc.internal.ObjectPool;
import io.grpc.internal.StatsTraceContext;
import java.util.concurrent.Executor;
import java.util.concurrent.ScheduledFuture;
import java.util.concurrent.atomic.AtomicInteger;
import javax.annotation.Nullable;
import javax.annotation.concurrent.ThreadSafe;

/** Concrete client-side transport implementation. */
@ThreadSafe
@Internal
public final class BinderClientTransport extends BinderTransport
    implements ConnectionClientTransport, Bindable.Observer {

  private final ObjectPool<? extends Executor> offloadExecutorPool;
  private final Executor offloadExecutor;
  private final SecurityPolicy securityPolicy;
  private final Bindable serviceBinding;
  private final ClientHandshake handshake;

  /** Number of ongoing calls which keep this transport "in-use". */
  private final AtomicInteger numInUseStreams;

  private final long readyTimeoutMillis;
  private final PingTracker pingTracker;
  private final boolean preAuthorizeServer;

  @Nullable private ManagedClientTransport.Listener clientTransportListener;

  @GuardedBy("this")
  private int latestCallId = FIRST_CALL_ID;

  @GuardedBy("this")
  private ScheduledFuture<?> readyTimeoutFuture; // != null iff timeout scheduled.

  @GuardedBy("this")
  @Nullable
  private ListenableFuture<Status> authResultFuture; // null before we check auth.

  @GuardedBy("this")
  @Nullable
  private ListenableFuture<Status> preAuthResultFuture; // null before we pre-auth.

  /**
   * Constructs a new transport instance.
   *
   * @param factory parameters common to all a Channel's transports
   * @param targetAddress the fully resolved and load-balanced server address
   * @param options other parameters that can vary as transports come and go within a Channel
   */
  public BinderClientTransport(
      BinderClientTransportFactory factory,
      AndroidComponentAddress targetAddress,
      ClientTransportOptions options) {
    super(
        factory.scheduledExecutorPool,
        buildClientAttributes(
            options.getEagAttributes(),
            factory.sourceContext,
            targetAddress,
            factory.inboundParcelablePolicy),
        factory.binderDecorator,
        buildLogId(factory.sourceContext, targetAddress));
    this.offloadExecutorPool = factory.offloadExecutorPool;
    this.securityPolicy = factory.securityPolicy;
    this.offloadExecutor = offloadExecutorPool.getObject();
    this.readyTimeoutMillis = factory.readyTimeoutMillis;
    Boolean preAuthServerOverride = options.getEagAttributes().get(PRE_AUTH_SERVER_OVERRIDE);
    this.preAuthorizeServer =
        preAuthServerOverride != null ? preAuthServerOverride : factory.preAuthorizeServers;
    this.handshake = new LegacyClientHandshake();
    numInUseStreams = new AtomicInteger();
    pingTracker = new PingTracker(Ticker.systemTicker(), (id) -> sendPing(id));

    serviceBinding =
        new ServiceBinding(
            factory.mainThreadExecutor,
            factory.sourceContext,
            factory.channelCredentials,
            targetAddress.asBindIntent(),
            targetAddress.getTargetUser() != null
                ? targetAddress.getTargetUser()
                : factory.defaultTargetUserHandle,
            factory.bindServiceFlags.toInteger(),
            this);
  }

  @Override
  void releaseExecutors() {
    super.releaseExecutors();
    offloadExecutorPool.returnObject(offloadExecutor);
  }

  @Override
  public synchronized void onBound(IBinder binder) {
    OneWayBinderProxy binderProxy = OneWayBinderProxy.wrap(binder, offloadExecutor);
    binderProxy = binderDecorator.decorate(binderProxy);
    handshake.onBound(binderProxy);
  }

  @Override
  public synchronized void onUnbound(Status reason) {
    shutdownInternal(reason, true);
  }

  @CheckReturnValue
  @Override
  public synchronized Runnable start(Listener clientTransportListener) {
    this.clientTransportListener = checkNotNull(clientTransportListener);
    return () -> {
      synchronized (BinderClientTransport.this) {
        if (inState(TransportState.NOT_STARTED)) {
          setState(TransportState.SETUP);
          try {
            if (preAuthorizeServer) {
              preAuthorize(serviceBinding.resolve());
            } else {
              serviceBinding.bind();
            }
          } catch (StatusException e) {
            shutdownInternal(e.getStatus(), true);
            return;
          }
          if (readyTimeoutMillis >= 0) {
            readyTimeoutFuture =
                getScheduledExecutorService()
                    .schedule(
                        BinderClientTransport.this::onReadyTimeout,
                        readyTimeoutMillis,
                        MILLISECONDS);
          }
        }
      }
    };
  }

  @GuardedBy("this")
  private void preAuthorize(ServiceInfo serviceInfo) {
    // It's unlikely, but the identity/existence of this Service could change by the time we
    // actually connect. It doesn't matter though, because:
    // - If pre-auth fails (but would succeed against the server's new state), the grpc-core layer
    // will eventually retry using a new transport instance that will see the Service's new state.
    // - If pre-auth succeeds (but would fail against the server's new state), we might give an
    // unauthorized server a chance to run, but the connection will still fail by SecurityPolicy
    // check later in handshake. Pre-auth remains effective at mitigating abuse because malware
    // can't typically control the exact timing of its installation.
    preAuthResultFuture = checkServerAuthorizationAsync(serviceInfo.applicationInfo.uid);
    Futures.addCallback(
        preAuthResultFuture,
        new FutureCallback<Status>() {
          @Override
          public void onSuccess(Status result) {
            handlePreAuthResult(result);
          }

          @Override
          public void onFailure(Throwable t) {
            handleAuthResult(t);
          }
        },
        offloadExecutor);
  }

  private synchronized void handlePreAuthResult(Status authorization) {
    if (inState(TransportState.SETUP)) {
      if (!authorization.isOk()) {
        shutdownInternal(authorization, true);
      } else {
        serviceBinding.bind();
      }
    }
  }

  private synchronized void onReadyTimeout() {
    if (inState(TransportState.SETUP)) {
      readyTimeoutFuture = null;
      shutdownInternal(
          Status.DEADLINE_EXCEEDED.withDescription(
              "Connect timeout " + readyTimeoutMillis + "ms lapsed"),
          true);
    }
  }

  @Override
  public synchronized ClientStream newStream(
      final MethodDescriptor<?, ?> method,
      final Metadata headers,
      final CallOptions callOptions,
      ClientStreamTracer[] tracers) {
    if (!inState(TransportState.READY)) {
      return newFailingClientStream(
          isShutdown()
              ? shutdownStatus
              : Status.INTERNAL.withDescription("newStream() before transportReady()"),
          attributes,
          headers,
          tracers);
    }

    int callId = latestCallId++;
    if (latestCallId == LAST_CALL_ID) {
      latestCallId = FIRST_CALL_ID;
    }
    StatsTraceContext statsTraceContext =
        StatsTraceContext.newClientContext(tracers, attributes, headers);
    Inbound.ClientInbound inbound =
        new Inbound.ClientInbound(
            this, attributes, callId, GrpcUtil.shouldBeCountedForInUse(callOptions));
    if (ongoingCalls.putIfAbsent(callId, inbound) != null) {
      Status failure = Status.INTERNAL.withDescription("Clashing call IDs");
      shutdownInternal(failure, true);
      return newFailingClientStream(failure, attributes, headers, tracers);
    } else {
      if (inbound.countsForInUse() && numInUseStreams.getAndIncrement() == 0) {
        clientTransportListener.transportInUse(true);
      }
      Outbound.ClientOutbound outbound =
          new Outbound.ClientOutbound(this, callId, method, headers, statsTraceContext);
      if (method.getType().clientSendsOneMessage()) {
        return new SingleMessageClientStream(inbound, outbound, attributes);
      } else {
        return new MultiMessageClientStream(inbound, outbound, attributes);
      }
    }
  }

  @Override
  protected void unregisterInbound(Inbound<?> inbound) {
    if (inbound.countsForInUse() && numInUseStreams.decrementAndGet() == 0) {
      clientTransportListener.transportInUse(false);
    }
    super.unregisterInbound(inbound);
  }

  @Override
  public void ping(final PingCallback callback, Executor executor) {
    pingTracker.startPing(callback, executor);
  }

  @Override
  public synchronized void shutdown(Status reason) {
    checkNotNull(reason, "reason");
    shutdownInternal(reason, false);
  }

  @Override
  public synchronized void shutdownNow(Status reason) {
    checkNotNull(reason, "reason");
    shutdownInternal(reason, true);
  }

  @Override
  @GuardedBy("this")
  void notifyShutdown(Status status) {
    clientTransportListener.transportShutdown(status);
  }

  @Override
  @GuardedBy("this")
  void notifyTerminated() {
    if (numInUseStreams.getAndSet(0) > 0) {
      clientTransportListener.transportInUse(false);
    }
    if (readyTimeoutFuture != null) {
      readyTimeoutFuture.cancel(false);
      readyTimeoutFuture = null;
    }
    if (preAuthResultFuture != null) {
      preAuthResultFuture.cancel(false); // No effect if already complete.
    }
    if (authResultFuture != null) {
      authResultFuture.cancel(false); // No effect if already complete.
    }
    serviceBinding.unbind();
    clientTransportListener.transportTerminated();
  }

  @Override
  @GuardedBy("this")
  protected void handleSetupTransport(Parcel parcel) {
    if (inState(TransportState.SETUP)) {
      int version = parcel.readInt();
      IBinder binder = parcel.readStrongBinder();
      if (version != WIRE_FORMAT_VERSION) {
        shutdownInternal(Status.UNAVAILABLE.withDescription("Wire format version mismatch"), true);
      } else if (binder == null) {
        shutdownInternal(
            Status.UNAVAILABLE.withDescription("Malformed SETUP_TRANSPORT data"), true);
      } else {
        OneWayBinderProxy binderProxy = OneWayBinderProxy.wrap(binder, offloadExecutor);
        handshake.handleSetupTransport(binderProxy);
<<<<<<< HEAD
      }
    }
  }

  private ListenableFuture<Status> checkServerAuthorizationAsync(int remoteUid) {
    return (securityPolicy instanceof AsyncSecurityPolicy)
        ? ((AsyncSecurityPolicy) securityPolicy).checkAuthorizationAsync(remoteUid)
        : Futures.submit(() -> securityPolicy.checkAuthorization(remoteUid), offloadExecutor);
  }

  class LegacyClientHandshake implements ClientHandshake {
    @Override
    @MainThread
    @GuardedBy("BinderClientTransport.this")
    public void onBound(OneWayBinderProxy binder) {
      sendSetupTransaction(binder);
    }

    @Override
    @BinderThread
    @GuardedBy("BinderClientTransport.this")
    public void handleSetupTransport(OneWayBinderProxy binder) {
      int remoteUid = Binder.getCallingUid();
      attributes = setSecurityAttrs(attributes, remoteUid);
      authResultFuture = checkServerAuthorizationAsync(remoteUid);
      Futures.addCallback(
          authResultFuture,
          new FutureCallback<Status>() {
            @Override
            public void onSuccess(Status result) {
              synchronized (BinderClientTransport.this) {
                handleAuthResult(binder, result);
              }

              @Override
              public void onFailure(Throwable t) {
                handleAuthResult(t);
              }
            },
            offloadExecutor);
      }
    }
  }

=======
      }
    }
  }

  private ListenableFuture<Status> checkServerAuthorizationAsync(int remoteUid) {
    return (securityPolicy instanceof AsyncSecurityPolicy)
        ? ((AsyncSecurityPolicy) securityPolicy).checkAuthorizationAsync(remoteUid)
        : Futures.submit(() -> securityPolicy.checkAuthorization(remoteUid), offloadExecutor);
  }

  class LegacyClientHandshake implements ClientHandshake {
    @Override
    @MainThread
    @GuardedBy("BinderClientTransport.this")
    public void onBound(OneWayBinderProxy binder) {
      sendSetupTransaction(binder);
    }

    @Override
    @BinderThread
    @GuardedBy("BinderClientTransport.this")
    public void handleSetupTransport(OneWayBinderProxy binder) {
      int remoteUid = Binder.getCallingUid();
      attributes = setSecurityAttrs(attributes, remoteUid);
      authResultFuture = checkServerAuthorizationAsync(remoteUid);
      Futures.addCallback(
          authResultFuture,
          new FutureCallback<Status>() {
            @Override
            public void onSuccess(Status result) {
              synchronized (BinderClientTransport.this) {
                handleAuthResult(binder, result);
              }
            }

            @Override
            public void onFailure(Throwable t) {
              BinderClientTransport.this.handleAuthResult(t);
            }
          },
          offloadExecutor);
    }

>>>>>>> 9e86b354
    @GuardedBy("BinderClientTransport.this")
    private void handleAuthResult(OneWayBinderProxy binder, Status authorization) {
      if (inState(TransportState.SETUP)) {
        if (!authorization.isOk()) {
          shutdownInternal(authorization, true);
        } else if (!setOutgoingBinder(binder)) {
          shutdownInternal(
              Status.UNAVAILABLE.withDescription("Failed to observe outgoing binder"), true);
        } else {
          // Check state again, since a failure inside setOutgoingBinder (or a callback it
          // triggers), could have shut us down.
          if (!isShutdown()) {
            onHandshakeComplete();
          }
        }
      }
    }
  }

  @GuardedBy("this")
  private void onHandshakeComplete() {
    setState(TransportState.READY);
    attributes = clientTransportListener.filterTransport(attributes);
    clientTransportListener.transportReady();
    if (readyTimeoutFuture != null) {
      readyTimeoutFuture.cancel(false);
      readyTimeoutFuture = null;
    }
  }

  private synchronized void handleAuthResult(Throwable t) {
    shutdownInternal(
        Status.INTERNAL.withDescription("Could not evaluate SecurityPolicy").withCause(t), true);
  }

  @GuardedBy("this")
  @Override
  protected void handlePingResponse(Parcel parcel) {
    pingTracker.onPingResponse(parcel.readInt());
  }

  /**
   * An abstraction of the client handshake, used to transition off a problematic legacy approach.
   */
  interface ClientHandshake {
    /**
     * Notifies the implementation that the binding has succeeded and we are now connected to the
     * server 'endpointBinder'.
     */
    @GuardedBy("this")
    @MainThread
    void onBound(OneWayBinderProxy endpointBinder);

    /**
     * Notifies the implementation that we've received a valid SETUP_TRANSPORT transaction from a
     * server that can be reached at 'serverBinder'.
     */
    @GuardedBy("this")
    @BinderThread
    void handleSetupTransport(OneWayBinderProxy serverBinder);
  }

  private static ClientStream newFailingClientStream(
      Status failure, Attributes attributes, Metadata headers, ClientStreamTracer[] tracers) {
    StatsTraceContext statsTraceContext =
        StatsTraceContext.newClientContext(tracers, attributes, headers);
    statsTraceContext.clientOutboundHeaders();
    return new FailingClientStream(failure, tracers);
  }

  private static InternalLogId buildLogId(
      Context sourceContext, AndroidComponentAddress targetAddress) {
    return InternalLogId.allocate(
        BinderClientTransport.class,
        sourceContext.getClass().getSimpleName() + "->" + targetAddress);
  }

  private static Attributes buildClientAttributes(
      Attributes eagAttrs,
      Context sourceContext,
      AndroidComponentAddress targetAddress,
      InboundParcelablePolicy inboundParcelablePolicy) {
    return Attributes.newBuilder()
        .set(GrpcAttributes.ATTR_SECURITY_LEVEL, SecurityLevel.NONE) // Trust noone for now.
        .set(GrpcAttributes.ATTR_CLIENT_EAG_ATTRS, eagAttrs)
        .set(Grpc.TRANSPORT_ATTR_LOCAL_ADDR, AndroidComponentAddress.forContext(sourceContext))
        .set(Grpc.TRANSPORT_ATTR_REMOTE_ADDR, targetAddress)
        .set(INBOUND_PARCELABLE_POLICY, inboundParcelablePolicy)
        .build();
  }

  private static Attributes setSecurityAttrs(Attributes attributes, int uid) {
    return attributes.toBuilder()
        .set(REMOTE_UID, uid)
        .set(
            GrpcAttributes.ATTR_SECURITY_LEVEL,
            uid == Process.myUid()
                ? SecurityLevel.PRIVACY_AND_INTEGRITY
                : SecurityLevel.INTEGRITY) // TODO: Have the SecrityPolicy decide this.
        .build();
  }
}<|MERGE_RESOLUTION|>--- conflicted
+++ resolved
@@ -346,7 +346,6 @@
       } else {
         OneWayBinderProxy binderProxy = OneWayBinderProxy.wrap(binder, offloadExecutor);
         handshake.handleSetupTransport(binderProxy);
-<<<<<<< HEAD
       }
     }
   }
@@ -370,51 +369,7 @@
     @GuardedBy("BinderClientTransport.this")
     public void handleSetupTransport(OneWayBinderProxy binder) {
       int remoteUid = Binder.getCallingUid();
-      attributes = setSecurityAttrs(attributes, remoteUid);
-      authResultFuture = checkServerAuthorizationAsync(remoteUid);
-      Futures.addCallback(
-          authResultFuture,
-          new FutureCallback<Status>() {
-            @Override
-            public void onSuccess(Status result) {
-              synchronized (BinderClientTransport.this) {
-                handleAuthResult(binder, result);
-              }
-
-              @Override
-              public void onFailure(Throwable t) {
-                handleAuthResult(t);
-              }
-            },
-            offloadExecutor);
-      }
-    }
-  }
-
-=======
-      }
-    }
-  }
-
-  private ListenableFuture<Status> checkServerAuthorizationAsync(int remoteUid) {
-    return (securityPolicy instanceof AsyncSecurityPolicy)
-        ? ((AsyncSecurityPolicy) securityPolicy).checkAuthorizationAsync(remoteUid)
-        : Futures.submit(() -> securityPolicy.checkAuthorization(remoteUid), offloadExecutor);
-  }
-
-  class LegacyClientHandshake implements ClientHandshake {
-    @Override
-    @MainThread
-    @GuardedBy("BinderClientTransport.this")
-    public void onBound(OneWayBinderProxy binder) {
-      sendSetupTransaction(binder);
-    }
-
-    @Override
-    @BinderThread
-    @GuardedBy("BinderClientTransport.this")
-    public void handleSetupTransport(OneWayBinderProxy binder) {
-      int remoteUid = Binder.getCallingUid();
+      restrictIncomingBinderToCallsFrom(remoteUid);
       attributes = setSecurityAttrs(attributes, remoteUid);
       authResultFuture = checkServerAuthorizationAsync(remoteUid);
       Futures.addCallback(
@@ -435,7 +390,6 @@
           offloadExecutor);
     }
 
->>>>>>> 9e86b354
     @GuardedBy("BinderClientTransport.this")
     private void handleAuthResult(OneWayBinderProxy binder, Status authorization) {
       if (inState(TransportState.SETUP)) {
