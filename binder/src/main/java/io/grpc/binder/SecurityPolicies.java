/*
 * Copyright 2020 The gRPC Authors
 *
 * Licensed under the Apache License, Version 2.0 (the "License");
 * you may not use this file except in compliance with the License.
 * You may obtain a copy of the License at
 *
 *     http://www.apache.org/licenses/LICENSE-2.0
 *
 * Unless required by applicable law or agreed to in writing, software
 * distributed under the License is distributed on an "AS IS" BASIS,
 * WITHOUT WARRANTIES OR CONDITIONS OF ANY KIND, either express or implied.
 * See the License for the specific language governing permissions and
 * limitations under the License.
 */

package io.grpc.binder;

import android.annotation.SuppressLint;
import android.app.admin.DevicePolicyManager;
import android.content.Context;
import android.content.pm.PackageInfo;
import android.content.pm.PackageManager;
import android.content.pm.PackageManager.NameNotFoundException;
import android.content.pm.Signature;
import android.os.Build;
import android.os.Build.VERSION;
import android.os.Build.VERSION_CODES;
import android.os.Process;
import com.google.common.base.Preconditions;
import com.google.common.base.Predicate;
import com.google.common.collect.ImmutableList;
import com.google.common.collect.ImmutableSet;
import com.google.common.hash.Hashing;
import com.google.errorprone.annotations.CheckReturnValue;
import io.grpc.ExperimentalApi;
import io.grpc.Status;
import java.util.ArrayList;
import java.util.Arrays;
import java.util.Collection;
import java.util.Iterator;
import java.util.List;

/** Static factory methods for creating standard security policies. */
@CheckReturnValue
@ExperimentalApi("https://github.com/grpc/grpc-java/issues/8022")
public final class SecurityPolicies {

  private static final int MY_UID = Process.myUid();
  private static final int SHA_256_BYTES_LENGTH = 32;

  private SecurityPolicies() {}

  public static ServerSecurityPolicy serverInternalOnly() {
    return new ServerSecurityPolicy();
  }

  public static SecurityPolicy internalOnly() {
    return new SecurityPolicy() {
      @Override
      public Status checkAuthorization(int uid) {
        return uid == MY_UID
            ? Status.OK
            : Status.PERMISSION_DENIED.withDescription(
                "Rejected by (internal-only) security policy");
      }
    };
  }

  public static SecurityPolicy permissionDenied(String description) {
    Status denied = Status.PERMISSION_DENIED.withDescription(description);
    return new SecurityPolicy() {
      @Override
      public Status checkAuthorization(int uid) {
        return denied;
      }
    };
  }

  /**
   * Creates a {@link SecurityPolicy} which checks if the package signature
   * matches {@code requiredSignature}.
   *
   * @param packageName the package name of the allowed package.
   * @param requiredSignature the allowed signature of the allowed package.
   * @throws NullPointerException if any of the inputs are {@code null}.
   */
  public static SecurityPolicy hasSignature(
      PackageManager packageManager, String packageName, Signature requiredSignature) {
    return oneOfSignatures(
        packageManager, packageName, ImmutableList.of(requiredSignature));
  }

  /**
   * Creates {@link SecurityPolicy} which checks if the SHA-256 hash of the package signature
   * matches {@code requiredSignatureSha256Hash}.
   *
   * @param packageName the package name of the allowed package.
   * @param requiredSignatureSha256Hash the SHA-256 digest of the signature of the allowed package.
   * @throws NullPointerException if any of the inputs are {@code null}.
   * @throws IllegalArgumentException if {@code requiredSignatureSha256Hash} is not of length 32.
   */
  public static SecurityPolicy hasSignatureSha256Hash(
      PackageManager packageManager, String packageName, byte[] requiredSignatureSha256Hash) {
    return oneOfSignatureSha256Hash(
        packageManager, packageName, ImmutableList.of(requiredSignatureSha256Hash));
  }

  /**
   * Creates a {@link SecurityPolicy} which checks if the package signature
   * matches any of {@code requiredSignatures}.
   *
   * @param packageName the package name of the allowed package.
   * @param requiredSignatures the allowed signatures of the allowed package.
   * @throws NullPointerException if any of the inputs are {@code null}.
   * @throws IllegalArgumentException if {@code requiredSignatures} is empty.
   */
  public static SecurityPolicy oneOfSignatures(
      PackageManager packageManager,
      String packageName,
      Collection<Signature> requiredSignatures) {
    Preconditions.checkNotNull(packageManager, "packageManager");
    Preconditions.checkNotNull(packageName, "packageName");
    Preconditions.checkNotNull(requiredSignatures, "requiredSignatures");
    Preconditions.checkArgument(!requiredSignatures.isEmpty(),
        "requiredSignatures");
    ImmutableList<Signature> requiredSignaturesImmutable = ImmutableList.copyOf(requiredSignatures);

    for (Signature requiredSignature : requiredSignaturesImmutable) {
      Preconditions.checkNotNull(requiredSignature);
    }

    return new SecurityPolicy() {
      @Override
      public Status checkAuthorization(int uid) {
        return checkUidSignature(
            packageManager, uid, packageName, requiredSignaturesImmutable);
      }
    };
  }

  /**
   * Creates {@link SecurityPolicy} which checks if the SHA-256 hash of the package signature
   * matches any of {@code requiredSignatureSha256Hashes}.
   *
   * @param packageName the package name of the allowed package.
   * @param requiredSignatureSha256Hashes the SHA-256 digests of the signatures of the allowed
   *     package.
   * @throws NullPointerException if any of the inputs are {@code null}.
   * @throws IllegalArgumentException if {@code requiredSignatureSha256Hashes} is empty, or if any
   *     of the {@code requiredSignatureSha256Hashes} are not of length 32.
   */
  public static SecurityPolicy oneOfSignatureSha256Hash(
      PackageManager packageManager,
      String packageName,
      List<byte[]> requiredSignatureSha256Hashes) {
    Preconditions.checkNotNull(packageManager);
    Preconditions.checkNotNull(packageName);
    Preconditions.checkNotNull(requiredSignatureSha256Hashes);
    Preconditions.checkArgument(!requiredSignatureSha256Hashes.isEmpty());

    ImmutableList.Builder<byte[]> immutableListBuilder = ImmutableList.builder();
    for (byte[] requiredSignatureSha256Hash : requiredSignatureSha256Hashes) {
      Preconditions.checkNotNull(requiredSignatureSha256Hash);
      Preconditions.checkArgument(requiredSignatureSha256Hash.length == SHA_256_BYTES_LENGTH);
      immutableListBuilder.add(
          Arrays.copyOf(requiredSignatureSha256Hash, requiredSignatureSha256Hash.length));
    }
    ImmutableList<byte[]> requiredSignaturesHashesImmutable = immutableListBuilder.build();

    return new SecurityPolicy() {
      @Override
      public Status checkAuthorization(int uid) {
        return checkUidSha256Signature(
            packageManager, uid, packageName, requiredSignaturesHashesImmutable);
      }
    };
  }

  /**
   * Creates {@link SecurityPolicy} which checks if the app is a device owner app. See
   * {@link DevicePolicyManager}.
   */
  public static SecurityPolicy isDeviceOwner(Context applicationContext) {
    DevicePolicyManager devicePolicyManager =
        (DevicePolicyManager) applicationContext.getSystemService(Context.DEVICE_POLICY_SERVICE);
    return anyPackageWithUidSatisfies(applicationContext, devicePolicyManager::isDeviceOwnerApp,
        "Rejected by device owner policy. No packages found for UID.",
        "Rejected by device owner policy");
  }

  /**
   * Creates {@link SecurityPolicy} which checks if the app is a profile owner app. See
   * {@link DevicePolicyManager}.
   */
  public static SecurityPolicy isProfileOwner(Context applicationContext) {
    DevicePolicyManager devicePolicyManager =
        (DevicePolicyManager) applicationContext.getSystemService(Context.DEVICE_POLICY_SERVICE);
    return anyPackageWithUidSatisfies(applicationContext,
        pkg -> VERSION.SDK_INT >= VERSION_CODES.LOLLIPOP && devicePolicyManager.isProfileOwnerApp(
            pkg), "Rejected by profile owner policy. No packages found for UID.",
        "Rejected by profile owner policy");
  }

  /**
   * Creates {@link SecurityPolicy} which checks if the app is a profile owner app. See
   * {@link DevicePolicyManager}.
   */
  public static SecurityPolicy isDeviceOwnerOrProfileOwner(Context applicationContext) {
    DevicePolicyManager devicePolicyManager =
        (DevicePolicyManager) applicationContext.getSystemService(Context.DEVICE_POLICY_SERVICE);
    return anyPackageWithUidSatisfies(applicationContext,
        pkg -> devicePolicyManager.isDeviceOwnerApp(pkg) || (
            VERSION.SDK_INT >= VERSION_CODES.LOLLIPOP && devicePolicyManager.isProfileOwnerApp(
                pkg)), "Rejected by profile owner policy. No packages found for UID.",
        "Rejected by profile owner policy");
  }
  /**
   * Creates {@link SecurityPolicy} which checks if the app is a profile owner app on an
   * organization-owned device. See {@link DevicePolicyManager}.
   */
  public static SecurityPolicy isProfileOwnerOnOrganizationOwnedDevice(Context applicationContext) {
    DevicePolicyManager devicePolicyManager =
        (DevicePolicyManager) applicationContext.getSystemService(Context.DEVICE_POLICY_SERVICE);
    return anyPackageWithUidSatisfies(applicationContext,
        pkg -> VERSION.SDK_INT >= VERSION_CODES.R && devicePolicyManager.isProfileOwnerApp(pkg)
            && devicePolicyManager.isOrganizationOwnedDeviceWithManagedProfile(),
        "Rejected by profile owner on organization-owned device policy."
            + " No packages found for UID.",
        "Rejected by profile owner on organization-owned device policy");
  }

<<<<<<< HEAD
  private static Status checkUidSignature(
      PackageManager packageManager,
      int uid,
      String packageName,
      ImmutableList<Signature> requiredSignatures) {
=======
  private static Status checkUidSignature(PackageManager packageManager, int uid,
      String packageName, ImmutableList<Signature> requiredSignatures) {
>>>>>>> 9a7467f7
    String[] packages = packageManager.getPackagesForUid(uid);
    if (packages == null) {
      return Status.UNAUTHENTICATED.withDescription(
          "Rejected by signature check security policy");
    }
    boolean packageNameMatched = false;
    for (String pkg : packages) {
      if (!packageName.equals(pkg)) {
        continue;
      }
      packageNameMatched = true;
      if (checkPackageSignature(packageManager, pkg, requiredSignatures::contains)) {
        return Status.OK;
      }
    }
    return Status.PERMISSION_DENIED.withDescription(
        "Rejected by signature check security policy. Package name matched: "
            + packageNameMatched);
  }

  private static Status checkUidSha256Signature(
      PackageManager packageManager,
      int uid,
      String packageName,
      ImmutableList<byte[]> requiredSignatureSha256Hashes) {
    String[] packages = packageManager.getPackagesForUid(uid);
    if (packages == null) {
      return Status.UNAUTHENTICATED.withDescription(
          "Rejected by (SHA-256 hash signature check) security policy");
    }
    boolean packageNameMatched = false;
    for (String pkg : packages) {
      if (!packageName.equals(pkg)) {
        continue;
      }
      packageNameMatched = true;
      if (checkPackageSignature(
          packageManager,
          pkg,
          (signature) ->
              checkSignatureSha256HashesMatch(signature, requiredSignatureSha256Hashes))) {
        return Status.OK;
      }
    }
    return Status.PERMISSION_DENIED.withDescription(
        "Rejected by (SHA-256 hash signature check) security policy. Package name matched: "
            + packageNameMatched);
  }

  /**
   * Checks if the signature of {@code packageName} matches one of the given signatures.
   *
   * @param packageName the package to be checked
   * @param signatureCheckFunction {@link Predicate} that takes a signature and verifies if it
   * satisfies any signature constraints
   * return {@code true} if {@code packageName} has a signature that satisfies {@code
   * signatureCheckFunction}.
   */
  @SuppressWarnings("deprecation") // For PackageInfo.signatures
  @SuppressLint("PackageManagerGetSignatures") // We only allow 1 signature.
  private static boolean checkPackageSignature(
      PackageManager packageManager,
      String packageName,
      Predicate<Signature> signatureCheckFunction) {
    PackageInfo packageInfo;
    try {
      if (Build.VERSION.SDK_INT >= 28) {
        packageInfo =
            packageManager.getPackageInfo(packageName, PackageManager.GET_SIGNING_CERTIFICATES);
        if (packageInfo.signingInfo == null) {
          return false;
        }
        Signature[] signatures =
            packageInfo.signingInfo.hasMultipleSigners()
                ? packageInfo.signingInfo.getApkContentsSigners()
                : packageInfo.signingInfo.getSigningCertificateHistory();

        for (Signature signature : signatures) {
          if (signatureCheckFunction.apply(signature)) {
            return true;
          }
        }
      } else {
        packageInfo = packageManager.getPackageInfo(packageName, PackageManager.GET_SIGNATURES);
        if (packageInfo.signatures == null || packageInfo.signatures.length != 1) {
          // Reject multiply-signed apks because of b/13678484
          // (See PackageManagerGetSignatures supression above).
          return false;
        }

        if (signatureCheckFunction.apply(packageInfo.signatures[0])) {
          return true;
        }
      }
    } catch (NameNotFoundException nnfe) {
      return false;
    }
    return false;
  }

  /**
   * Creates a {@link SecurityPolicy} that allows access if and only if *all* of the specified
   * {@code securityPolicies} allow access.
   *
   * @param securityPolicies the security policies that all must allow access.
   * @throws NullPointerException if any of the inputs are {@code null}.
   * @throws IllegalArgumentException if {@code securityPolicies} is empty.
   */
  public static SecurityPolicy allOf(SecurityPolicy... securityPolicies) {
    Preconditions.checkNotNull(securityPolicies, "securityPolicies");
    Preconditions.checkArgument(securityPolicies.length > 0, "securityPolicies must not be empty");

    return allOfSecurityPolicy(securityPolicies);
  }

  private static SecurityPolicy allOfSecurityPolicy(SecurityPolicy... securityPolicies) {
    return new SecurityPolicy() {
      @Override
      public Status checkAuthorization(int uid) {
        for (SecurityPolicy policy : securityPolicies) {
          Status checkAuth = policy.checkAuthorization(uid);
          if (!checkAuth.isOk()) {
            return checkAuth;
          }
        }

        return Status.OK;
      }
    };
  }

  /**
   * Creates a {@link SecurityPolicy} that allows access if *any* of the specified {@code
   * securityPolicies} allow access.
   *
   * <p>Policies will be checked in the order that they are passed. If a policy allows access,
   * subsequent policies will not be checked.
   *
   * <p>If all policies deny access, the {@link io.grpc.Status} returned by {@code
   * checkAuthorization} will included the concatenated descriptions of the failed policies and
   * attach any additional causes as suppressed throwables. The status code will be that of the
   * first failed policy.
   *
   * @param securityPolicies the security policies that will be checked.
   * @throws NullPointerException if any of the inputs are {@code null}.
   * @throws IllegalArgumentException if {@code securityPolicies} is empty.
   */
  public static SecurityPolicy anyOf(SecurityPolicy... securityPolicies) {
    Preconditions.checkNotNull(securityPolicies, "securityPolicies");
    Preconditions.checkArgument(securityPolicies.length > 0, "securityPolicies must not be empty");

    return anyOfSecurityPolicy(securityPolicies);
  }

  private static SecurityPolicy anyOfSecurityPolicy(SecurityPolicy... securityPolicies) {
    return new SecurityPolicy() {
      @Override
      public Status checkAuthorization(int uid) {
        List<Status> failed = new ArrayList<>();
        for (SecurityPolicy policy : securityPolicies) {
          Status checkAuth = policy.checkAuthorization(uid);
          if (checkAuth.isOk()) {
            return checkAuth;
          }
          failed.add(checkAuth);
        }

        Iterator<Status> iter = failed.iterator();
        Status toReturn = iter.next();
        while (iter.hasNext()) {
          Status append = iter.next();
          toReturn = toReturn.augmentDescription(append.getDescription());
          if (append.getCause() != null) {
            if (toReturn.getCause() != null) {
              toReturn.getCause().addSuppressed(append.getCause());
            } else {
              toReturn = toReturn.withCause(append.getCause());
            }
          }
        }
        return toReturn;
      }
    };
  }

  /**
   * Creates a {@link SecurityPolicy} which checks if the caller has all of the given permissions
   * from {@code permissions}.
   *
   * @param permissions all permissions that the calling package needs to have
   * @throws NullPointerException if any of the inputs are {@code null}
   * @throws IllegalArgumentException if {@code permissions} is empty
   */
  public static SecurityPolicy hasPermissions(
      PackageManager packageManager, ImmutableSet<String> permissions) {
    Preconditions.checkNotNull(packageManager, "packageManager");
    Preconditions.checkNotNull(permissions, "permissions");
    Preconditions.checkArgument(!permissions.isEmpty(), "permissions");
    return new SecurityPolicy() {
      @Override
      public Status checkAuthorization(int uid) {
        return checkPermissions(uid, packageManager, permissions);
      }
    };
  }

  private static Status checkPermissions(
      int uid, PackageManager packageManager, ImmutableSet<String> permissions) {
    String[] packages = packageManager.getPackagesForUid(uid);
    if (packages == null || packages.length == 0) {
      return Status.UNAUTHENTICATED.withDescription(
          "Rejected by permission check security policy. No packages found for uid");
    }
    for (String pkg : packages) {
      for (String permission : permissions) {
        if (packageManager.checkPermission(permission, pkg) != PackageManager.PERMISSION_GRANTED) {
          return Status.PERMISSION_DENIED.withDescription(
              "Rejected by permission check security policy. "
                  + pkg
                  + " does not have permission "
                  + permission);
        }
      }
    }

    return Status.OK;
  }

  private static SecurityPolicy anyPackageWithUidSatisfies(Context applicationContext,
      Predicate<String> condition, String errorMessageForNoPackages, String errorMessageForDenied) {
    return new SecurityPolicy() {
      @Override
      public Status checkAuthorization(int uid) {
        String[] packages = applicationContext.getPackageManager().getPackagesForUid(uid);
        if (packages == null || packages.length == 0) {
          return Status.UNAUTHENTICATED.withDescription(errorMessageForNoPackages);
        }
        for (String pkg : packages) {
          if (condition.apply(pkg)) {
            return Status.OK;
          }
        }
        return Status.PERMISSION_DENIED.withDescription(errorMessageForDenied);
      }
    };
  }

  /**
   * Checks if the SHA-256 hash of the {@code signature} matches one of the {@code
   * expectedSignatureSha256Hashes}.
   */
  private static boolean checkSignatureSha256HashesMatch(
      Signature signature, List<byte[]> expectedSignatureSha256Hashes) {
    byte[] signatureHash = getSha256Hash(signature);
    for (byte[] hash : expectedSignatureSha256Hashes) {
      if (Arrays.equals(hash, signatureHash)) {
        return true;
      }
    }
    return false;
  }

  /** Returns SHA-256 hash of the provided signature. */
  private static byte[] getSha256Hash(Signature signature) {
    return Hashing.sha256().hashBytes(signature.toByteArray()).asBytes();
  }
}<|MERGE_RESOLUTION|>--- conflicted
+++ resolved
@@ -25,7 +25,6 @@
 import android.content.pm.Signature;
 import android.os.Build;
 import android.os.Build.VERSION;
-import android.os.Build.VERSION_CODES;
 import android.os.Process;
 import com.google.common.base.Preconditions;
 import com.google.common.base.Predicate;
@@ -184,7 +183,9 @@
   public static SecurityPolicy isDeviceOwner(Context applicationContext) {
     DevicePolicyManager devicePolicyManager =
         (DevicePolicyManager) applicationContext.getSystemService(Context.DEVICE_POLICY_SERVICE);
-    return anyPackageWithUidSatisfies(applicationContext, devicePolicyManager::isDeviceOwnerApp,
+    return anyPackageWithUidSatisfies(
+        applicationContext,
+        pkg -> VERSION.SDK_INT >= 18 && devicePolicyManager.isDeviceOwnerApp(pkg),
         "Rejected by device owner policy. No packages found for UID.",
         "Rejected by device owner policy");
   }
@@ -196,25 +197,13 @@
   public static SecurityPolicy isProfileOwner(Context applicationContext) {
     DevicePolicyManager devicePolicyManager =
         (DevicePolicyManager) applicationContext.getSystemService(Context.DEVICE_POLICY_SERVICE);
-    return anyPackageWithUidSatisfies(applicationContext,
-        pkg -> VERSION.SDK_INT >= VERSION_CODES.LOLLIPOP && devicePolicyManager.isProfileOwnerApp(
-            pkg), "Rejected by profile owner policy. No packages found for UID.",
+    return anyPackageWithUidSatisfies(
+        applicationContext,
+        pkg -> VERSION.SDK_INT >= 21 && devicePolicyManager.isProfileOwnerApp(pkg),
+        "Rejected by profile owner policy. No packages found for UID.",
         "Rejected by profile owner policy");
   }
 
-  /**
-   * Creates {@link SecurityPolicy} which checks if the app is a profile owner app. See
-   * {@link DevicePolicyManager}.
-   */
-  public static SecurityPolicy isDeviceOwnerOrProfileOwner(Context applicationContext) {
-    DevicePolicyManager devicePolicyManager =
-        (DevicePolicyManager) applicationContext.getSystemService(Context.DEVICE_POLICY_SERVICE);
-    return anyPackageWithUidSatisfies(applicationContext,
-        pkg -> devicePolicyManager.isDeviceOwnerApp(pkg) || (
-            VERSION.SDK_INT >= VERSION_CODES.LOLLIPOP && devicePolicyManager.isProfileOwnerApp(
-                pkg)), "Rejected by profile owner policy. No packages found for UID.",
-        "Rejected by profile owner policy");
-  }
   /**
    * Creates {@link SecurityPolicy} which checks if the app is a profile owner app on an
    * organization-owned device. See {@link DevicePolicyManager}.
@@ -222,24 +211,20 @@
   public static SecurityPolicy isProfileOwnerOnOrganizationOwnedDevice(Context applicationContext) {
     DevicePolicyManager devicePolicyManager =
         (DevicePolicyManager) applicationContext.getSystemService(Context.DEVICE_POLICY_SERVICE);
-    return anyPackageWithUidSatisfies(applicationContext,
-        pkg -> VERSION.SDK_INT >= VERSION_CODES.R && devicePolicyManager.isProfileOwnerApp(pkg)
+    return anyPackageWithUidSatisfies(
+        applicationContext,
+        pkg -> VERSION.SDK_INT >= 30
+            && devicePolicyManager.isProfileOwnerApp(pkg)
             && devicePolicyManager.isOrganizationOwnedDeviceWithManagedProfile(),
-        "Rejected by profile owner on organization-owned device policy."
-            + " No packages found for UID.",
+        "Rejected by profile owner on organization-owned device policy. No packages found for UID.",
         "Rejected by profile owner on organization-owned device policy");
   }
 
-<<<<<<< HEAD
   private static Status checkUidSignature(
       PackageManager packageManager,
       int uid,
       String packageName,
       ImmutableList<Signature> requiredSignatures) {
-=======
-  private static Status checkUidSignature(PackageManager packageManager, int uid,
-      String packageName, ImmutableList<Signature> requiredSignatures) {
->>>>>>> 9a7467f7
     String[] packages = packageManager.getPackagesForUid(uid);
     if (packages == null) {
       return Status.UNAUTHENTICATED.withDescription(
@@ -468,8 +453,11 @@
     return Status.OK;
   }
 
-  private static SecurityPolicy anyPackageWithUidSatisfies(Context applicationContext,
-      Predicate<String> condition, String errorMessageForNoPackages, String errorMessageForDenied) {
+  private static SecurityPolicy anyPackageWithUidSatisfies(
+      Context applicationContext,
+      Predicate<String> condition,
+      String errorMessageForNoPackages,
+      String errorMessageForDenied) {
     return new SecurityPolicy() {
       @Override
       public Status checkAuthorization(int uid) {
@@ -477,6 +465,7 @@
         if (packages == null || packages.length == 0) {
           return Status.UNAUTHENTICATED.withDescription(errorMessageForNoPackages);
         }
+
         for (String pkg : packages) {
           if (condition.apply(pkg)) {
             return Status.OK;
