/*
 * Copyright 2016 The gRPC Authors
 *
 * Licensed under the Apache License, Version 2.0 (the "License");
 * you may not use this file except in compliance with the License.
 * You may obtain a copy of the License at
 *
 *     http://www.apache.org/licenses/LICENSE-2.0
 *
 * Unless required by applicable law or agreed to in writing, software
 * distributed under the License is distributed on an "AS IS" BASIS,
 * WITHOUT WARRANTIES OR CONDITIONS OF ANY KIND, either express or implied.
 * See the License for the specific language governing permissions and
 * limitations under the License.
 */

package io.grpc;

import static com.google.common.base.Preconditions.checkArgument;
import static com.google.common.base.Preconditions.checkNotNull;

import com.google.common.base.MoreObjects;
import com.google.common.base.Objects;
import com.google.common.base.Preconditions;
import java.util.ArrayList;
import java.util.Collections;
import java.util.List;
import java.util.Map;
import java.util.concurrent.ScheduledExecutorService;
import javax.annotation.Nonnull;
import javax.annotation.Nullable;
import javax.annotation.concurrent.Immutable;
import javax.annotation.concurrent.NotThreadSafe;
import javax.annotation.concurrent.ThreadSafe;

/**
 * A pluggable component that receives resolved addresses from {@link NameResolver} and provides the
 * channel a usable subchannel when asked.
 *
 * <h3>Overview</h3>
 *
 * <p>A LoadBalancer typically implements three interfaces:
 * <ol>
 *   <li>{@link LoadBalancer} is the main interface.  All methods on it are invoked sequentially
 *       in the same <strong>synchronization context</strong> (see next section) as returned by
 *       {@link io.grpc.LoadBalancer.Helper#getSynchronizationContext}.  It receives the results
 *       from the {@link NameResolver}, updates of subchannels' connectivity states, and the
 *       channel's request for the LoadBalancer to shutdown.</li>
 *   <li>{@link SubchannelPicker SubchannelPicker} does the actual load-balancing work.  It selects
 *       a {@link Subchannel Subchannel} for each new RPC.</li>
 *   <li>{@link Factory Factory} creates a new {@link LoadBalancer} instance.
 * </ol>
 *
 * <p>{@link Helper Helper} is implemented by gRPC library and provided to {@link Factory
 * Factory}. It provides functionalities that a {@code LoadBalancer} implementation would typically
 * need.
 *
 * <h3>The Synchronization Context</h3>
 *
 * <p>All methods on the {@link LoadBalancer} interface are called from a Synchronization Context,
 * meaning they are serialized, thus the balancer implementation doesn't need to worry about
 * synchronization among them.  {@link io.grpc.LoadBalancer.Helper#getSynchronizationContext}
 * allows implementations to schedule tasks to be run in the same Synchronization Context, with or
 * without a delay, thus those tasks don't need to worry about synchronizing with the balancer
 * methods.
 * 
 * <p>However, the actual running thread may be the network thread, thus the following rules must be
 * followed to prevent blocking or even dead-locking in a network:
 *
 * <ol>
 *
 *   <li><strong>Never block in the Synchronization Context</strong>.  The callback methods must
 *   return quickly.  Examples or work that must be avoided: CPU-intensive calculation, waiting on
 *   synchronization primitives, blocking I/O, blocking RPCs, etc.</li>
 *
 *   <li><strong>Avoid calling into other components with lock held</strong>.  The Synchronization
 *   Context may be under a lock, e.g., the transport lock of OkHttp.  If your LoadBalancer has a
 *   lock, holds the lock in a callback method (e.g., {@link #handleSubchannelState
 *   handleSubchannelState()}) while calling into another class that may involve locks, be cautious
 *   of deadlock.  Generally you wouldn't need any locking in the LoadBalancer.</li>
 *
 * </ol>
 *
 * <h3>The canonical implementation pattern</h3>
 *
 * <p>A {@link LoadBalancer} keeps states like the latest addresses from NameResolver, the
 * Subchannel(s) and their latest connectivity states.  These states are mutated within the Channel
 * Executor.
 *
 * <p>A typical {@link SubchannelPicker SubchannelPicker} holds a snapshot of these states.  It may
 * have its own states, e.g., a picker from a round-robin load-balancer may keep a pointer to the
 * next Subchannel, which are typically mutated by multiple threads.  The picker should only mutate
 * its own state, and should not mutate or re-acquire the states of the LoadBalancer.  This way the
 * picker only needs to synchronize its own states, which is typically trivial to implement.
 *
 * <p>When the LoadBalancer states changes, e.g., Subchannels has become or stopped being READY, and
 * we want subsequent RPCs to use the latest list of READY Subchannels, LoadBalancer would create
 * a new picker, which holds a snapshot of the latest Subchannel list.  Refer to the javadoc of
 * {@link #handleSubchannelState handleSubchannelState()} how to do this properly.
 *
 * <p>No synchronization should be necessary between LoadBalancer and its pickers if you follow
 * the pattern above.  It may be possible to implement in a different way, but that would usually
 * result in more complicated threading.
 *
 * @since 1.2.0
 */
@ExperimentalApi("https://github.com/grpc/grpc-java/issues/1771")
@NotThreadSafe
public abstract class LoadBalancer {
  /**
   * The load-balancing config converted from an JSON object injected by the GRPC library.
   *
   * <p>{@link NameResolver}s should not produce this attribute.
   */
  @NameResolver.ResolutionResultAttr
  public static final Attributes.Key<Map<String, ?>> ATTR_LOAD_BALANCING_CONFIG =
      Attributes.Key.create("io.grpc.LoadBalancer.loadBalancingConfig");

  /**
   * Handles newly resolved server groups and metadata attributes from name resolution system.
   * {@code servers} contained in {@link EquivalentAddressGroup} should be considered equivalent
   * but may be flattened into a single list if needed.
   *
   * <p>Implementations should not modify the given {@code servers}.
   *
   * @param servers the resolved server addresses, never empty.
   * @param attributes extra information from naming system.
   * @deprecated override {@link #handleResolvedAddresses(ResolvedAddresses) instead}
   * @since 1.2.0
   */
  @Deprecated
  public void handleResolvedAddressGroups(
      List<EquivalentAddressGroup> servers,
      @NameResolver.ResolutionResultAttr Attributes attributes) {
    handleResolvedAddresses(
        ResolvedAddresses.newBuilder().setServers(servers).setAttributes(attributes).build());
  }

  /**
   * Handles newly resolved server groups and metadata attributes from name resolution system.
   * {@code servers} contained in {@link EquivalentAddressGroup} should be considered equivalent
   * but may be flattened into a single list if needed.
   *
   * <p>Implementations should not modify the given {@code servers}.
   *
   * @param resolvedAddresses the resolved server addresses, attributes, and config.
   * @since 1.21.0
   */
  @SuppressWarnings("deprecation")
  public void handleResolvedAddresses(ResolvedAddresses resolvedAddresses) {
    handleResolvedAddressGroups(resolvedAddresses.getServers(), resolvedAddresses.getAttributes());
  }

  /**
   * Represents a combination of the resolved server address, associated attributes and a load
   * balancing policy config.  The config is from the {@link
   * LoadBalancerProvider#parseLoadBalancingPolicyConfig(Map)}.
   *
   * @since 1.21.0
   */
  public static final class ResolvedAddresses {
    private final List<EquivalentAddressGroup> servers;
    @NameResolver.ResolutionResultAttr
    private final Attributes attributes;
    @Nullable
    private final Object loadBalancingPolicyConfig;
    // Make sure to update toBuilder() below!

    private ResolvedAddresses(
        List<EquivalentAddressGroup> servers,
        @NameResolver.ResolutionResultAttr Attributes attributes,
        Object loadBalancingPolicyConfig) {
      this.servers =
          Collections.unmodifiableList(new ArrayList<>(checkNotNull(servers, "servers")));
      this.attributes = checkNotNull(attributes, "attributes");
      this.loadBalancingPolicyConfig = loadBalancingPolicyConfig;
    }

    /**
     * Factory for constructing a new Builder.
     *
     * @since 1.21.0
     */
    public static Builder newBuilder() {
      return new Builder();
    }

    /**
     * Converts this back to a builder.
     *
     * @since 1.21.0
     */
    public Builder toBuilder() {
      return newBuilder()
          .setServers(servers)
          .setAttributes(attributes)
          .setLoadBalancingPolicyConfig(loadBalancingPolicyConfig);
    }

    /**
     * Gets the server addresses.
     *
     * @since 1.21.0
     */
    public List<EquivalentAddressGroup> getServers() {
      return servers;
    }

    /**
     * Gets the attributes associated with these addresses.  If this was not previously set,
     * {@link Attributes#EMPTY} will be returned.
     *
     * @since 1.21.0
     */
    @NameResolver.ResolutionResultAttr
    public Attributes getAttributes() {
      return attributes;
    }

    /**
     * Gets the domain specific load balancing policy.  This is the config produced by
     * {@link LoadBalancerProvider#parseLoadBalancingPolicyConfig(Map)}.
     *
     * @since 1.21.0
     */
    @Nullable
    public Object getLoadBalancingPolicyConfig() {
      return loadBalancingPolicyConfig;
    }

    /**
     * Builder for {@link ResolvedAddresses}.
     */
    public static final class Builder {
      private List<EquivalentAddressGroup> servers;
      @NameResolver.ResolutionResultAttr
      private Attributes attributes = Attributes.EMPTY;
      @Nullable
      private Object loadBalancingPolicyConfig;

      Builder() {}

      /**
       * Sets the servers.  This field is required.
       *
       * @return this.
       */
      public Builder setServers(List<EquivalentAddressGroup> servers) {
        this.servers = servers;
        return this;
      }

      /**
       * Sets the attributes.  This field is optional; if not called, {@link Attributes#EMPTY}
       * will be used.
       *
       * @return this.
       */
      public Builder setAttributes(@NameResolver.ResolutionResultAttr Attributes attributes) {
        this.attributes = attributes;
        return this;
      }

      /**
       * Sets the load balancing policy config. This field is optional.
       *
       * @return this.
       */
      public Builder setLoadBalancingPolicyConfig(@Nullable Object loadBalancingPolicyConfig) {
        this.loadBalancingPolicyConfig = loadBalancingPolicyConfig;
        return this;
      }

      /**
       * Constructs the {@link ResolvedAddresses}.
       */
      public ResolvedAddresses build() {
        return new ResolvedAddresses(servers, attributes, loadBalancingPolicyConfig);
      }
    }

    @Override
    public String toString() {
      return MoreObjects.toStringHelper(this)
          .add("servers", servers)
          .add("attributes", attributes)
          .add("loadBalancingPolicyConfig", loadBalancingPolicyConfig)
          .toString();
    }

    @Override
    public int hashCode() {
      return Objects.hashCode(servers, attributes, loadBalancingPolicyConfig);
    }

    @Override
    public boolean equals(Object obj) {
      if (!(obj instanceof ResolvedAddresses)) {
        return false;
      }
      ResolvedAddresses that = (ResolvedAddresses) obj;
      return Objects.equal(this.servers, that.servers)
          && Objects.equal(this.attributes, that.attributes)
          && Objects.equal(this.loadBalancingPolicyConfig, that.loadBalancingPolicyConfig);
    }
  }

  /**
   * Handles an error from the name resolution system.
   *
   * @param error a non-OK status
   * @since 1.2.0
   */
  public abstract void handleNameResolutionError(Status error);

  /**
   * Handles a state change on a Subchannel.
   *
   * <p>The initial state of a Subchannel is IDLE. You won't get a notification for the initial IDLE
   * state.
   *
   * <p>If the new state is not SHUTDOWN, this method should create a new picker and call {@link
   * Helper#updateBalancingState Helper.updateBalancingState()}.  Failing to do so may result in
   * unnecessary delays of RPCs. Please refer to {@link PickResult#withSubchannel
   * PickResult.withSubchannel()}'s javadoc for more information.
   *
   * <p>SHUTDOWN can only happen in two cases.  One is that LoadBalancer called {@link
   * Subchannel#shutdown} earlier, thus it should have already discarded this Subchannel.  The other
   * is that Channel is doing a {@link ManagedChannel#shutdownNow forced shutdown} or has already
   * terminated, thus there won't be further requests to LoadBalancer.  Therefore, SHUTDOWN can be
   * safely ignored.
   *
   * @param subchannel the involved Subchannel
   * @param stateInfo the new state
   * @since 1.2.0
   * @deprecated This method will be removed.  Stop overriding it.  Instead, pass {@link
   *             SubchannelStateListener} to {@link Helper#createSubchannel(List, Attributes,
   *             SubchannelStateListener)} or {@link Helper#createSubchannel(EquivalentAddressGroup,
   *             Attributes, SubchannelStateListener)} to receive Subchannel state updates
   */
  @Deprecated
  public void handleSubchannelState(
      Subchannel subchannel, ConnectivityStateInfo stateInfo) {
<<<<<<< HEAD
    // Do nothing.  If the implemetation doesn't implement this, it will get subchannel states from
    // the new API.  We don't throw because there may be forwarding LoadBalancers still plumb this.
=======
    throw new UnsupportedOperationException("Deprecated and unimplemented. Should not be called");
>>>>>>> 46dcbb01
  }

  /**
   * The channel asks the load-balancer to shutdown.  No more callbacks will be called after this
   * method.  The implementation should shutdown all Subchannels and OOB channels, and do any other
   * cleanup as necessary.
   *
   * @since 1.2.0
   */
  public abstract void shutdown();

  /**
   * Whether this LoadBalancer can handle empty address group list to be passed to {@link
   * #handleResolvedAddresses(ResolvedAddresses)}.  The default implementation returns
   * {@code false}, meaning that if the NameResolver returns an empty list, the Channel will turn
   * that into an error and call {@link #handleNameResolutionError}.  LoadBalancers that want to
   * accept empty lists should override this method and return {@code true}.
   *
   * <p>This method should always return a constant value.  It's not specified when this will be
   * called.
   */
  public boolean canHandleEmptyAddressListFromNameResolution() {
    return false;
  }

  /**
   * The main balancing logic.  It <strong>must be thread-safe</strong>. Typically it should only
   * synchronize on its own state, and avoid synchronizing with the LoadBalancer's state.
   *
   * @since 1.2.0
   */
  @ThreadSafe
  @ExperimentalApi("https://github.com/grpc/grpc-java/issues/1771")
  public abstract static class SubchannelPicker {
    /**
     * Make a balancing decision for a new RPC.
     *
     * @param args the pick arguments
     * @since 1.3.0
     */
    public abstract PickResult pickSubchannel(PickSubchannelArgs args);

    /**
     * Tries to establish connections now so that the upcoming RPC may then just pick a ready
     * connection without having to connect first.
     *
     * <p>No-op if unsupported.
     *
     * @since 1.11.0
     */
    public void requestConnection() {}
  }

  /**
   * Provides arguments for a {@link SubchannelPicker#pickSubchannel(
   * LoadBalancer.PickSubchannelArgs)}.
   *
   * @since 1.2.0
   */
  @ExperimentalApi("https://github.com/grpc/grpc-java/issues/1771")
  public abstract static class PickSubchannelArgs {

    /**
     * Call options.
     *
     * @since 1.2.0
     */
    public abstract CallOptions getCallOptions();

    /**
     * Headers of the call. {@link SubchannelPicker#pickSubchannel} may mutate it before before
     * returning.
     *
     * @since 1.2.0
     */
    public abstract Metadata getHeaders();

    /**
     * Call method.
     *
     * @since 1.2.0
     */
    public abstract MethodDescriptor<?, ?> getMethodDescriptor();
  }

  /**
   * A balancing decision made by {@link SubchannelPicker SubchannelPicker} for an RPC.
   *
   * <p>The outcome of the decision will be one of the following:
   * <ul>
   *   <li>Proceed: if a Subchannel is provided via {@link #withSubchannel withSubchannel()}, and is
   *       in READY state when the RPC tries to start on it, the RPC will proceed on that
   *       Subchannel.</li>
   *   <li>Error: if an error is provided via {@link #withError withError()}, and the RPC is not
   *       wait-for-ready (i.e., {@link CallOptions#withWaitForReady} was not called), the RPC will
   *       fail immediately with the given error.</li>
   *   <li>Buffer: in all other cases, the RPC will be buffered in the Channel, until the next
   *       picker is provided via {@link Helper#updateBalancingState Helper.updateBalancingState()},
   *       when the RPC will go through the same picking process again.</li>
   * </ul>
   *
   * @since 1.2.0
   */
  @Immutable
  @ExperimentalApi("https://github.com/grpc/grpc-java/issues/1771")
  public static final class PickResult {
    private static final PickResult NO_RESULT = new PickResult(null, null, Status.OK, false);

    @Nullable private final Subchannel subchannel;
    @Nullable private final ClientStreamTracer.Factory streamTracerFactory;
    // An error to be propagated to the application if subchannel == null
    // Or OK if there is no error.
    // subchannel being null and error being OK means RPC needs to wait
    private final Status status;
    // True if the result is created by withDrop()
    private final boolean drop;

    private PickResult(
        @Nullable Subchannel subchannel, @Nullable ClientStreamTracer.Factory streamTracerFactory,
        Status status, boolean drop) {
      this.subchannel = subchannel;
      this.streamTracerFactory = streamTracerFactory;
      this.status = checkNotNull(status, "status");
      this.drop = drop;
    }

    /**
     * A decision to proceed the RPC on a Subchannel.
     *
     * <p>Only Subchannels returned by {@link Helper#createSubchannel Helper.createSubchannel()}
     * will work.  DO NOT try to use your own implementations of Subchannels, as they won't work.
     *
     * <p>When the RPC tries to use the return Subchannel, which is briefly after this method
     * returns, the state of the Subchannel will decide where the RPC would go:
     *
     * <ul>
     *   <li>READY: the RPC will proceed on this Subchannel.</li>
     *   <li>IDLE: the RPC will be buffered.  Subchannel will attempt to create connection.</li>
     *   <li>All other states: the RPC will be buffered.</li>
     * </ul>
     *
     * <p><strong>All buffered RPCs will stay buffered</strong> until the next call of {@link
     * Helper#updateBalancingState Helper.updateBalancingState()}, which will trigger a new picking
     * process.
     *
     * <p>Note that Subchannel's state may change at the same time the picker is making the
     * decision, which means the decision may be made with (to-be) outdated information.  For
     * example, a picker may return a Subchannel known to be READY, but it has become IDLE when is
     * about to be used by the RPC, which makes the RPC to be buffered.  The LoadBalancer will soon
     * learn about the Subchannels' transition from READY to IDLE, create a new picker and allow the
     * RPC to use another READY transport if there is any.
     *
     * <p>You will want to avoid running into a situation where there are READY Subchannels out
     * there but some RPCs are still buffered for longer than a brief time.
     * <ul>
     *   <li>This can happen if you return Subchannels with states other than READY and IDLE.  For
     *       example, suppose you round-robin on 2 Subchannels, in READY and CONNECTING states
     *       respectively.  If the picker ignores the state and pick them equally, 50% of RPCs will
     *       be stuck in buffered state until both Subchannels are READY.</li>
     *   <li>This can also happen if you don't create a new picker at key state changes of
     *       Subchannels.  Take the above round-robin example again.  Suppose you do pick only READY
     *       and IDLE Subchannels, and initially both Subchannels are READY.  Now one becomes IDLE,
     *       then CONNECTING and stays CONNECTING for a long time.  If you don't create a new picker
     *       in response to the CONNECTING state to exclude that Subchannel, 50% of RPCs will hit it
     *       and be buffered even though the other Subchannel is READY.</li>
     * </ul>
     *
     * <p>In order to prevent unnecessary delay of RPCs, the rules of thumb are:
     * <ol>
     *   <li>The picker should only pick Subchannels that are known as READY or IDLE.  Whether to
     *       pick IDLE Subchannels depends on whether you want Subchannels to connect on-demand or
     *       actively:
     *       <ul>
     *         <li>If you want connect-on-demand, include IDLE Subchannels in your pick results,
     *             because when an RPC tries to use an IDLE Subchannel, the Subchannel will try to
     *             connect.</li>
     *         <li>If you want Subchannels to be always connected even when there is no RPC, you
     *             would call {@link Subchannel#requestConnection Subchannel.requestConnection()}
     *             whenever the Subchannel has transitioned to IDLE, then you don't need to include
     *             IDLE Subchannels in your pick results.</li>
     *       </ul></li>
     *   <li>Always create a new picker and call {@link Helper#updateBalancingState
     *       Helper.updateBalancingState()} whenever {@link #handleSubchannelState
     *       handleSubchannelState()} is called, unless the new state is SHUTDOWN. See
     *       {@code handleSubchannelState}'s javadoc for more details.</li>
     * </ol>
     *
     * @param subchannel the picked Subchannel
     * @param streamTracerFactory if not null, will be used to trace the activities of the stream
     *                            created as a result of this pick. Note it's possible that no
     *                            stream is created at all in some cases.
     * @since 1.3.0
     */
    public static PickResult withSubchannel(
        Subchannel subchannel, @Nullable ClientStreamTracer.Factory streamTracerFactory) {
      return new PickResult(
          checkNotNull(subchannel, "subchannel"), streamTracerFactory, Status.OK,
          false);
    }

    /**
     * Equivalent to {@code withSubchannel(subchannel, null)}.
     *
     * @since 1.2.0
     */
    public static PickResult withSubchannel(Subchannel subchannel) {
      return withSubchannel(subchannel, null);
    }

    /**
     * A decision to report a connectivity error to the RPC.  If the RPC is {@link
     * CallOptions#withWaitForReady wait-for-ready}, it will stay buffered.  Otherwise, it will fail
     * with the given error.
     *
     * @param error the error status.  Must not be OK.
     * @since 1.2.0
     */
    public static PickResult withError(Status error) {
      Preconditions.checkArgument(!error.isOk(), "error status shouldn't be OK");
      return new PickResult(null, null, error, false);
    }

    /**
     * A decision to fail an RPC immediately.  This is a final decision and will ignore retry
     * policy.
     *
     * @param status the status with which the RPC will fail.  Must not be OK.
     * @since 1.8.0
     */
    public static PickResult withDrop(Status status) {
      Preconditions.checkArgument(!status.isOk(), "drop status shouldn't be OK");
      return new PickResult(null, null, status, true);
    }

    /**
     * No decision could be made.  The RPC will stay buffered.
     *
     * @since 1.2.0
     */
    public static PickResult withNoResult() {
      return NO_RESULT;
    }

    /**
     * The Subchannel if this result was created by {@link #withSubchannel withSubchannel()}, or
     * null otherwise.
     *
     * @since 1.2.0
     */
    @Nullable
    public Subchannel getSubchannel() {
      return subchannel;
    }

    /**
     * The stream tracer factory this result was created with.
     *
     * @since 1.3.0
     */
    @Nullable
    public ClientStreamTracer.Factory getStreamTracerFactory() {
      return streamTracerFactory;
    }

    /**
     * The status associated with this result.  Non-{@code OK} if created with {@link #withError
     * withError}, or {@code OK} otherwise.
     *
     * @since 1.2.0
     */
    public Status getStatus() {
      return status;
    }

    /**
     * Returns {@code true} if this result was created by {@link #withDrop withDrop()}.
     *
     * @since 1.8.0
     */
    public boolean isDrop() {
      return drop;
    }

    @Override
    public String toString() {
      return MoreObjects.toStringHelper(this)
          .add("subchannel", subchannel)
          .add("streamTracerFactory", streamTracerFactory)
          .add("status", status)
          .add("drop", drop)
          .toString();
    }

    @Override
    public int hashCode() {
      return Objects.hashCode(subchannel, status, streamTracerFactory, drop);
    }

    /**
     * Returns true if the {@link Subchannel}, {@link Status}, and
     * {@link ClientStreamTracer.Factory} all match.
     */
    @Override
    public boolean equals(Object other) {
      if (!(other instanceof PickResult)) {
        return false;
      }
      PickResult that = (PickResult) other;
      return Objects.equal(subchannel, that.subchannel) && Objects.equal(status, that.status)
          && Objects.equal(streamTracerFactory, that.streamTracerFactory)
          && drop == that.drop;
    }
  }

  /**
   * Arguments for {@link Helper#createSubchannel(CreateSubchannelArgs)}.
   *
   * @since 1.21.0
   */
  public static final class CreateSubchannelArgs {
    private final List<EquivalentAddressGroup> addrs;
    private final Attributes attrs;
    private final SubchannelStateListener stateListener;

    private CreateSubchannelArgs(
        List<EquivalentAddressGroup> addrs, Attributes attrs,
        SubchannelStateListener stateListener) {
      this.addrs = checkNotNull(addrs, "addresses are not set");
      this.attrs = checkNotNull(attrs, "attrs");
      this.stateListener = checkNotNull(stateListener, "SubchannelStateListener is not set");
    }

    /**
     * Returns the addresses, which is an unmodifiable list.
     */
    public List<EquivalentAddressGroup> getAddresses() {
      return addrs;
    }

    /**
     * Returns the attributes.
     */
    public Attributes getAttributes() {
      return attrs;
    }

    /**
     * Returns the state listener.
     */
    public SubchannelStateListener getStateListener() {
      return stateListener;
    }

    /**
     * Returns a builder with the same initial values as this object.
     */
    public Builder toBuilder() {
      return newBuilder().setAddresses(addrs).setAttributes(attrs).setStateListener(stateListener);
    }

    /**
     * Creates a new builder.
     */
    public static Builder newBuilder() {
      return new Builder();
    }

    public static final class Builder {
      private List<EquivalentAddressGroup> addrs;
      private Attributes attrs = Attributes.EMPTY;
      private SubchannelStateListener stateListener;

<<<<<<< HEAD
=======
      Builder() {
      }

>>>>>>> 46dcbb01
      /**
       * The addresses to connect to.  All addresses are considered equivalent and will be tried
       * in the order they are provided.
       */
      public Builder setAddresses(EquivalentAddressGroup addrs) {
        this.addrs = Collections.singletonList(addrs);
        return this;
      }

      /**
       * Required.  The addresses to connect to.  All addresses are considered equivalent and will
       * be tried in the order they are provided.
       *
       * @throws IllegalArgumentException if {@code addrs} is empty
       */
      public Builder setAddresses(List<EquivalentAddressGroup> addrs) {
        checkArgument(!addrs.isEmpty(), "addrs is empty");
<<<<<<< HEAD
        this.addrs = Collections.unmodifiableList(addrs);
=======
        this.addrs = Collections.unmodifiableList(new ArrayList<>(addrs));
>>>>>>> 46dcbb01
        return this;
      }
      
      /**
       * Optional. Attributes provided here will be included in {@link Subchannel#getAttributes}.
       * Default is empty.
       */
      public Builder setAttributes(Attributes attrs) {
        this.attrs = checkNotNull(attrs, "attrs");
        return this;
      }

      /**
       * Required.  Receives state changes of the created Subchannel.  The listener is called from
       * the {@link #getSynchronizationContext Synchronization Context}.  It's safe to share the
       * listener among multiple Subchannels.
       */
      public Builder setStateListener(SubchannelStateListener listener) {
        this.stateListener = checkNotNull(listener, "listener");
        return this;
      }

      /**
       * Creates a new args object.
       */
      public CreateSubchannelArgs build() {
        return new CreateSubchannelArgs(addrs, attrs, stateListener);
      }
    }

    @Override
    public String toString() {
      return MoreObjects.toStringHelper(this)
          .add("addrs", addrs)
          .add("attrs", attrs)
          .add("listener", stateListener)
          .toString();
    }

    @Override
    public int hashCode() {
      return Objects.hashCode(addrs, attrs, stateListener);
    }

    /**
     * Returns true if the {@link Subchannel}, {@link Status}, and
     * {@link ClientStreamTracer.Factory} all match.
     */
    @Override
    public boolean equals(Object other) {
      if (!(other instanceof CreateSubchannelArgs)) {
        return false;
      }
      CreateSubchannelArgs that = (CreateSubchannelArgs) other;
      return Objects.equal(addrs, that.addrs) && Objects.equal(attrs, that.attrs)
          && Objects.equal(stateListener, that.stateListener);
    }
  }

  /**
   * Provides essentials for LoadBalancer implementations.
   *
   * @since 1.2.0
   */
  @ThreadSafe
  @ExperimentalApi("https://github.com/grpc/grpc-java/issues/1771")
  public abstract static class Helper {
    /**
     * Equivalent to {@link #createSubchannel(List, Attributes)} with the given single {@code
     * EquivalentAddressGroup}.
     *
     * @since 1.2.0
     * @deprecated Use {@link #createSubchannel(CreateSubchannelArgs)} instead. Note the new API
     *             must be called from {@link #getSynchronizationContext the Synchronization
     *             Context}.
     */
    @Deprecated
    public final Subchannel createSubchannel(EquivalentAddressGroup addrs, Attributes attrs) {
      checkNotNull(addrs, "addrs");
      return createSubchannel(Collections.singletonList(addrs), attrs);
    }

    /**
     * Creates a Subchannel, which is a logical connection to the given group of addresses which are
     * considered equivalent.  The {@code attrs} are custom attributes associated with this
     * Subchannel, and can be accessed later through {@link Subchannel#getAttributes
     * Subchannel.getAttributes()}.
     *
     * <p>It is recommended you call this method from the Synchronization Context, otherwise your
     * logic around the creation may race with {@link #handleSubchannelState}.  See
     * <a href="https://github.com/grpc/grpc-java/issues/5015">#5015</a> for more discussions.
     *
     * <p>The LoadBalancer is responsible for closing unused Subchannels, and closing all
     * Subchannels within {@link #shutdown}.
     *
     * @throws IllegalArgumentException if {@code addrs} is empty
     * @since 1.14.0
     * @deprecated Use {@link #createSubchannel(CreateSubchannelArgs)} instead. Note the new API
     *             must be called from {@link #getSynchronizationContext the Synchronization
     *             Context}.
     */
    @Deprecated
    public Subchannel createSubchannel(List<EquivalentAddressGroup> addrs, Attributes attrs) {
      throw new UnsupportedOperationException();
    }

    /**
     * Creates a Subchannel, which is a logical connection to the given group of addresses which are
     * considered equivalent.  The {@code attrs} are custom attributes associated with this
     * Subchannel, and can be accessed later through {@link Subchannel#getAttributes
     * Subchannel.getAttributes()}.
     *
     * <p>This method <strong>must be called from the {@link #getSynchronizationContext
     * Synchronization Context}</strong>, otherwise it may throw. This is to avoid the race between
     * the caller and {@link SubchannelStateListener#onSubchannelState}.  See <a
     * href="https://github.com/grpc/grpc-java/issues/5015">#5015</a> for more discussions.
     *
     * <p>The LoadBalancer is responsible for closing unused Subchannels, and closing all
     * Subchannels within {@link #shutdown}.
     *
     * @since 1.21.0
     */
    public Subchannel createSubchannel(CreateSubchannelArgs args) {
      throw new UnsupportedOperationException();
    }

    /**
     * Equivalent to {@link #updateSubchannelAddresses(io.grpc.LoadBalancer.Subchannel, List)} with
     * the given single {@code EquivalentAddressGroup}.
     *
     * @since 1.4.0
     */
    public final void updateSubchannelAddresses(
        Subchannel subchannel, EquivalentAddressGroup addrs) {
      checkNotNull(addrs, "addrs");
      updateSubchannelAddresses(subchannel, Collections.singletonList(addrs));
    }

    /**
     * Replaces the existing addresses used with {@code subchannel}. This method is superior to
     * {@link #createSubchannel} when the new and old addresses overlap, since the subchannel can
     * continue using an existing connection.
     *
     * @throws IllegalArgumentException if {@code subchannel} was not returned from {@link
     *     #createSubchannel} or {@code addrs} is empty
     * @since 1.14.0
     */
    public void updateSubchannelAddresses(
        Subchannel subchannel, List<EquivalentAddressGroup> addrs) {
      throw new UnsupportedOperationException();
    }

    /**
     * Out-of-band channel for LoadBalancer’s own RPC needs, e.g., talking to an external
     * load-balancer service.
     *
     * <p>The LoadBalancer is responsible for closing unused OOB channels, and closing all OOB
     * channels within {@link #shutdown}.
     *
     * @since 1.4.0
     */
    // TODO(ejona): Allow passing a List<EAG> here and to updateOobChannelAddresses, but want to
    // wait until https://github.com/grpc/grpc-java/issues/4469 is done.
    // https://github.com/grpc/grpc-java/issues/4618
    public abstract ManagedChannel createOobChannel(EquivalentAddressGroup eag, String authority);

    /**
     * Updates the addresses used for connections in the {@code Channel} that was created by {@link
     * #createOobChannel(EquivalentAddressGroup, String)}. This is supperior to {@link
     * #createOobChannel(EquivalentAddressGroup, String)} when the old and new addresses overlap,
     * since the channel can continue using an existing connection.
     *
     * @throws IllegalArgumentException if {@code channel} was not returned from {@link
     *     #createOobChannel}
     * @since 1.4.0
     */
    public void updateOobChannelAddresses(ManagedChannel channel, EquivalentAddressGroup eag) {
      throw new UnsupportedOperationException();
    }

    /**
     * Creates an out-of-band channel for LoadBalancer's own RPC needs, e.g., talking to an external
     * load-balancer service, that is specified by a target string.  See the documentation on
     * {@link ManagedChannelBuilder#forTarget} for the format of a target string.
     *
     * <p>The target string will be resolved by a {@link NameResolver} created according to the
     * target string.  The out-of-band channel doesn't have load-balancing.  If multiple addresses
     * are resolved for the target, the first working address will be used.
     *
     * <p>The LoadBalancer is responsible for closing unused OOB channels, and closing all OOB
     * channels within {@link #shutdown}.
     *
     * <P>NOT IMPLEMENTED: this method is currently a stub and not yet implemented by gRPC.
     *
     * @since 1.20.0
     */
    public ManagedChannel createResolvingOobChannel(String target) {
      throw new UnsupportedOperationException("Not implemented");
    }

    /**
     * Set a new state with a new picker to the channel.
     *
     * <p>When a new picker is provided via {@code updateBalancingState()}, the channel will apply
     * the picker on all buffered RPCs, by calling {@link SubchannelPicker#pickSubchannel(
     * LoadBalancer.PickSubchannelArgs)}.
     *
     * <p>The channel will hold the picker and use it for all RPCs, until {@code
     * updateBalancingState()} is called again and a new picker replaces the old one.  If {@code
     * updateBalancingState()} has never been called, the channel will buffer all RPCs until a
     * picker is provided.
     *
     * <p>The passed state will be the channel's new state. The SHUTDOWN state should not be passed
     * and its behavior is undefined.
     *
     * @since 1.6.0
     */
    public abstract void updateBalancingState(
        @Nonnull ConnectivityState newState, @Nonnull SubchannelPicker newPicker);

    /**
     * Call {@link NameResolver#refresh} on the channel's resolver.
     *
     * @since 1.18.0
     */
    public void refreshNameResolution() {
      throw new UnsupportedOperationException();
    }

    /**
     * Schedule a task to be run in the Synchronization Context, which serializes the task with the
     * callback methods on the {@link LoadBalancer} interface.
     *
     * @since 1.2.0
     * @deprecated use/implement {@code getSynchronizationContext()} instead
     */
    @Deprecated
    public void runSerialized(Runnable task) {
      getSynchronizationContext().execute(task);
    }

    /**
     * Returns a {@link SynchronizationContext} that runs tasks in the same Synchronization Context
     * as that the callback methods on the {@link LoadBalancer} interface are run in.
     *
     * <p>Pro-tip: in order to call {@link SynchronizationContext#schedule}, you need to provide a
     * {@link ScheduledExecutorService}.  {@link #getScheduledExecutorService} is provided for your
     * convenience.
     *
     * @since 1.17.0
     */
    public SynchronizationContext getSynchronizationContext() {
      // TODO(zhangkun): make getSynchronizationContext() abstract after runSerialized() is deleted
      throw new UnsupportedOperationException();
    }

    /**
     * Returns a {@link ScheduledExecutorService} for scheduling delayed tasks.
     *
     * <p>This service is a shared resource and is only meant for quick tasks.  DO NOT block or run
     * time-consuming tasks.
     *
     * <p>The returned service doesn't support {@link ScheduledExecutorService#shutdown shutdown()}
     * and {@link ScheduledExecutorService#shutdownNow shutdownNow()}.  They will throw if called.
     *
     * @since 1.17.0
     */
    public ScheduledExecutorService getScheduledExecutorService() {
      throw new UnsupportedOperationException();
    }

    /**
     * Returns the NameResolver of the channel.
     *
     * @since 1.2.0
     *
     * @deprecated this method will be deleted in a future release.  If you think it shouldn't be
     *     deleted, please file an issue on <a href="https://github.com/grpc/grpc-java">github</a>.
     */
    @Deprecated
    public abstract NameResolver.Factory getNameResolverFactory();

    /**
     * Returns the authority string of the channel, which is derived from the DNS-style target name.
     *
     * @since 1.2.0
     */
    public abstract String getAuthority();

    /**
     * Returns the {@link ChannelLogger} for the Channel served by this LoadBalancer.
     *
     * @since 1.17.0
     */
    public ChannelLogger getChannelLogger() {
      throw new UnsupportedOperationException();
    }
  }

  /**
   * A logical connection to a server, or a group of equivalent servers represented by an {@link 
   * EquivalentAddressGroup}.
   *
   * <p>It maintains at most one physical connection (aka transport) for sending new RPCs, while
   * also keeps track of previous transports that has been shut down but not terminated yet.
   *
   * <p>If there isn't an active transport yet, and an RPC is assigned to the Subchannel, it will
   * create a new transport.  It won't actively create transports otherwise.  {@link
   * #requestConnection requestConnection()} can be used to ask Subchannel to create a transport if
   * there isn't any.
   *
   * @since 1.2.0
   */
  @ThreadSafe
  @ExperimentalApi("https://github.com/grpc/grpc-java/issues/1771")
  public abstract static class Subchannel {
    /**
     * Shuts down the Subchannel.  After this method is called, this Subchannel should no longer
     * be returned by the latest {@link SubchannelPicker picker}, and can be safely discarded.
     *
     * @since 1.2.0
     */
    public abstract void shutdown();

    /**
     * Asks the Subchannel to create a connection (aka transport), if there isn't an active one.
     *
     * @since 1.2.0
     */
    public abstract void requestConnection();

    /**
     * Returns the addresses that this Subchannel is bound to.  This can be called only if
     * the Subchannel has only one {@link EquivalentAddressGroup}.  Under the hood it calls
     * {@link #getAllAddresses}.
     *
     * @throws IllegalStateException if this subchannel has more than one EquivalentAddressGroup.
     *         Use {@link #getAllAddresses} instead
     * @since 1.2.0
     */
    public final EquivalentAddressGroup getAddresses() {
      List<EquivalentAddressGroup> groups = getAllAddresses();
      Preconditions.checkState(groups.size() == 1, "%s does not have exactly one group", groups);
      return groups.get(0);
    }

    /**
     * Returns the addresses that this Subchannel is bound to. The returned list will not be empty.
     *
     * @since 1.14.0
     */
    public List<EquivalentAddressGroup> getAllAddresses() {
      throw new UnsupportedOperationException();
    }

    /**
     * The same attributes passed to {@link Helper#createSubchannel Helper.createSubchannel()}.
     * LoadBalancer can use it to attach additional information here, e.g., the shard this
     * Subchannel belongs to.
     *
     * @since 1.2.0
     */
    public abstract Attributes getAttributes();

    /**
     * (Internal use only) returns a {@link Channel} that is backed by this Subchannel.  This allows
     * a LoadBalancer to issue its own RPCs for auxiliary purposes, such as health-checking, on
     * already-established connections.  This channel has certain restrictions:
     * <ol>
     *   <li>It can issue RPCs only if the Subchannel is {@code READY}. If {@link
     *   Channel#newCall} is called when the Subchannel is not {@code READY}, the RPC will fail
     *   immediately.</li>
     *   <li>It doesn't support {@link CallOptions#withWaitForReady wait-for-ready} RPCs. Such RPCs
     *   will fail immediately.</li>
     * </ol>
     *
     * <p>RPCs made on this Channel is not counted when determining ManagedChannel's {@link
     * ManagedChannelBuilder#idleTimeout idle mode}.  In other words, they won't prevent
     * ManagedChannel from entering idle mode.
     *
     * <p>Warning: RPCs made on this channel will prevent a shut-down transport from terminating. If
     * you make long-running RPCs, you need to make sure they will finish in time after the
     * Subchannel has transitioned away from {@code READY} state
     * (notified through {@link #handleSubchannelState}).
     *
     * <p>Warning: this is INTERNAL API, is not supposed to be used by external users, and may
     * change without notice. If you think you must use it, please file an issue.
     */
    @Internal
    public Channel asChannel() {
      throw new UnsupportedOperationException();
    }

    /**
     * Returns a {@link ChannelLogger} for this Subchannel.
     *
     * @since 1.17.0
     */
    public ChannelLogger getChannelLogger() {
      throw new UnsupportedOperationException();
    }
  }

  /**
   * Receives state changes for one or more {@link Subchannel}s. All methods are run under {@link
   * Helper#getSynchronizationContext}.
   *
   * @since 1.21.0
   */
  public abstract static class SubchannelStateListener {
    
    /**
     * Handles a state change on a Subchannel.
     *
     * <p>The initial state of a Subchannel is IDLE. You won't get a notification for the initial
     * IDLE state.
     *
     * <p>If the new state is not SHUTDOWN, this method should create a new picker and call {@link
     * Helper#updateBalancingState Helper.updateBalancingState()}.  Failing to do so may result in
     * unnecessary delays of RPCs. Please refer to {@link PickResult#withSubchannel
     * PickResult.withSubchannel()}'s javadoc for more information.
     *
     * <p>SHUTDOWN can only happen in two cases.  One is that LoadBalancer called {@link
     * Subchannel#shutdown} earlier, thus it should have already discarded this Subchannel.  The
     * other is that Channel is doing a {@link ManagedChannel#shutdownNow forced shutdown} or has
     * already terminated, thus there won't be further requests to LoadBalancer.  Therefore,
     * SHUTDOWN can be safely ignored.
     *
     * @param subchannel the involved Subchannel
     * @param newState the new state
     *
     * @since 1.21.0
     */
    public abstract void onSubchannelState(Subchannel subchannel, ConnectivityStateInfo newState);
  }

  /**
   * Factory to create {@link LoadBalancer} instance.
   *
   * @since 1.2.0
   */
  @ThreadSafe
  @ExperimentalApi("https://github.com/grpc/grpc-java/issues/1771")
  public abstract static class Factory {
    /**
     * Creates a {@link LoadBalancer} that will be used inside a channel.
     *
     * @since 1.2.0
     */
    public abstract LoadBalancer newLoadBalancer(Helper helper);
  }
}<|MERGE_RESOLUTION|>--- conflicted
+++ resolved
@@ -341,12 +341,8 @@
   @Deprecated
   public void handleSubchannelState(
       Subchannel subchannel, ConnectivityStateInfo stateInfo) {
-<<<<<<< HEAD
     // Do nothing.  If the implemetation doesn't implement this, it will get subchannel states from
     // the new API.  We don't throw because there may be forwarding LoadBalancers still plumb this.
-=======
-    throw new UnsupportedOperationException("Deprecated and unimplemented. Should not be called");
->>>>>>> 46dcbb01
   }
 
   /**
@@ -719,12 +715,9 @@
       private Attributes attrs = Attributes.EMPTY;
       private SubchannelStateListener stateListener;
 
-<<<<<<< HEAD
-=======
       Builder() {
       }
 
->>>>>>> 46dcbb01
       /**
        * The addresses to connect to.  All addresses are considered equivalent and will be tried
        * in the order they are provided.
@@ -742,11 +735,7 @@
        */
       public Builder setAddresses(List<EquivalentAddressGroup> addrs) {
         checkArgument(!addrs.isEmpty(), "addrs is empty");
-<<<<<<< HEAD
-        this.addrs = Collections.unmodifiableList(addrs);
-=======
         this.addrs = Collections.unmodifiableList(new ArrayList<>(addrs));
->>>>>>> 46dcbb01
         return this;
       }
       
