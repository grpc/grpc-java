/*
 * Copyright 2014, Google Inc. All rights reserved.
 *
 * Redistribution and use in source and binary forms, with or without
 * modification, are permitted provided that the following conditions are
 * met:
 *
 *    * Redistributions of source code must retain the above copyright
 * notice, this list of conditions and the following disclaimer.
 *    * Redistributions in binary form must reproduce the above
 * copyright notice, this list of conditions and the following disclaimer
 * in the documentation and/or other materials provided with the
 * distribution.
 *
 *    * Neither the name of Google Inc. nor the names of its
 * contributors may be used to endorse or promote products derived from
 * this software without specific prior written permission.
 *
 * THIS SOFTWARE IS PROVIDED BY THE COPYRIGHT HOLDERS AND CONTRIBUTORS
 * "AS IS" AND ANY EXPRESS OR IMPLIED WARRANTIES, INCLUDING, BUT NOT
 * LIMITED TO, THE IMPLIED WARRANTIES OF MERCHANTABILITY AND FITNESS FOR
 * A PARTICULAR PURPOSE ARE DISCLAIMED. IN NO EVENT SHALL THE COPYRIGHT
 * OWNER OR CONTRIBUTORS BE LIABLE FOR ANY DIRECT, INDIRECT, INCIDENTAL,
 * SPECIAL, EXEMPLARY, OR CONSEQUENTIAL DAMAGES (INCLUDING, BUT NOT
 * LIMITED TO, PROCUREMENT OF SUBSTITUTE GOODS OR SERVICES; LOSS OF USE,
 * DATA, OR PROFITS; OR BUSINESS INTERRUPTION) HOWEVER CAUSED AND ON ANY
 * THEORY OF LIABILITY, WHETHER IN CONTRACT, STRICT LIABILITY, OR TORT
 * (INCLUDING NEGLIGENCE OR OTHERWISE) ARISING IN ANY WAY OUT OF THE USE
 * OF THIS SOFTWARE, EVEN IF ADVISED OF THE POSSIBILITY OF SUCH DAMAGE.
 */

package io.grpc;

import java.util.concurrent.ConcurrentHashMap;
import java.util.concurrent.ConcurrentMap;

import javax.annotation.Nullable;
import javax.annotation.concurrent.ThreadSafe;

/**
<<<<<<< HEAD
 * Default implementation of {@link MutableHandlerRegistry}.
 *
 * <p>Uses {@link ConcurrentHashMap} to avoid service registration excessively
 * blocking method lookup.
=======
 * Default implementation of {@link io.grpc.MutableHandlerRegistry}.
 * <p>
 * Uses {@link java.util.concurrent.ConcurrentHashMap} to avoid service registration excessively
 * blocking method lookup.
 * </p>
>>>>>>> 1bbc35f8
 */
@ThreadSafe
public final class MutableHandlerRegistryImpl extends MutableHandlerRegistry {
  private final ConcurrentMap<String, ServerServiceDefinition> services
      = new ConcurrentHashMap<String, ServerServiceDefinition>();

  @Override
  @Nullable
  public ServerServiceDefinition addService(ServerServiceDefinition service) {
    return services.put(service.getName(), service);
  }

  @Override
  public boolean removeService(ServerServiceDefinition service) {
    return services.remove(service.getName(), service);
  }

  @Override
  @Nullable
  public Method lookupMethod(String methodName) {
    if (!methodName.startsWith("/")) {
      return null;
    }
    methodName = methodName.substring(1);
    int index = methodName.lastIndexOf("/");
    if (index == -1) {
      return null;
    }
    ServerServiceDefinition service = services.get(methodName.substring(0, index));
    if (service == null) {
      return null;
    }
    ServerMethodDefinition<?, ?> method = service.getMethod(methodName.substring(index + 1));
    if (method == null) {
      return null;
    }
    return new Method(service, method);
  }
}<|MERGE_RESOLUTION|>--- conflicted
+++ resolved
@@ -38,18 +38,11 @@
 import javax.annotation.concurrent.ThreadSafe;
 
 /**
-<<<<<<< HEAD
- * Default implementation of {@link MutableHandlerRegistry}.
- *
- * <p>Uses {@link ConcurrentHashMap} to avoid service registration excessively
- * blocking method lookup.
-=======
  * Default implementation of {@link io.grpc.MutableHandlerRegistry}.
  * <p>
  * Uses {@link java.util.concurrent.ConcurrentHashMap} to avoid service registration excessively
  * blocking method lookup.
  * </p>
->>>>>>> 1bbc35f8
  */
 @ThreadSafe
 public final class MutableHandlerRegistryImpl extends MutableHandlerRegistry {
