/*
 * Copyright 2014, Google Inc. All rights reserved.
 *
 * Redistribution and use in source and binary forms, with or without
 * modification, are permitted provided that the following conditions are
 * met:
 *
 *    * Redistributions of source code must retain the above copyright
 * notice, this list of conditions and the following disclaimer.
 *    * Redistributions in binary form must reproduce the above
 * copyright notice, this list of conditions and the following disclaimer
 * in the documentation and/or other materials provided with the
 * distribution.
 *
 *    * Neither the name of Google Inc. nor the names of its
 * contributors may be used to endorse or promote products derived from
 * this software without specific prior written permission.
 *
 * THIS SOFTWARE IS PROVIDED BY THE COPYRIGHT HOLDERS AND CONTRIBUTORS
 * "AS IS" AND ANY EXPRESS OR IMPLIED WARRANTIES, INCLUDING, BUT NOT
 * LIMITED TO, THE IMPLIED WARRANTIES OF MERCHANTABILITY AND FITNESS FOR
 * A PARTICULAR PURPOSE ARE DISCLAIMED. IN NO EVENT SHALL THE COPYRIGHT
 * OWNER OR CONTRIBUTORS BE LIABLE FOR ANY DIRECT, INDIRECT, INCIDENTAL,
 * SPECIAL, EXEMPLARY, OR CONSEQUENTIAL DAMAGES (INCLUDING, BUT NOT
 * LIMITED TO, PROCUREMENT OF SUBSTITUTE GOODS OR SERVICES; LOSS OF USE,
 * DATA, OR PROFITS; OR BUSINESS INTERRUPTION) HOWEVER CAUSED AND ON ANY
 * THEORY OF LIABILITY, WHETHER IN CONTRACT, STRICT LIABILITY, OR TORT
 * (INCLUDING NEGLIGENCE OR OTHERWISE) ARISING IN ANY WAY OUT OF THE USE
 * OF THIS SOFTWARE, EVEN IF ADVISED OF THE POSSIBILITY OF SUCH DAMAGE.
 */

package io.grpc;

import com.google.common.base.Objects;
import com.google.common.base.Preconditions;
import com.google.common.base.Throwables;

import java.util.ArrayList;
import java.util.List;
import java.util.TreeMap;

import javax.annotation.Nullable;
import javax.annotation.concurrent.Immutable;

/**
<<<<<<< HEAD
 * Defines the status of an operation by providing a standard {@link Code} in conjunction with an
 * optional descriptive message.
 *
 * <p>For clients, every remote call will return a status on completion. In the case of errors this
 * status may be propagated to blocking stubs as a {@link java.lang.RuntimeException} or to
 * a listener as an explicit parameter.
 *
 * <p>Similarly servers can report a status by throwing {@link OperationRuntimeException}
 * or by passing the status to a callback.
=======
 * Defines the status of an operation using the canonical error space in conjunction with an
 * optional descriptive message.
 *
 * <p>For clients every remote call will return a status on completion. In the case of errors this
 * status may be propagated to blocking stubs as a {@link java.lang.RuntimeException} or to
 * a listener as an explicit parameter.
 *
 * <p>Similarly servers can report a status by throwing
 * {@link io.grpc.Status.OperationRuntimeException} or by passing the status to a callback.
>>>>>>> 1bbc35f8
 *
 * <p>Utility functions are provided to convert a status to an exception and to extract them
 * back out.
 */
@Immutable
public final class Status {

  /**
   * The set of canonical status codes. If new codes are added over time they must choose
   * a numerical value that does not collide with any previously used value.
   */
  public enum Code {
    /**
     * The operation completed successfully.
     */
    OK(0),

    /**
     * The operation was cancelled (typically by the caller).
     */
    CANCELLED(1),

    /**
     * Unknown error.  An example of where this error may be returned is
     * if a Status value received from another address space belongs to
     * an error-space that is not known in this address space.  Also
     * errors raised by APIs that do not return enough error information
     * may be converted to this error.
     */
    UNKNOWN(2),

    /**
     * Client specified an invalid argument.  Note that this differs
     * from FAILED_PRECONDITION.  INVALID_ARGUMENT indicates arguments
     * that are problematic regardless of the state of the system
     * (e.g., a malformed file name).
     */
    INVALID_ARGUMENT(3),

    /**
     * Deadline expired before operation could complete.  For operations
     * that change the state of the system, this error may be returned
     * even if the operation has completed successfully.  For example, a
     * successful response from a server could have been delayed long
     * enough for the deadline to expire.
     */
    DEADLINE_EXCEEDED(4),

    /**
     * Some requested entity (e.g., file or directory) was not found.
     */
    NOT_FOUND(5),

    /**
     * Some entity that we attempted to create (e.g., file or directory) already exists.
     */
    ALREADY_EXISTS(6),

    /**
     * The caller does not have permission to execute the specified
     * operation.  PERMISSION_DENIED must not be used for rejections
     * caused by exhausting some resource (use RESOURCE_EXHAUSTED
     * instead for those errors).  PERMISSION_DENIED must not be
     * used if the caller cannot be identified (use UNAUTHENTICATED
     * instead for those errors).
     */
    PERMISSION_DENIED(7),

    /**
     * Some resource has been exhausted, perhaps a per-user quota, or
     * perhaps the entire file system is out of space.
     */
    RESOURCE_EXHAUSTED(8),

    /**
     * Operation was rejected because the system is not in a state
     * required for the operation's execution.  For example, directory
     * to be deleted may be non-empty, an rmdir operation is applied to
     * a non-directory, etc.
     *
     * <p> A litmus test that may help a service implementor in deciding
     * between FAILED_PRECONDITION, ABORTED, and UNAVAILABLE:
     * (a) Use UNAVAILABLE if the client can retry just the failing call.
     * (b) Use ABORTED if the client should retry at a higher-level
     * (e.g., restarting a read-modify-write sequence).
     * (c) Use FAILED_PRECONDITION if the client should not retry until
     * the system state has been explicitly fixed.  E.g., if an "rmdir"
     * fails because the directory is non-empty, FAILED_PRECONDITION
     * should be returned since the client should not retry unless
     * they have first fixed up the directory by deleting files from it.
     */
    FAILED_PRECONDITION(9),

    /**
     * The operation was aborted, typically due to a concurrency issue
     * like sequencer check failures, transaction aborts, etc.
     *
     * <p> See litmus test above for deciding between FAILED_PRECONDITION,
     * ABORTED, and UNAVAILABLE.
     */
    ABORTED(10),

    /**
     * Operation was attempted past the valid range.  E.g., seeking or
     * reading past end of file.
     *
     * <p>Unlike INVALID_ARGUMENT, this error indicates a problem that may
     * be fixed if the system state changes. For example, a 32-bit file
     * system will generate INVALID_ARGUMENT if asked to read at an
     * offset that is not in the range [0,2^32-1], but it will generate
     * OUT_OF_RANGE if asked to read from an offset past the current
     * file size.
     *
     * <p>There is a fair bit of overlap between FAILED_PRECONDITION and OUT_OF_RANGE.
     * We recommend using OUT_OF_RANGE (the more specific error) when it applies
     * so that callers who are iterating through
     * a space can easily look for an OUT_OF_RANGE error to detect when they are done.
     */
    OUT_OF_RANGE(11),

    /**
     * Operation is not implemented or not supported/enabled in this service.
     */
    UNIMPLEMENTED(12),

    /**
     * Internal errors.  Means some invariants expected by underlying
     * system has been broken.  If you see one of these errors,
     * something is very broken.
     */
    INTERNAL(13),

    /**
     * The service is currently unavailable.  This is a most likely a
     * transient condition and may be corrected by retrying with
     * a backoff.
     *
     * <p>See litmus test above for deciding between FAILED_PRECONDITION,
     * ABORTED, and UNAVAILABLE.
     */
    UNAVAILABLE(14),

    /**
     * Unrecoverable data loss or corruption.
     */
    DATA_LOSS(15),

    /**
     * The request does not have valid authentication credentials for the
     * operation.
     */
    UNAUTHENTICATED(16);

    private final int value;
    private final String valueAscii;

    private Code(int value) {
      this.value = value;
      this.valueAscii = Integer.toString(value);
    }

    /**
     * The numerical value of the code.
     */
    public int value() {
      return value;
    }

    private Status status() {
      return STATUS_LIST.get(value);
    }

    private String valueAscii() {
      return valueAscii;
    }
  }

  // Create the canonical list of Status instances indexed by their code values.
  private static List<Status> STATUS_LIST;
  static {
    TreeMap<Integer, Status> canonicalizer = new TreeMap<Integer, Status>();
    for (Code code : Code.values()) {
      Status replaced = canonicalizer.put(code.value(), new Status(code));
      if (replaced != null) {
        throw new IllegalStateException("Code value duplication between " +
            replaced.getCode().name() + " & " + code.name());
      }
    }
    STATUS_LIST = new ArrayList<Status>(canonicalizer.values());
  }

  // A pseudo-enum of Status instances mapped 1:1 with values in Code. This simplifies construction
  // patterns for derived implementations of Status.
  public static final Status OK = Code.OK.status();
  public static final Status CANCELLED = Code.CANCELLED.status();
  public static final Status UNKNOWN = Code.UNKNOWN.status();
  public static final Status INVALID_ARGUMENT = Code.INVALID_ARGUMENT.status();
  public static final Status DEADLINE_EXCEEDED = Code.DEADLINE_EXCEEDED.status();
  public static final Status NOT_FOUND = Code.NOT_FOUND.status();
  public static final Status ALREADY_EXISTS = Code.ALREADY_EXISTS.status();
  public static final Status PERMISSION_DENIED = Code.PERMISSION_DENIED.status();
  public static final Status UNAUTHENTICATED = Code.UNAUTHENTICATED.status();
  public static final Status RESOURCE_EXHAUSTED = Code.RESOURCE_EXHAUSTED.status();
  public static final Status FAILED_PRECONDITION =
      Code.FAILED_PRECONDITION.status();
  public static final Status ABORTED = Code.ABORTED.status();
  public static final Status OUT_OF_RANGE = Code.OUT_OF_RANGE.status();
  public static final Status UNIMPLEMENTED = Code.UNIMPLEMENTED.status();
  public static final Status INTERNAL = Code.INTERNAL.status();
  public static final Status UNAVAILABLE = Code.UNAVAILABLE.status();
  public static final Status DATA_LOSS = Code.DATA_LOSS.status();

  /**
   * Return a {@link Status} given a canonical error {@link Code} value.
   */
  public static Status fromCodeValue(int codeValue) {
    if (codeValue < 0 || codeValue > STATUS_LIST.size()) {
      return UNKNOWN.withDescription("Unknown code " + codeValue);
    } else {
      return STATUS_LIST.get(codeValue);
    }
  }

  /**
   * Key to bind status code to trailing metadata.
   */
  public static final Metadata.Key<Status> CODE_KEY
      = Metadata.Key.of("grpc-status", new StatusCodeMarshaller());

  /**
   * Key to bind status message to trailing metadata.
   */
  public static final Metadata.Key<String> MESSAGE_KEY
      = Metadata.Key.of("grpc-message", Metadata.ASCII_STRING_MARSHALLER);

  /**
   * Extract an error {@link Status} from the causal chain of a {@link Throwable}.
   */
  public static Status fromThrowable(Throwable t) {
    for (Throwable cause : Throwables.getCausalChain(t)) {
      if (cause instanceof OperationException) {
        return ((Status.OperationException) cause).getStatus();
      } else if (cause instanceof  OperationRuntimeException) {
        return ((Status.OperationRuntimeException) cause).getStatus();
      }
    }
    // Couldn't find a cause with a Status
    return INTERNAL.withCause(t);
  }

  private final Code code;
  private final String description;
  private final Throwable cause;

  private Status(Code code) {
    this(code, null, null);
  }

  private Status(Code code, @Nullable String description, @Nullable Throwable cause) {
    this.code = Preconditions.checkNotNull(code);
    this.description = description;
    this.cause = cause;
  }

  /**
   * Create a derived instance of {@link Status} with the given cause.
   */
  public Status withCause(Throwable cause) {
    if (Objects.equal(this.cause, cause)) {
      return this;
    }
    return new Status(this.code, this.description, cause);
  }

  /**
   * Create a derived instance of {@link Status} with the given description.
   */
  public Status withDescription(String description) {
    if (Objects.equal(this.description, description)) {
      return this;
    }
    return new Status(this.code, description, this.cause);
  }

  /**
   * Create a derived instance of {@link Status} augmenting the current description with
   * additional detail.
   */
  public Status augmentDescription(String additionalDetail) {
    if (additionalDetail == null) {
      return this;
    } else if (this.description == null) {
      return new Status(this.code, additionalDetail, this.cause);
    } else {
      return new Status(this.code, this.description + "\n" + additionalDetail, this.cause);
    }
  }

  /**
   * The canonical status code.
   */
  public Code getCode() {
    return code;
  }

  /**
   * A description of this status for human consumption.
   */
  @Nullable
  public String getDescription() {
    return description;
  }

  /**
   * The underlying cause of an error.
   */
  @Nullable
  public Throwable getCause() {
    return cause;
  }

  /**
   * Is this status OK, i.e. not an error.
   */
  public boolean isOk() {
    return Code.OK == code;
  }

  /**
   * Convert this {@link Status} to a {@link RuntimeException}. Use {@code #fromThrowable}
   * to recover this {@link Status} instance when the returned exception is in the causal chain.
   */
  public RuntimeException asRuntimeException() {
    return new OperationRuntimeException(this);
  }

  /**
   * Convert this {@link Status} to an {@link Exception}. Use {@code #fromThrowable}
   * to recover this {@link Status} instance when the returned exception is in the causal chain.
   */
  public Exception asException() {
    return new OperationException(this);
  }

  /**
   * Exception thrown by implementations while managing an operation.
   */
  public static class OperationException extends Exception {

    private final Status status;

    public OperationException(Status status) {
      super(status.getCode() + ": " + status.getDescription(), status.getCause());
      this.status = status;
    }

    public Status getStatus() {
      return status;
    }
  }

  /**
   * Runtime exception thrown by implementations while managing an operation.
   */
  public static class OperationRuntimeException extends RuntimeException {

    private final Status status;

    public OperationRuntimeException(Status status) {
      super(status.getCode() + ": " + status.getDescription(), status.getCause());
      this.status = status;
    }

    public Status getStatus() {
      return status;
    }
  }

  @Override
  public String toString() {
    return Objects.toStringHelper(this)
        .add("code", code.name())
        .add("description", description)
        .add("cause", cause)
        .toString();
  }

  private static class StatusCodeMarshaller implements Metadata.AsciiMarshaller<Status> {
    @Override
    public String toAsciiString(Status status) {
      return status.getCode().valueAscii();
    }

    @Override
    public Status parseAsciiString(String serialized) {
      return fromCodeValue(Integer.valueOf(serialized));
    }
  }
}<|MERGE_RESOLUTION|>--- conflicted
+++ resolved
@@ -43,17 +43,6 @@
 import javax.annotation.concurrent.Immutable;
 
 /**
-<<<<<<< HEAD
- * Defines the status of an operation by providing a standard {@link Code} in conjunction with an
- * optional descriptive message.
- *
- * <p>For clients, every remote call will return a status on completion. In the case of errors this
- * status may be propagated to blocking stubs as a {@link java.lang.RuntimeException} or to
- * a listener as an explicit parameter.
- *
- * <p>Similarly servers can report a status by throwing {@link OperationRuntimeException}
- * or by passing the status to a callback.
-=======
  * Defines the status of an operation using the canonical error space in conjunction with an
  * optional descriptive message.
  *
@@ -63,7 +52,6 @@
  *
  * <p>Similarly servers can report a status by throwing
  * {@link io.grpc.Status.OperationRuntimeException} or by passing the status to a callback.
->>>>>>> 1bbc35f8
  *
  * <p>Utility functions are provided to convert a status to an exception and to extract them
  * back out.
