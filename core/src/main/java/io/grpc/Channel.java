/*
 * Copyright 2014, Google Inc. All rights reserved.
 *
 * Redistribution and use in source and binary forms, with or without
 * modification, are permitted provided that the following conditions are
 * met:
 *
 *    * Redistributions of source code must retain the above copyright
 * notice, this list of conditions and the following disclaimer.
 *    * Redistributions in binary form must reproduce the above
 * copyright notice, this list of conditions and the following disclaimer
 * in the documentation and/or other materials provided with the
 * distribution.
 *
 *    * Neither the name of Google Inc. nor the names of its
 * contributors may be used to endorse or promote products derived from
 * this software without specific prior written permission.
 *
 * THIS SOFTWARE IS PROVIDED BY THE COPYRIGHT HOLDERS AND CONTRIBUTORS
 * "AS IS" AND ANY EXPRESS OR IMPLIED WARRANTIES, INCLUDING, BUT NOT
 * LIMITED TO, THE IMPLIED WARRANTIES OF MERCHANTABILITY AND FITNESS FOR
 * A PARTICULAR PURPOSE ARE DISCLAIMED. IN NO EVENT SHALL THE COPYRIGHT
 * OWNER OR CONTRIBUTORS BE LIABLE FOR ANY DIRECT, INDIRECT, INCIDENTAL,
 * SPECIAL, EXEMPLARY, OR CONSEQUENTIAL DAMAGES (INCLUDING, BUT NOT
 * LIMITED TO, PROCUREMENT OF SUBSTITUTE GOODS OR SERVICES; LOSS OF USE,
 * DATA, OR PROFITS; OR BUSINESS INTERRUPTION) HOWEVER CAUSED AND ON ANY
 * THEORY OF LIABILITY, WHETHER IN CONTRACT, STRICT LIABILITY, OR TORT
 * (INCLUDING NEGLIGENCE OR OTHERWISE) ARISING IN ANY WAY OUT OF THE USE
 * OF THIS SOFTWARE, EVEN IF ADVISED OF THE POSSIBILITY OF SUCH DAMAGE.
 */

package io.grpc;

import javax.annotation.concurrent.ThreadSafe;

/**
 * A Channel provides an abstraction over the transport layer that is designed to be consumed
<<<<<<< HEAD
 * by stub implementations. Channel and its associated types {@link Call} and
 * {@link Call.Listener} exchange parsed request and response objects whereas the
 * transport layer only works with serialized data.
 *
 * <p>Applications can add common cross-cutting behaviors to stubs by decorating Channel
 * implementations using {@link ClientInterceptor}. It is expected that most application
=======
 * by stub implementations. Channel and its associated types {@link io.grpc.Call} and
 * {@link io.grpc.Call.Listener} exchange parsed request and response objects whereas the
 * transport layer only works with serialized data.
 *
 * <p>Applications can add common cross-cutting behaviors to stubs by decorating Channel
 * implementations using {@link io.grpc.ClientInterceptor}. It is expected that most application
>>>>>>> 1bbc35f8
 * code will not use this interface directly but rather work with stubs that have been bound to a
 * Channel that was decorated during application initialization,
 */
@ThreadSafe
public interface Channel {

  /**
   * Create a {@link Call} to the remote operation specified by the given
<<<<<<< HEAD
   * {@link MethodDescriptor}. The returned {@link Call} does not trigger any remote
   * behavior until {@link Call#start(Call.Listener, Metadata.Headers)} is
   * invoked.
   *
   * @param methodDescriptor describes the name and parameter types of the operation to call.
   * @return a {@link Call} bound to the specified method.
=======
   * {@link io.grpc.MethodDescriptor}. The returned {@link Call} does not trigger any remote
   * behavior until {@link Call#start(io.grpc.Call.Listener, io.grpc.Metadata.Headers)} is
   * invoked.
   *
   * @param methodDescriptor describes the name and parameter types of the operation to call.
   * @return a {@link io.grpc.Call} bound to the specified method.
>>>>>>> 1bbc35f8
   *
   */
  public <RequestT, ResponseT> Call<RequestT, ResponseT> newCall(
      MethodDescriptor<RequestT, ResponseT> methodDescriptor);
}<|MERGE_RESOLUTION|>--- conflicted
+++ resolved
@@ -35,21 +35,12 @@
 
 /**
  * A Channel provides an abstraction over the transport layer that is designed to be consumed
-<<<<<<< HEAD
- * by stub implementations. Channel and its associated types {@link Call} and
- * {@link Call.Listener} exchange parsed request and response objects whereas the
- * transport layer only works with serialized data.
- *
- * <p>Applications can add common cross-cutting behaviors to stubs by decorating Channel
- * implementations using {@link ClientInterceptor}. It is expected that most application
-=======
  * by stub implementations. Channel and its associated types {@link io.grpc.Call} and
  * {@link io.grpc.Call.Listener} exchange parsed request and response objects whereas the
  * transport layer only works with serialized data.
  *
  * <p>Applications can add common cross-cutting behaviors to stubs by decorating Channel
  * implementations using {@link io.grpc.ClientInterceptor}. It is expected that most application
->>>>>>> 1bbc35f8
  * code will not use this interface directly but rather work with stubs that have been bound to a
  * Channel that was decorated during application initialization,
  */
@@ -58,21 +49,12 @@
 
   /**
    * Create a {@link Call} to the remote operation specified by the given
-<<<<<<< HEAD
-   * {@link MethodDescriptor}. The returned {@link Call} does not trigger any remote
-   * behavior until {@link Call#start(Call.Listener, Metadata.Headers)} is
-   * invoked.
-   *
-   * @param methodDescriptor describes the name and parameter types of the operation to call.
-   * @return a {@link Call} bound to the specified method.
-=======
    * {@link io.grpc.MethodDescriptor}. The returned {@link Call} does not trigger any remote
    * behavior until {@link Call#start(io.grpc.Call.Listener, io.grpc.Metadata.Headers)} is
    * invoked.
    *
    * @param methodDescriptor describes the name and parameter types of the operation to call.
    * @return a {@link io.grpc.Call} bound to the specified method.
->>>>>>> 1bbc35f8
    *
    */
   public <RequestT, ResponseT> Call<RequestT, ResponseT> newCall(
