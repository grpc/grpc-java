--- conflicted
+++ resolved
@@ -19,33 +19,11 @@
 import com.google.common.annotations.VisibleForTesting;
 import com.google.common.base.MoreObjects;
 import com.google.common.base.Preconditions;
+import io.grpc.ConnectivityStateInfo;
 import io.grpc.EquivalentAddressGroup;
+import io.grpc.Internal;
+import io.grpc.LoadBalancer;
 import io.grpc.NameResolver;
-<<<<<<< HEAD
-import java.util.HashSet;
-import java.util.List;
-import java.util.concurrent.atomic.AtomicIntegerFieldUpdater;
-
-/**
- * A {@link AbstractRoundRobinLoadBalancer} that provides round-robin load-balancing over the {@link
- * EquivalentAddressGroup}s from the {@link NameResolver}.
- */
-public final class RoundRobinLoadBalancer extends AbstractRoundRobinLoadBalancer {
-
-  RoundRobinLoadBalancer(Helper helper) {
-    super(helper);
-  }
-
-  @Override
-  protected Subchannel createSubchannel(CreateSubchannelArgs args) {
-    return helper.createSubchannel(args);
-  }
-
-  @Override
-  protected RoundRobinPicker createReadyPicker(List<Subchannel> activeSubchannelList,
-                                               int startIndex) {
-    return new ReadyPicker(activeSubchannelList, startIndex);
-=======
 import io.grpc.Status;
 import io.grpc.util.SubchannelListLoadBalancerCommons.RoundRobinPicker;
 import java.util.Collection;
@@ -53,27 +31,39 @@
 import java.util.List;
 import java.util.Random;
 import java.util.concurrent.atomic.AtomicIntegerFieldUpdater;
+import java.util.concurrent.atomic.AtomicReference;
 
 /**
  * A {@link SubchannelListLoadBalancerCommons} that provides round-robin load-balancing over the
  * {@link EquivalentAddressGroup}s from the {@link NameResolver}.
  */
-final class RoundRobinLoadBalancer extends LoadBalancer {
+@Internal
+public final class RoundRobinLoadBalancer extends LoadBalancer {
 
   private final SubchannelListLoadBalancerCommons roundRobinCommons;
   private final Random random;
 
+  private final AtomicReference<RoundRobinPicker> readyPickerRef = new AtomicReference<>();
+
+  private final SubchannelStateListener readyListener = new SubchannelStateListener() {
+    @Override
+    public void onSubchannelState(ConnectivityStateInfo newState) {
+      readyPickerRef.set(createReadyPicker());
+    }
+  };
+
   RoundRobinLoadBalancer(Helper helper) {
     this.roundRobinCommons = new SubchannelListLoadBalancerCommons(helper, () -> { },
-            this::createReadyPicker);
+            readyPickerRef, readyListener);
     this.random = new Random();
   }
 
-  private RoundRobinPicker createReadyPicker(List<Subchannel> activeSubchannelList) {
+  private RoundRobinPicker createReadyPicker() {
     // initialize the Picker to a random start index to ensure that a high frequency of Picker
     // churn does not skew subchannel selection.
-    return new ReadyPicker(activeSubchannelList, random.nextInt(activeSubchannelList.size()));
-  }
+    List<Subchannel> activeList = roundRobinCommons.getActiveSubchannels();
+    return new ReadyPicker(activeList, random.nextInt(activeList.size()));  }
+
 
   @Override
   public boolean acceptResolvedAddresses(ResolvedAddresses resolvedAddresses) {
@@ -93,7 +83,6 @@
   @VisibleForTesting
   Collection<Subchannel> getSubchannels() {
     return roundRobinCommons.getSubchannels();
->>>>>>> cf3d6400
   }
 
   @VisibleForTesting
@@ -138,11 +127,7 @@
     }
 
     @Override
-<<<<<<< HEAD
-    protected boolean isEquivalentTo(RoundRobinPicker picker) {
-=======
     public boolean isEquivalentTo(RoundRobinPicker picker) {
->>>>>>> cf3d6400
       if (!(picker instanceof ReadyPicker)) {
         return false;
       }
