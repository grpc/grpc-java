/*
 * Copyright 2014, Google Inc. All rights reserved.
 *
 * Redistribution and use in source and binary forms, with or without
 * modification, are permitted provided that the following conditions are
 * met:
 *
 *    * Redistributions of source code must retain the above copyright
 * notice, this list of conditions and the following disclaimer.
 *    * Redistributions in binary form must reproduce the above
 * copyright notice, this list of conditions and the following disclaimer
 * in the documentation and/or other materials provided with the
 * distribution.
 *
 *    * Neither the name of Google Inc. nor the names of its
 * contributors may be used to endorse or promote products derived from
 * this software without specific prior written permission.
 *
 * THIS SOFTWARE IS PROVIDED BY THE COPYRIGHT HOLDERS AND CONTRIBUTORS
 * "AS IS" AND ANY EXPRESS OR IMPLIED WARRANTIES, INCLUDING, BUT NOT
 * LIMITED TO, THE IMPLIED WARRANTIES OF MERCHANTABILITY AND FITNESS FOR
 * A PARTICULAR PURPOSE ARE DISCLAIMED. IN NO EVENT SHALL THE COPYRIGHT
 * OWNER OR CONTRIBUTORS BE LIABLE FOR ANY DIRECT, INDIRECT, INCIDENTAL,
 * SPECIAL, EXEMPLARY, OR CONSEQUENTIAL DAMAGES (INCLUDING, BUT NOT
 * LIMITED TO, PROCUREMENT OF SUBSTITUTE GOODS OR SERVICES; LOSS OF USE,
 * DATA, OR PROFITS; OR BUSINESS INTERRUPTION) HOWEVER CAUSED AND ON ANY
 * THEORY OF LIABILITY, WHETHER IN CONTRACT, STRICT LIABILITY, OR TORT
 * (INCLUDING NEGLIGENCE OR OTHERWISE) ARISING IN ANY WAY OUT OF THE USE
 * OF THIS SOFTWARE, EVEN IF ADVISED OF THE POSSIBILITY OF SUCH DAMAGE.
 */

package io.grpc;

import java.io.InputStream;

/**
 * A typed abstraction over message parsing and serialization.
 *
 * <p>Stub implementations will define implementations of this interface for each of the request and
 * response messages provided by a service.
 *
 * @param <T> type of serializable message
 */
public interface Marshaller<T> {

  /**
<<<<<<< HEAD
   * Given a message, produce an {@link InputStream} for it so that it can be written to the wire.
=======
   * Given a message produce an {@link InputStream} for it so that it can be written to the wire.
>>>>>>> 1bbc35f8
   *
   * @param value to serialize.
   * @return serialized value as stream of bytes.
   */
  public InputStream stream(T value);

  /**
   * Given an {@link InputStream} parse it into an instance of the declared type so that it can be
   * passed to application code.
   *
   * @param stream of bytes for serialized value
   * @return parsed value
   */
  public T parse(InputStream stream);
}<|MERGE_RESOLUTION|>--- conflicted
+++ resolved
@@ -44,11 +44,7 @@
 public interface Marshaller<T> {
 
   /**
-<<<<<<< HEAD
-   * Given a message, produce an {@link InputStream} for it so that it can be written to the wire.
-=======
    * Given a message produce an {@link InputStream} for it so that it can be written to the wire.
->>>>>>> 1bbc35f8
    *
    * @param value to serialize.
    * @return serialized value as stream of bytes.
