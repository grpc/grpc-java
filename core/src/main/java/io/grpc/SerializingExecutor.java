/*
 * Copyright 2014, Google Inc. All rights reserved.
 *
 * Redistribution and use in source and binary forms, with or without
 * modification, are permitted provided that the following conditions are
 * met:
 *
 *    * Redistributions of source code must retain the above copyright
 * notice, this list of conditions and the following disclaimer.
 *    * Redistributions in binary form must reproduce the above
 * copyright notice, this list of conditions and the following disclaimer
 * in the documentation and/or other materials provided with the
 * distribution.
 *
 *    * Neither the name of Google Inc. nor the names of its
 * contributors may be used to endorse or promote products derived from
 * this software without specific prior written permission.
 *
 * THIS SOFTWARE IS PROVIDED BY THE COPYRIGHT HOLDERS AND CONTRIBUTORS
 * "AS IS" AND ANY EXPRESS OR IMPLIED WARRANTIES, INCLUDING, BUT NOT
 * LIMITED TO, THE IMPLIED WARRANTIES OF MERCHANTABILITY AND FITNESS FOR
 * A PARTICULAR PURPOSE ARE DISCLAIMED. IN NO EVENT SHALL THE COPYRIGHT
 * OWNER OR CONTRIBUTORS BE LIABLE FOR ANY DIRECT, INDIRECT, INCIDENTAL,
 * SPECIAL, EXEMPLARY, OR CONSEQUENTIAL DAMAGES (INCLUDING, BUT NOT
 * LIMITED TO, PROCUREMENT OF SUBSTITUTE GOODS OR SERVICES; LOSS OF USE,
 * DATA, OR PROFITS; OR BUSINESS INTERRUPTION) HOWEVER CAUSED AND ON ANY
 * THEORY OF LIABILITY, WHETHER IN CONTRACT, STRICT LIABILITY, OR TORT
 * (INCLUDING NEGLIGENCE OR OTHERWISE) ARISING IN ANY WAY OUT OF THE USE
 * OF THIS SOFTWARE, EVEN IF ADVISED OF THE POSSIBILITY OF SUCH DAMAGE.
 */

package io.grpc;

import com.google.common.base.Preconditions;

import java.util.ArrayDeque;
import java.util.Queue;
import java.util.concurrent.Executor;
import java.util.logging.Level;
import java.util.logging.Logger;

import javax.annotation.concurrent.GuardedBy;

/**
 * Executor ensuring that all {@link Runnable} tasks submitted are executed in order
<<<<<<< HEAD
 * using the provided {@link Executor}, and serially such that no two will ever be
=======
 * using the provided {@link Executor}, and serially such that no two will ever  be
>>>>>>> 1bbc35f8
 * running at the same time.
 */
// TODO(madongfly): figure out a way to not expose it or move it to transport package.
public final class SerializingExecutor implements Executor {
  private static final Logger log =
      Logger.getLogger(SerializingExecutor.class.getName());

  /** Underlying executor that all submitted Runnable objects are run on. */
  private final Executor executor;

  /** A list of Runnables to be run in order. */
  @GuardedBy("internalLock")
  private final Queue<Runnable> waitQueue = new ArrayDeque<Runnable>();

  /**
   * We explicitly keep track of if the TaskRunner is currently scheduled to
   * run.  If it isn't, we start it.  We can't just use
   * waitQueue.isEmpty() as a proxy because we need to ensure that only one
   * Runnable submitted is running at a time so even if waitQueue is empty
   * the isThreadScheduled isn't set to false until after the Runnable is
   * finished.
   */
  @GuardedBy("internalLock")
  private boolean isThreadScheduled = false;

  /** The object that actually runs the Runnables submitted, reused. */
  private final TaskRunner taskRunner = new TaskRunner();

  /**
   * Creates a SerializingExecutor, running tasks using {@code executor}.
   *
   * @param executor Executor in which tasks should be run. Must not be null.
   */
  public SerializingExecutor(Executor executor) {
    Preconditions.checkNotNull(executor, "'executor' must not be null.");
    this.executor = executor;
  }

  private final Object internalLock = new Object() {
    @Override public String toString() {
      return "SerializingExecutor lock: " + super.toString();
    }
  };

  /**
   * Runs the given runnable strictly after all Runnables that were submitted
   * before it, and using the {@code executor} passed to the constructor.     .
   */
  @Override
  public void execute(Runnable r) {
    Preconditions.checkNotNull(r, "'r' must not be null.");
    boolean scheduleTaskRunner = false;
    synchronized (internalLock) {
      waitQueue.add(r);

      if (!isThreadScheduled) {
        isThreadScheduled = true;
        scheduleTaskRunner = true;
      }
    }
    if (scheduleTaskRunner) {
      boolean threw = true;
      try {
        executor.execute(taskRunner);
        threw = false;
      } finally {
        if (threw) {
          synchronized (internalLock) {
            // It is possible that at this point that there are still tasks in
            // the queue, it would be nice to keep trying but the error may not
            // be recoverable.  So we update our state and propogate so that if
            // our caller deems it recoverable we won't be stuck.
            isThreadScheduled = false;
          }
        }
      }
    }
  }

  /**
   * Task that actually runs the Runnables.  It takes the Runnables off of the
   * queue one by one and runs them.  After it is done with all Runnables and
   * there are no more to run, puts the SerializingExecutor in the state where
   * isThreadScheduled = false and returns.  This allows the current worker
   * thread to return to the original pool.
   */
  private class TaskRunner implements Runnable {
    @Override
    public void run() {
      boolean stillRunning = true;
      try {
        while (true) {
          Preconditions.checkState(isThreadScheduled);
          Runnable nextToRun;
          synchronized (internalLock) {
            nextToRun = waitQueue.poll();
            if (nextToRun == null) {
              isThreadScheduled = false;
              stillRunning = false;
              break;
            }
          }

          // Always run while not holding the lock, to avoid deadlocks.
          try {
            nextToRun.run();
          } catch (RuntimeException e) {
            // Log it and keep going.
            log.log(Level.SEVERE, "Exception while executing runnable "
                + nextToRun, e);
          }
        }
      } finally {
        if (stillRunning) {
          // An Error is bubbling up, we should mark ourselves as no longer
          // running, that way if anyone tries to keep using us we won't be
          // corrupted.
          synchronized (internalLock) {
            isThreadScheduled = false;
          }
        }
      }
    }
  }
}<|MERGE_RESOLUTION|>--- conflicted
+++ resolved
@@ -43,11 +43,7 @@
 
 /**
  * Executor ensuring that all {@link Runnable} tasks submitted are executed in order
-<<<<<<< HEAD
- * using the provided {@link Executor}, and serially such that no two will ever be
-=======
  * using the provided {@link Executor}, and serially such that no two will ever  be
->>>>>>> 1bbc35f8
  * running at the same time.
  */
 // TODO(madongfly): figure out a way to not expose it or move it to transport package.
