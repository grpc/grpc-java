/*
 * Copyright 2019 The gRPC Authors
 *
 * Licensed under the Apache License, Version 2.0 (the "License");
 * you may not use this file except in compliance with the License.
 * You may obtain a copy of the License at
 *
 *     http://www.apache.org/licenses/LICENSE-2.0
 *
 * Unless required by applicable law or agreed to in writing, software
 * distributed under the License is distributed on an "AS IS" BASIS,
 * WITHOUT WARRANTIES OR CONDITIONS OF ANY KIND, either express or implied.
 * See the License for the specific language governing permissions and
 * limitations under the License.
 */

package io.grpc.perfmark;

import javax.annotation.Nullable;
import javax.annotation.concurrent.Immutable;

/**
 * A Tag is used to provide additional information to identify a task and consists of a 64-bit
 * integer value and a string.
 *
 * <p>Both the {@code numericTag} and the {@code stringTag} are optional. The {@code numericTag}
 * value can be used to identify the specific task being worked on (e.g. the id of the rpc call).
 * The {@code stringTag} can be used to store any value that is not a compile-time constant (a
 * restriction imposed for the name passed to PerfMark tasks and events). A value of 0 for the
 * {@code numericTag} is considered null. Don't use 0 for the {@code numericTag} unless you intend
 * to specify null. In that case you are encouraged to use {@link #create(String)}.
 *
 * <p>Invocations to {@code create} methods in this class are a no-op unless PerfMark
 * instrumentation is enabled. If so, calls to {@code create} methods to this class are replaced for
 * calls to {@link TagFactory} create methods.
 *
 * <p>This class is {@link io.grpc.Internal} and {@link io.grpc.ExperimentalApi}.  Do not use this
 * yet.
 */
@Immutable
public final class PerfTag {

  private static final long NULL_NUMERIC_TAG = 0;
<<<<<<< HEAD
  private static final String NULL_STRING_TAG = "";

  private static final PerfTag NULL_TAG = TagFactory.create(NULL_NUMERIC_TAG, NULL_STRING_TAG);

  /**
   * If PerfMark instrumentation is not enabled, returns a Tag with numericTag = 0L. Replacement
   * for {@link TagFactory#create(long, String)} if PerfMark agent is enabled.
   */
  public static PerfTag create(
      @SuppressWarnings("unused") long numericTag, @SuppressWarnings("unused") String stringTag) {
    // Warning suppression is safe as this method returns by default the NULL_TAG
    return NULL_TAG;
  }

  /**
   * If PerfMark instrumentation is not enabled returns a Tag with numericTag = 0L. Replacement
   * for {@link TagFactory#create(String)} if PerfMark agent is enabled.
   */
  public static PerfTag create(@SuppressWarnings("unused") String stringTag) {
    // Warning suppression is safe as this method returns by default the NULL_TAG
    return NULL_TAG;
  }

  /**
   * If PerfMark instrumentation is not enabled returns a Tag with numericTag = 0L. Replacement
   * for {@link TagFactory#create(long)} if PerfMark agent is enabled.
   */
  public static PerfTag create(@SuppressWarnings("unused") long numericTag) {
    // Warning suppression is safe as this method returns by default the NULL_TAG
    return NULL_TAG;
  }

  /**
   * Returns the null tag.
   */
  public static PerfTag create() {
    return NULL_TAG;
  }

  /**
   * Allocates a unique, mostly sequential unique id for Tags.  This method will be replaced with
   * a call to a real implementation if instrumentation is enabled.
   */
  public static final long allocateNumericId() {
    return NULL_NUMERIC_TAG;
  }
=======
  private static final String NULL_STRING_TAG = null;
>>>>>>> 54a9a15a

  private final long numericTag;
  private final String stringTag;

  private PerfTag(long numericTag, @Nullable String stringTag) {
    this.numericTag = numericTag;
    this.stringTag = stringTag;
  }

  /** Returns the numeric tag if set, or {@link #NULL_NUMERIC_TAG} instead. */
  public long getNumericTag() {
    return numericTag;
  }

  /** Returns the string tag if set, or {@link #NULL_STRING_TAG} instead. */
  @Nullable public String getStringTag() {
    return stringTag;
  }

  @Override
  public String toString() {
    return "Tag(numericTag=" + numericTag + ",stringTag='" + stringTag + "')";
  }

  @Override
  public int hashCode() {
    int longHashCode = (int)(numericTag ^ (numericTag >>> 32));
    return longHashCode + (stringTag != null ? stringTag.hashCode() : 31);
  }

  @Override
  @SuppressWarnings("ReferenceEquality") // No Java 8 yet.
  public boolean equals(Object obj) {
    if (!(obj instanceof PerfTag)) {
      return false;
    }
    PerfTag that = (PerfTag) obj;
    return numericTag == that.numericTag
        && (stringTag == that.stringTag || (stringTag != null && stringTag.equals(that.stringTag)));
  }

  /**
   * Provides methods that create Tag instances which should not be directly invoked by clients.
   *
   * <p>Calls to {@link PerfMark#create(long)}, {@link PerfMark#create(long, String)} and {@link
   * PerfMark#create(String)} are replaced with calls to the methods in this class using bytecode
   * rewriting, if enabled.
   */
  static final class TagFactory {
    /**
     * This class should not be instantiated.
     */
    private TagFactory() {
      throw new AssertionError("nope");
    }

    public static PerfTag create(long numericTag, String stringTag) {
      return new PerfTag(numericTag, stringTag);
    }

    public static PerfTag create(String stringTag) {
      return new PerfTag(NULL_NUMERIC_TAG, stringTag);
    }

    public static PerfTag create(long numericTag) {
      return new PerfTag(numericTag, NULL_STRING_TAG);
    }

    static PerfTag create() {
      return new PerfTag(NULL_NUMERIC_TAG, NULL_STRING_TAG);
    }
  }
}
<|MERGE_RESOLUTION|>--- conflicted
+++ resolved
@@ -41,56 +41,7 @@
 public final class PerfTag {
 
   private static final long NULL_NUMERIC_TAG = 0;
-<<<<<<< HEAD
-  private static final String NULL_STRING_TAG = "";
-
-  private static final PerfTag NULL_TAG = TagFactory.create(NULL_NUMERIC_TAG, NULL_STRING_TAG);
-
-  /**
-   * If PerfMark instrumentation is not enabled, returns a Tag with numericTag = 0L. Replacement
-   * for {@link TagFactory#create(long, String)} if PerfMark agent is enabled.
-   */
-  public static PerfTag create(
-      @SuppressWarnings("unused") long numericTag, @SuppressWarnings("unused") String stringTag) {
-    // Warning suppression is safe as this method returns by default the NULL_TAG
-    return NULL_TAG;
-  }
-
-  /**
-   * If PerfMark instrumentation is not enabled returns a Tag with numericTag = 0L. Replacement
-   * for {@link TagFactory#create(String)} if PerfMark agent is enabled.
-   */
-  public static PerfTag create(@SuppressWarnings("unused") String stringTag) {
-    // Warning suppression is safe as this method returns by default the NULL_TAG
-    return NULL_TAG;
-  }
-
-  /**
-   * If PerfMark instrumentation is not enabled returns a Tag with numericTag = 0L. Replacement
-   * for {@link TagFactory#create(long)} if PerfMark agent is enabled.
-   */
-  public static PerfTag create(@SuppressWarnings("unused") long numericTag) {
-    // Warning suppression is safe as this method returns by default the NULL_TAG
-    return NULL_TAG;
-  }
-
-  /**
-   * Returns the null tag.
-   */
-  public static PerfTag create() {
-    return NULL_TAG;
-  }
-
-  /**
-   * Allocates a unique, mostly sequential unique id for Tags.  This method will be replaced with
-   * a call to a real implementation if instrumentation is enabled.
-   */
-  public static final long allocateNumericId() {
-    return NULL_NUMERIC_TAG;
-  }
-=======
   private static final String NULL_STRING_TAG = null;
->>>>>>> 54a9a15a
 
   private final long numericTag;
   private final String stringTag;
