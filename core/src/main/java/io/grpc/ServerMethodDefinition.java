/*
 * Copyright 2014, Google Inc. All rights reserved.
 *
 * Redistribution and use in source and binary forms, with or without
 * modification, are permitted provided that the following conditions are
 * met:
 *
 *    * Redistributions of source code must retain the above copyright
 * notice, this list of conditions and the following disclaimer.
 *    * Redistributions in binary form must reproduce the above
 * copyright notice, this list of conditions and the following disclaimer
 * in the documentation and/or other materials provided with the
 * distribution.
 *
 *    * Neither the name of Google Inc. nor the names of its
 * contributors may be used to endorse or promote products derived from
 * this software without specific prior written permission.
 *
 * THIS SOFTWARE IS PROVIDED BY THE COPYRIGHT HOLDERS AND CONTRIBUTORS
 * "AS IS" AND ANY EXPRESS OR IMPLIED WARRANTIES, INCLUDING, BUT NOT
 * LIMITED TO, THE IMPLIED WARRANTIES OF MERCHANTABILITY AND FITNESS FOR
 * A PARTICULAR PURPOSE ARE DISCLAIMED. IN NO EVENT SHALL THE COPYRIGHT
 * OWNER OR CONTRIBUTORS BE LIABLE FOR ANY DIRECT, INDIRECT, INCIDENTAL,
 * SPECIAL, EXEMPLARY, OR CONSEQUENTIAL DAMAGES (INCLUDING, BUT NOT
 * LIMITED TO, PROCUREMENT OF SUBSTITUTE GOODS OR SERVICES; LOSS OF USE,
 * DATA, OR PROFITS; OR BUSINESS INTERRUPTION) HOWEVER CAUSED AND ON ANY
 * THEORY OF LIABILITY, WHETHER IN CONTRACT, STRICT LIABILITY, OR TORT
 * (INCLUDING NEGLIGENCE OR OTHERWISE) ARISING IN ANY WAY OUT OF THE USE
 * OF THIS SOFTWARE, EVEN IF ADVISED OF THE POSSIBILITY OF SUCH DAMAGE.
 */

package io.grpc;

import java.io.InputStream;

/**
 * Definition of a method bound by a {@link io.grpc.HandlerRegistry} and exposed
 * by a {@link Server}.
 */
public final class ServerMethodDefinition<RequestT, ResponseT> {
  private final String name;
  private final Marshaller<RequestT> requestMarshaller;
  private final Marshaller<ResponseT> responseMarshaller;
  private final ServerCallHandler<RequestT, ResponseT> handler;

  // ServerMethodDefinition has no form of public construction. It is only created within the
  // context of a ServerServiceDefinition.Builder.
  ServerMethodDefinition(String name, Marshaller<RequestT> requestMarshaller,
      Marshaller<ResponseT> responseMarshaller, ServerCallHandler<RequestT, ResponseT> handler) {
    this.name = name;
    this.requestMarshaller = requestMarshaller;
    this.responseMarshaller = responseMarshaller;
    this.handler = handler;
  }

  /**
   * Create a new instance.
   *
   * @param name the simple name of a method.
   * @param requestMarshaller marshaller for request messages.
   * @param responseMarshaller marshaller for response messages.
   * @param handler to dispatch calls to.
   * @return a new instance.
   */
  public static <RequestT, ResponseT> ServerMethodDefinition<RequestT, ResponseT> create(
      String name, Marshaller<RequestT> requestMarshaller,
      Marshaller<ResponseT> responseMarshaller, ServerCallHandler<RequestT, ResponseT> handler) {
    return new ServerMethodDefinition<RequestT, ResponseT>(name, requestMarshaller,
        responseMarshaller, handler);
  }

  /** The simple name of the method. It is not an absolute path. */
  public String getName() {
    return name;
  }

  /**
   * Parse an incoming request message.
<<<<<<< HEAD
   *
=======
>>>>>>> 1bbc35f8
   * @param input the serialized message as a byte stream.
   * @return a parsed instance of the message.
   */
  public RequestT parseRequest(InputStream input) {
    return requestMarshaller.parse(input);
  }

  /**
   * Serialize an outgoing response message.
<<<<<<< HEAD
   *
=======
>>>>>>> 1bbc35f8
   * @param response the response message to serialize.
   * @return the serialized message as a byte stream.
   */
  public InputStream streamResponse(ResponseT response) {
    return responseMarshaller.stream(response);
  }

  /** Handler for incoming calls. */
  public ServerCallHandler<RequestT, ResponseT> getServerCallHandler() {
    return handler;
  }

  /**
   * Create a new method definition with a different call handler.
<<<<<<< HEAD
   *
=======
>>>>>>> 1bbc35f8
   * @param handler to bind to a cloned instance of this.
   * @return a cloned instance of this with the new handler bound.
   */
  public ServerMethodDefinition<RequestT, ResponseT> withServerCallHandler(
      ServerCallHandler<RequestT, ResponseT> handler) {
    return new ServerMethodDefinition<RequestT, ResponseT>(
        name, requestMarshaller, responseMarshaller, handler);
  }
}<|MERGE_RESOLUTION|>--- conflicted
+++ resolved
@@ -76,10 +76,6 @@
 
   /**
    * Parse an incoming request message.
-<<<<<<< HEAD
-   *
-=======
->>>>>>> 1bbc35f8
    * @param input the serialized message as a byte stream.
    * @return a parsed instance of the message.
    */
@@ -89,10 +85,6 @@
 
   /**
    * Serialize an outgoing response message.
-<<<<<<< HEAD
-   *
-=======
->>>>>>> 1bbc35f8
    * @param response the response message to serialize.
    * @return the serialized message as a byte stream.
    */
@@ -107,10 +99,6 @@
 
   /**
    * Create a new method definition with a different call handler.
-<<<<<<< HEAD
-   *
-=======
->>>>>>> 1bbc35f8
    * @param handler to bind to a cloned instance of this.
    * @return a cloned instance of this with the new handler bound.
    */
