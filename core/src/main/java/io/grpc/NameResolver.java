/*
 * Copyright 2015 The gRPC Authors
 *
 * Licensed under the Apache License, Version 2.0 (the "License");
 * you may not use this file except in compliance with the License.
 * You may obtain a copy of the License at
 *
 *     http://www.apache.org/licenses/LICENSE-2.0
 *
 * Unless required by applicable law or agreed to in writing, software
 * distributed under the License is distributed on an "AS IS" BASIS,
 * WITHOUT WARRANTIES OR CONDITIONS OF ANY KIND, either express or implied.
 * See the License for the specific language governing permissions and
 * limitations under the License.
 */

package io.grpc;

import java.lang.annotation.Documented;
import java.lang.annotation.Retention;
import java.lang.annotation.RetentionPolicy;
import java.net.URI;
import java.util.List;
import javax.annotation.Nullable;
import javax.annotation.concurrent.ThreadSafe;

/**
 * A pluggable component that resolves a target {@link URI} and return addresses to the caller.
 *
 * <p>A {@code NameResolver} uses the URI's scheme to determine whether it can resolve it, and uses
 * the components after the scheme for actual resolution.
 *
 * <p>The addresses and attributes of a target may be changed over time, thus the caller registers a
 * {@link Listener} to receive continuous updates.
 *
 * <p>A {@code NameResolver} does not need to automatically re-resolve on failure. Instead, the
 * {@link Listener} is responsible for eventually (after an appropriate backoff period) invoking
 * {@link #refresh()}.
 *
 * @since 1.0.0
 */
@ExperimentalApi("https://github.com/grpc/grpc-java/issues/1770")
@ThreadSafe
public abstract class NameResolver {
  /**
   * Returns the authority used to authenticate connections to servers.  It <strong>must</strong> be
   * from a trusted source, because if the authority is tampered with, RPCs may be sent to the
   * attackers which may leak sensitive user data.
   *
   * <p>An implementation must generate it without blocking, typically in line, and
   * <strong>must</strong> keep it unchanged. {@code NameResolver}s created from the same factory
   * with the same argument must return the same authority.
   *
   * @since 1.0.0
   */
  public abstract String getServiceAuthority();

  /**
   * Starts the resolution.
   *
   * @param listener used to receive updates on the target
   * @since 1.0.0
   */
  public abstract void start(Listener listener);

  /**
   * Stops the resolution. Updates to the Listener will stop.
   *
   * @since 1.0.0
   */
  public abstract void shutdown();

  /**
   * Re-resolve the name.
   *
   * <p>Can only be called after {@link #start} has been called.
   *
   * <p>This is only a hint. Implementation takes it as a signal but may not start resolution
   * immediately. It should never throw.
   *
   * <p>The default implementation is no-op.
   *
   * @since 1.0.0
   */
  public void refresh() {}

  /**
   * Factory that creates {@link NameResolver} instances.
   *
   * @since 1.0.0
   */
  public abstract static class Factory {
    /**
     * The port number used in case the target or the underlying naming system doesn't provide a
     * port number.
     *
     * @deprecated this will be deleted along with {@link #newNameResolver(URI, Attributes)} in
     *             a future release.
     *
     * @since 1.0.0
     */
    @Deprecated
    public static final Attributes.Key<Integer> PARAMS_DEFAULT_PORT =
        Attributes.Key.create("params-default-port");

    /**
<<<<<<< HEAD
     * Proxy detector used in name resolution.
     *
     * @deprecated this will be deleted along with {@link #newNameResolver(URI, Attributes)} in
     *             a future release
=======
     * If the NameResolver wants to support proxy, it should inquire this {@link ProxyDetector}.
     * See documentation on {@link ProxyDetector} about how proxies work in gRPC.
>>>>>>> 138e958c
     */
    @ExperimentalApi("https://github.com/grpc/grpc-java/issues/5113")
    @Deprecated
    public static final Attributes.Key<ProxyDetector> PARAMS_PROXY_DETECTOR =
        Attributes.Key.create("params-proxy-detector");

    /**
     * Creates a {@link NameResolver} for the given target URI, or {@code null} if the given URI
     * cannot be resolved by this factory. The decision should be solely based on the scheme of the
     * URI.
     *
     * @param targetUri the target URI to be resolved, whose scheme must not be {@code null}
     * @param params optional parameters. Canonical keys are defined as {@code PARAMS_*} fields in
     *               {@link Factory}.
     *
     * @deprecated Implement {@link #newNameResolver(URI, NameResolver.Helper)} instead.  This is
     *             going to be deleted in a future release.
     *
     * @since 1.0.0
     */
    @Nullable
    @Deprecated
    public NameResolver newNameResolver(URI targetUri, Attributes params) {
      throw new UnsupportedOperationException("This method is going to be deleted");
    }

    /**
     * Creates a {@link NameResolver} for the given target URI, or {@code null} if the given URI
     * cannot be resolved by this factory. The decision should be solely based on the scheme of the
     * URI.
     *
     * @param targetUri the target URI to be resolved, whose scheme must not be {@code null}
     * @param helper utility that may be used by the NameResolver implementation
     *
     * @since 1.19.0
     */
    // TODO(zhangkun83): make this abstract when the other override is deleted
    @Nullable
    public NameResolver newNameResolver(URI targetUri, Helper helper) {
      return newNameResolver(
          targetUri,
          Attributes.newBuilder()
              .set(PARAMS_DEFAULT_PORT, helper.getDefaultPort())
              .set(PARAMS_PROXY_DETECTOR, helper.getProxyDetector())
              .build());
    }

    /**
     * Returns the default scheme, which will be used to construct a URI when {@link
     * ManagedChannelBuilder#forTarget(String)} is given an authority string instead of a compliant
     * URI.
     *
     * @since 1.0.0
     */
    public abstract String getDefaultScheme();
  }

  /**
   * Receives address updates.
   *
   * <p>All methods are expected to return quickly.
   *
   * @since 1.0.0
   */
  @ExperimentalApi("https://github.com/grpc/grpc-java/issues/1770")
  @ThreadSafe
  public interface Listener {
    /**
     * Handles updates on resolved addresses and attributes.
     *
     * <p>Implementations will not modify the given {@code servers}.
     *
     * @param servers the resolved server addresses. An empty list will trigger {@link #onError}
     * @param attributes extra information from naming system.
     * @since 1.3.0
     */
    void onAddresses(
        List<EquivalentAddressGroup> servers, @ResolutionResultAttr Attributes attributes);

    /**
     * Handles an error from the resolver. The listener is responsible for eventually invoking
     * {@link #refresh()} to re-attempt resolution.
     *
     * @param error a non-OK status
     * @since 1.0.0
     */
    void onError(Status error);
  }

  /**
   * Annotation for name resolution result attributes. It follows the annotation semantics defined
   * by {@link Attributes}.
   */
  @ExperimentalApi("https://github.com/grpc/grpc-java/issues/4972")
  @Retention(RetentionPolicy.SOURCE)
  @Documented
  public @interface ResolutionResultAttr {}

  /**
   * A utility object passed to {@link Factory#newNameResolver(URI, NameResolver.Helper)}.
   */
  public abstract static class Helper {
    /**
     * The port number used in case the target or the underlying naming system doesn't provide a
     * port number.
     */
    public abstract int getDefaultPort();

    /**
     * If the NameResolver wants to support proxy, it should inquire this {@link ProxyDetector}.
     * See documentation on {@link ProxyDetector} about how proxies work in gRPC.
     */
    public abstract ProxyDetector getProxyDetector();
  }
}<|MERGE_RESOLUTION|>--- conflicted
+++ resolved
@@ -104,15 +104,11 @@
         Attributes.Key.create("params-default-port");
 
     /**
-<<<<<<< HEAD
-     * Proxy detector used in name resolution.
+     * If the NameResolver wants to support proxy, it should inquire this {@link ProxyDetector}.
+     * See documentation on {@link ProxyDetector} about how proxies work in gRPC.
      *
      * @deprecated this will be deleted along with {@link #newNameResolver(URI, Attributes)} in
      *             a future release
-=======
-     * If the NameResolver wants to support proxy, it should inquire this {@link ProxyDetector}.
-     * See documentation on {@link ProxyDetector} about how proxies work in gRPC.
->>>>>>> 138e958c
      */
     @ExperimentalApi("https://github.com/grpc/grpc-java/issues/5113")
     @Deprecated
