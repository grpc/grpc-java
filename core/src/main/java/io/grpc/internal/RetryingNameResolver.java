/*
 * Copyright 2023 The gRPC Authors
 *
 * Licensed under the Apache License, Version 2.0 (the "License");
 * you may not use this file except in compliance with the License.
 * You may obtain a copy of the License at
 *
 *     http://www.apache.org/licenses/LICENSE-2.0
 *
 * Unless required by applicable law or agreed to in writing, software
 * distributed under the License is distributed on an "AS IS" BASIS,
 * WITHOUT WARRANTIES OR CONDITIONS OF ANY KIND, either express or implied.
 * See the License for the specific language governing permissions and
 * limitations under the License.
 */

package io.grpc.internal;

import com.google.common.annotations.VisibleForTesting;
import io.grpc.Attributes;
import io.grpc.NameResolver;
import io.grpc.Status;
import io.grpc.SynchronizationContext;

/**
 * This wrapper class can add retry capability to any polling {@link NameResolver} implementation
 * that supports calling {@link ResolutionResultListener}s with the outcome of each resolution.
 *
 * <p>The {@link NameResolver} used with this
 */
final class RetryingNameResolver extends ForwardingNameResolver {

  private final NameResolver retriedNameResolver;
  private final RetryScheduler retryScheduler;
  private final SynchronizationContext syncContext;

  static final Attributes.Key<ResolutionResultListener> RESOLUTION_RESULT_LISTENER_KEY
      = Attributes.Key.create(
          "io.grpc.internal.RetryingNameResolver.RESOLUTION_RESULT_LISTENER_KEY");

  /**
   * Creates a new {@link RetryingNameResolver}.
   *
   * @param retriedNameResolver A {@link NameResolver} that will have failed attempt retried.
   * @param retryScheduler Used to schedule the retry attempts.
   */
  RetryingNameResolver(NameResolver retriedNameResolver, RetryScheduler retryScheduler,
      SynchronizationContext syncContext) {
    super(retriedNameResolver);
    this.retriedNameResolver = retriedNameResolver;
    this.retryScheduler = retryScheduler;
    this.syncContext = syncContext;
  }

  @Override
  public void start(Listener2 listener) {
    super.start(new RetryingListener(listener));
  }

  @Override
  public void shutdown() {
    super.shutdown();
    retryScheduler.reset();
  }

  /**
   * Used to get the underlying {@link NameResolver} that is getting its failed attempts retried.
   */
  @VisibleForTesting
  NameResolver getRetriedNameResolver() {
    return retriedNameResolver;
  }

  @VisibleForTesting
  class DelayedNameResolverRefresh implements Runnable {
    @Override
    public void run() {
      refresh();
    }
  }

  private class RetryingListener extends Listener2 {
    private Listener2 delegateListener;

    RetryingListener(Listener2 delegateListener) {
      this.delegateListener = delegateListener;
    }

    @Override
    public void onResult(ResolutionResult resolutionResult) {
      // If the resolution result listener is already an attribute it indicates that a name resolver
      // has already been wrapped with this class. This indicates a misconfiguration.
      if (resolutionResult.getAttributes().get(RESOLUTION_RESULT_LISTENER_KEY) != null) {
        throw new IllegalStateException(
            "RetryingNameResolver can only be used once to wrap a NameResolver");
      }

      // To have retry behavior for name resolvers that haven't migrated to onResult2.
      delegateListener.onResult(resolutionResult.toBuilder().setAttributes(
              resolutionResult.getAttributes().toBuilder()
                  .set(RESOLUTION_RESULT_LISTENER_KEY, new ResolutionResultListener()).build())
          .build());
    }

    @Override
    public Status onResult2(ResolutionResult resolutionResult) {
      Status status = delegateListener.onResult2(resolutionResult);
<<<<<<< HEAD
      if (status != null) { // null indicates LB had been shut down.
        if (status == Status.OK) {
          retryScheduler.reset();
        } else {
          retryScheduler.schedule(new DelayedNameResolverRefresh());
        }
=======
      if (status.isOk()) {
        retryScheduler.reset();
      } else {
        retryScheduler.schedule(new DelayedNameResolverRefresh());
>>>>>>> 9ba2f9de
      }
      return status;
    }

    @Override
    public void onError(Status error) {
      delegateListener.onError(error);
      syncContext.execute(() -> retryScheduler.schedule(new DelayedNameResolverRefresh()));
    }
  }

  /**
   * Simple callback class to store in {@link ResolutionResult} attributes so that
   * ManagedChannel can indicate if the resolved addresses were accepted. Temporary until
   * the Listener2.onResult() API can be changed to return a boolean for this purpose.
   */
  class ResolutionResultListener {
    public void resolutionAttempted(Status successStatus) {
      if (successStatus.isOk()) {
        retryScheduler.reset();
      } else {
        retryScheduler.schedule(new DelayedNameResolverRefresh());
      }
    }
  }
}<|MERGE_RESOLUTION|>--- conflicted
+++ resolved
@@ -105,19 +105,10 @@
     @Override
     public Status onResult2(ResolutionResult resolutionResult) {
       Status status = delegateListener.onResult2(resolutionResult);
-<<<<<<< HEAD
-      if (status != null) { // null indicates LB had been shut down.
-        if (status == Status.OK) {
-          retryScheduler.reset();
-        } else {
-          retryScheduler.schedule(new DelayedNameResolverRefresh());
-        }
-=======
       if (status.isOk()) {
         retryScheduler.reset();
       } else {
         retryScheduler.schedule(new DelayedNameResolverRefresh());
->>>>>>> 9ba2f9de
       }
       return status;
     }
