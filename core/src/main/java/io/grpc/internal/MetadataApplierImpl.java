/*
 * Copyright 2016 The gRPC Authors
 *
 * Licensed under the Apache License, Version 2.0 (the "License");
 * you may not use this file except in compliance with the License.
 * You may obtain a copy of the License at
 *
 *     http://www.apache.org/licenses/LICENSE-2.0
 *
 * Unless required by applicable law or agreed to in writing, software
 * distributed under the License is distributed on an "AS IS" BASIS,
 * WITHOUT WARRANTIES OR CONDITIONS OF ANY KIND, either express or implied.
 * See the License for the specific language governing permissions and
 * limitations under the License.
 */

package io.grpc.internal;

import static com.google.common.base.Preconditions.checkArgument;
import static com.google.common.base.Preconditions.checkNotNull;
import static com.google.common.base.Preconditions.checkState;

import io.grpc.CallCredentials.MetadataApplier;
import io.grpc.CallOptions;
import io.grpc.Context;
import io.grpc.Metadata;
import io.grpc.MethodDescriptor;
import io.grpc.Status;
import javax.annotation.Nullable;
import javax.annotation.concurrent.GuardedBy;

final class MetadataApplierImpl extends MetadataApplier {
  private final ClientTransport transport;
  private final MethodDescriptor<?, ?> method;
  private final Metadata origHeaders;
  private final CallOptions callOptions;
  private final Context ctx;
  private final MetadataApplierListener listener;

  private final Object lock = new Object();

  // null if neither apply() or returnStream() are called.
  // Needs this lock because apply() and returnStream() may race
  @GuardedBy("lock")
  @Nullable
  private ClientStream returnedStream;

  boolean finalized;

  // not null if returnStream() was called before apply()
  DelayedStream delayedStream;

  MetadataApplierImpl(
      ClientTransport transport, MethodDescriptor<?, ?> method, Metadata origHeaders,
      CallOptions callOptions, MetadataApplierListener listener) {
    this.transport = transport;
    this.method = method;
    this.origHeaders = origHeaders;
    this.callOptions = callOptions;
    this.ctx = Context.current();
    this.listener = listener;
  }

  @Override
  public void apply(Metadata headers) {
    checkState(!finalized, "apply() or fail() already called");
    checkNotNull(headers, "headers");
    origHeaders.merge(headers);
    ClientStream realStream;
    Context origCtx = ctx.attach();
    try {
      realStream = transport.newStream(method, origHeaders, callOptions);
    } finally {
      ctx.detach(origCtx);
    }
    finalizeWith(realStream);
  }

  @Override
  public void fail(Status status) {
    checkArgument(!status.isOk(), "Cannot fail with OK status");
    checkState(!finalized, "apply() or fail() already called");
    finalizeWith(new FailingClientStream(status));
  }

  private void finalizeWith(ClientStream stream) {
    checkState(!finalized, "already finalized");
    finalized = true;
    boolean directStream = false;
    synchronized (lock) {
      if (returnedStream == null) {
        // Fast path: returnStream() hasn't been called, the call will use the
        // real stream directly.
        returnedStream = stream;
        directStream = true;
      }
    }
    if (directStream) {
      listener.onComplete();
      return;
    }
    // returnStream() has been called before me, thus delayedStream must have been
    // created.
    checkState(delayedStream != null, "delayedStream is null");
<<<<<<< HEAD
    delayedStream.setStream(stream);
    listener.onComplete();
=======
    Runnable slow = delayedStream.setStream(stream);
    if (slow != null) {
      // TODO(ejona): run this on a separate thread
      slow.run();
    }
>>>>>>> ae82c410
  }

  /**
   * Return a stream on which the RPC will run on.
   */
  ClientStream returnStream() {
    synchronized (lock) {
      if (returnedStream == null) {
        // apply() has not been called, needs to buffer the requests.
        delayedStream = new DelayedStream();
        return returnedStream = delayedStream;
      } else {
        return returnedStream;
      }
    }
  }

  public interface MetadataApplierListener {
    /**
     * Notify that the metadata has been successfully applied, or failed.
     * */
    void onComplete();
  }
}<|MERGE_RESOLUTION|>--- conflicted
+++ resolved
@@ -102,16 +102,12 @@
     // returnStream() has been called before me, thus delayedStream must have been
     // created.
     checkState(delayedStream != null, "delayedStream is null");
-<<<<<<< HEAD
-    delayedStream.setStream(stream);
-    listener.onComplete();
-=======
     Runnable slow = delayedStream.setStream(stream);
     if (slow != null) {
       // TODO(ejona): run this on a separate thread
       slow.run();
     }
->>>>>>> ae82c410
+    listener.onComplete();
   }
 
   /**
