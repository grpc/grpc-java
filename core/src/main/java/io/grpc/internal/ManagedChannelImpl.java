--- conflicted
+++ resolved
@@ -1572,11 +1572,7 @@
 
     @Override
     public void requestConnection() {
-<<<<<<< HEAD
-      logWarningIfNotInSyncContext("Subchannel.requestConnection()");
       checkState(started, "not started");
-=======
->>>>>>> 53f74c62
       subchannel.obtainActiveTransport();
     }
 
