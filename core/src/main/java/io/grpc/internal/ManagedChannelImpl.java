/*
 * Copyright 2016 The gRPC Authors
 *
 * Licensed under the Apache License, Version 2.0 (the "License");
 * you may not use this file except in compliance with the License.
 * You may obtain a copy of the License at
 *
 *     http://www.apache.org/licenses/LICENSE-2.0
 *
 * Unless required by applicable law or agreed to in writing, software
 * distributed under the License is distributed on an "AS IS" BASIS,
 * WITHOUT WARRANTIES OR CONDITIONS OF ANY KIND, either express or implied.
 * See the License for the specific language governing permissions and
 * limitations under the License.
 */

package io.grpc.internal;

import static com.google.common.base.Preconditions.checkArgument;
import static com.google.common.base.Preconditions.checkNotNull;
import static com.google.common.base.Preconditions.checkState;
import static io.grpc.ConnectivityState.IDLE;
import static io.grpc.ConnectivityState.SHUTDOWN;
import static io.grpc.ConnectivityState.TRANSIENT_FAILURE;
import static io.grpc.internal.ServiceConfigInterceptor.HEDGING_POLICY_KEY;
import static io.grpc.internal.ServiceConfigInterceptor.RETRY_POLICY_KEY;

import com.google.common.annotations.VisibleForTesting;
import com.google.common.base.MoreObjects;
import com.google.common.base.Stopwatch;
import com.google.common.base.Supplier;
import com.google.common.util.concurrent.ListenableFuture;
import com.google.common.util.concurrent.SettableFuture;
import io.grpc.Attributes;
import io.grpc.CallOptions;
import io.grpc.Channel;
import io.grpc.ChannelLogger;
import io.grpc.ChannelLogger.ChannelLogLevel;
import io.grpc.ClientCall;
import io.grpc.ClientInterceptor;
import io.grpc.ClientInterceptors;
import io.grpc.ClientStreamTracer;
import io.grpc.CompressorRegistry;
import io.grpc.ConnectivityState;
import io.grpc.ConnectivityStateInfo;
import io.grpc.Context;
import io.grpc.DecompressorRegistry;
import io.grpc.EquivalentAddressGroup;
import io.grpc.InternalChannelz;
import io.grpc.InternalChannelz.ChannelStats;
import io.grpc.InternalChannelz.ChannelTrace;
import io.grpc.InternalInstrumented;
import io.grpc.InternalLogId;
import io.grpc.InternalWithLogId;
import io.grpc.LoadBalancer;
import io.grpc.LoadBalancer.CreateSubchannelArgs;
import io.grpc.LoadBalancer.PickResult;
import io.grpc.LoadBalancer.PickSubchannelArgs;
import io.grpc.LoadBalancer.ResolvedAddresses;
import io.grpc.LoadBalancer.SubchannelPicker;
import io.grpc.LoadBalancer.SubchannelStateListener;
import io.grpc.ManagedChannel;
import io.grpc.Metadata;
import io.grpc.MethodDescriptor;
import io.grpc.NameResolver;
import io.grpc.NameResolver.ConfigOrError;
import io.grpc.NameResolver.ResolutionResult;
import io.grpc.NameResolverRegistry;
import io.grpc.ProxyDetector;
import io.grpc.Status;
import io.grpc.SynchronizationContext;
import io.grpc.SynchronizationContext.ScheduledHandle;
import io.grpc.internal.ClientCallImpl.ClientTransportProvider;
import io.grpc.internal.RetriableStream.ChannelBufferMeter;
import io.grpc.internal.RetriableStream.Throttle;
import java.net.URI;
import java.net.URISyntaxException;
import java.util.ArrayList;
import java.util.Collection;
import java.util.Collections;
import java.util.HashSet;
import java.util.List;
import java.util.Map;
import java.util.Set;
import java.util.concurrent.Callable;
import java.util.concurrent.CountDownLatch;
import java.util.concurrent.ExecutionException;
import java.util.concurrent.Executor;
import java.util.concurrent.Future;
import java.util.concurrent.ScheduledExecutorService;
import java.util.concurrent.ScheduledFuture;
import java.util.concurrent.TimeUnit;
import java.util.concurrent.TimeoutException;
import java.util.concurrent.atomic.AtomicBoolean;
import java.util.logging.Level;
import java.util.logging.Logger;
import java.util.regex.Pattern;
import javax.annotation.CheckForNull;
import javax.annotation.Nullable;
import javax.annotation.concurrent.GuardedBy;
import javax.annotation.concurrent.ThreadSafe;

/** A communication channel for making outgoing RPCs. */
@ThreadSafe
final class ManagedChannelImpl extends ManagedChannel implements
    InternalInstrumented<ChannelStats> {
  static final Logger logger = Logger.getLogger(ManagedChannelImpl.class.getName());

  // Matching this pattern means the target string is a URI target or at least intended to be one.
  // A URI target must be an absolute hierarchical URI.
  // From RFC 2396: scheme = alpha *( alpha | digit | "+" | "-" | "." )
  @VisibleForTesting
  static final Pattern URI_PATTERN = Pattern.compile("[a-zA-Z][a-zA-Z0-9+.-]*:/.*");

  static final long IDLE_TIMEOUT_MILLIS_DISABLE = -1;

  @VisibleForTesting
  static final long SUBCHANNEL_SHUTDOWN_DELAY_SECONDS = 5;

  @VisibleForTesting
  static final Status SHUTDOWN_NOW_STATUS =
      Status.UNAVAILABLE.withDescription("Channel shutdownNow invoked");

  @VisibleForTesting
  static final Status SHUTDOWN_STATUS =
      Status.UNAVAILABLE.withDescription("Channel shutdown invoked");

  @VisibleForTesting
  static final Status SUBCHANNEL_SHUTDOWN_STATUS =
      Status.UNAVAILABLE.withDescription("Subchannel shutdown invoked");

  private final InternalLogId logId;
  private final String target;
  private final NameResolverRegistry nameResolverRegistry;
  private final NameResolver.Factory nameResolverFactory;
  private final NameResolver.Args nameResolverArgs;
  private final AutoConfiguredLoadBalancerFactory loadBalancerFactory;
  private final ClientTransportFactory transportFactory;
  private final ScheduledExecutorForBalancer scheduledExecutorForBalancer;
  private final Executor executor;
  private final ObjectPool<? extends Executor> executorPool;
  private final ObjectPool<? extends Executor> balancerRpcExecutorPool;
  private final ExecutorHolder balancerRpcExecutorHolder;
  private final TimeProvider timeProvider;
  private final int maxTraceEvents;

  @VisibleForTesting
  final SynchronizationContext syncContext = new SynchronizationContext(
      new Thread.UncaughtExceptionHandler() {
        @Override
        public void uncaughtException(Thread t, Throwable e) {
          logger.log(
              Level.SEVERE,
              "[" + getLogId() + "] Uncaught exception in the SynchronizationContext. Panic!",
              e);
          panic(e);
        }
      });

  private boolean fullStreamDecompression;

  private final DecompressorRegistry decompressorRegistry;
  private final CompressorRegistry compressorRegistry;

  private final Supplier<Stopwatch> stopwatchSupplier;
  /** The timout before entering idle mode. */
  private final long idleTimeoutMillis;

  private final ConnectivityStateManager channelStateManager = new ConnectivityStateManager();

  private final ServiceConfigInterceptor serviceConfigInterceptor;

  private final BackoffPolicy.Provider backoffPolicyProvider;

  /**
   * We delegate to this channel, so that we can have interceptors as necessary. If there aren't
   * any interceptors and the {@link io.grpc.BinaryLog} is {@code null} then this will just be a
   * {@link RealChannel}.
   */
  private final Channel interceptorChannel;
  @Nullable private final String userAgent;

  // Only null after channel is terminated. Must be assigned from the syncContext.
  private NameResolver nameResolver;

  // Must be accessed from the syncContext.
  private boolean nameResolverStarted;

  // null when channel is in idle mode.  Must be assigned from syncContext.
  @Nullable
  private LbHelperImpl lbHelper;

  // Must ONLY be assigned from updateSubchannelPicker(), which is called from syncContext.
  // null if channel is in idle mode.
  @Nullable
  private volatile SubchannelPicker subchannelPicker;

  // Must be accessed from the syncContext
  private boolean panicMode;

  // Must be mutated from syncContext
  // If any monitoring hook to be added later needs to get a snapshot of this Set, we could
  // switch to a ConcurrentHashMap.
  private final Set<InternalSubchannel> subchannels = new HashSet<>(16, .75f);

  // Must be mutated from syncContext
  private final Set<OobChannel> oobChannels = new HashSet<>(1, .75f);

  // reprocess() must be run from syncContext
  private final DelayedClientTransport delayedTransport;
  private final UncommittedRetriableStreamsRegistry uncommittedRetriableStreamsRegistry
      = new UncommittedRetriableStreamsRegistry();

  // Shutdown states.
  //
  // Channel's shutdown process:
  // 1. shutdown(): stop accepting new calls from applications
  //   1a shutdown <- true
  //   1b subchannelPicker <- null
  //   1c delayedTransport.shutdown()
  // 2. delayedTransport terminated: stop stream-creation functionality
  //   2a terminating <- true
  //   2b loadBalancer.shutdown()
  //     * LoadBalancer will shutdown subchannels and OOB channels
  //   2c loadBalancer <- null
  //   2d nameResolver.shutdown()
  //   2e nameResolver <- null
  // 3. All subchannels and OOB channels terminated: Channel considered terminated

  private final AtomicBoolean shutdown = new AtomicBoolean(false);
  // Must only be mutated and read from syncContext
  private boolean shutdownNowed;
  // Must only be mutated and read from syncContext
  private boolean terminating;
  // Must be mutated from syncContext
  private volatile boolean terminated;
  private final CountDownLatch terminatedLatch = new CountDownLatch(1);

  private final CallTracer.Factory callTracerFactory;
  private final CallTracer channelCallTracer;
  private final ChannelTracer channelTracer;
  private final ChannelLogger channelLogger;
  private final InternalChannelz channelz;
  // Must be mutated and read from syncContext
  @CheckForNull
  private Boolean haveBackends; // a flag for doing channel tracing when flipped
  // Must be mutated and read from constructor or syncContext
  // TODO(notcarl): check this value when error in service config resolution
  @Nullable
  private Map<String, ?> lastServiceConfig; // used for channel tracing when value changed
  @Nullable
  private final Map<String, ?> defaultServiceConfig;
  // Must be mutated and read from constructor or syncContext
  // See service config error handling spec for reference.
  // TODO(notcarl): check this value when error in service config resolution
  private boolean waitingForServiceConfig = true;
  private final boolean lookUpServiceConfig;

  // One instance per channel.
  private final ChannelBufferMeter channelBufferUsed = new ChannelBufferMeter();

  @Nullable
  private Throttle throttle;

  private final long perRpcBufferLimit;
  private final long channelBufferLimit;

  // Temporary false flag that can skip the retry code path.
  private final boolean retryEnabled;

  // Called from syncContext
  private final ManagedClientTransport.Listener delayedTransportListener =
      new DelayedTransportListener();

  // Must be called from syncContext
  private void maybeShutdownNowSubchannels() {
    if (shutdownNowed) {
      for (InternalSubchannel subchannel : subchannels) {
        subchannel.shutdownNow(SHUTDOWN_NOW_STATUS);
      }
      for (OobChannel oobChannel : oobChannels) {
        oobChannel.getInternalSubchannel().shutdownNow(SHUTDOWN_NOW_STATUS);
      }
    }
  }

  // Must be accessed from syncContext
  @VisibleForTesting
  final InUseStateAggregator<Object> inUseStateAggregator = new IdleModeStateAggregator();

  @Override
  public ListenableFuture<ChannelStats> getStats() {
    final SettableFuture<ChannelStats> ret = SettableFuture.create();
    final class StatsFetcher implements Runnable {
      @Override
      public void run() {
        ChannelStats.Builder builder = new InternalChannelz.ChannelStats.Builder();
        channelCallTracer.updateBuilder(builder);
        channelTracer.updateBuilder(builder);
        builder.setTarget(target).setState(channelStateManager.getState());
        List<InternalWithLogId> children = new ArrayList<>();
        children.addAll(subchannels);
        children.addAll(oobChannels);
        builder.setSubchannels(children);
        ret.set(builder.build());
      }
    }

    // subchannels and oobchannels can only be accessed from syncContext
    syncContext.execute(new StatsFetcher());
    return ret;
  }

  @Override
  public InternalLogId getLogId() {
    return logId;
  }

  // Run from syncContext
  private class IdleModeTimer implements Runnable {

    @Override
    public void run() {
      enterIdleMode();
    }
  }

  // Must be called from syncContext
  private void shutdownNameResolverAndLoadBalancer(boolean channelIsActive) {
    syncContext.throwIfNotInThisSynchronizationContext();
    if (channelIsActive) {
      checkState(nameResolverStarted, "nameResolver is not started");
      checkState(lbHelper != null, "lbHelper is null");
    }
    if (nameResolver != null) {
      cancelNameResolverBackoff();
      nameResolver.shutdown();
      nameResolverStarted = false;
      if (channelIsActive) {
        nameResolver = getNameResolver(target, nameResolverFactory, nameResolverArgs);
      } else {
        nameResolver = null;
      }
    }
    if (lbHelper != null) {
      lbHelper.lb.shutdown();
      lbHelper = null;
    }
    subchannelPicker = null;
  }

  /**
   * Make the channel exit idle mode, if it's in it.
   *
   * <p>Must be called from syncContext
   */
  @VisibleForTesting
  void exitIdleMode() {
    syncContext.throwIfNotInThisSynchronizationContext();
    if (shutdown.get() || panicMode) {
      return;
    }
    if (inUseStateAggregator.isInUse()) {
      // Cancel the timer now, so that a racing due timer will not put Channel on idleness
      // when the caller of exitIdleMode() is about to use the returned loadBalancer.
      cancelIdleTimer(false);
    } else {
      // exitIdleMode() may be called outside of inUseStateAggregator.handleNotInUse() while
      // isInUse() == false, in which case we still need to schedule the timer.
      rescheduleIdleTimer();
    }
    if (lbHelper != null) {
      return;
    }
    channelLogger.log(ChannelLogLevel.INFO, "Exiting idle mode");
    LbHelperImpl lbHelper = new LbHelperImpl();
    lbHelper.lb = loadBalancerFactory.newLoadBalancer(lbHelper);
    // Delay setting lbHelper until fully initialized, since loadBalancerFactory is user code and
    // may throw. We don't want to confuse our state, even if we will enter panic mode.
    this.lbHelper = lbHelper;

    NameResolverListener listener = new NameResolverListener(lbHelper, nameResolver);
    nameResolver.start(listener);
    nameResolverStarted = true;
  }

  // Must be run from syncContext
  private void enterIdleMode() {
    // nameResolver and loadBalancer are guaranteed to be non-null.  If any of them were null,
    // either the idleModeTimer ran twice without exiting the idle mode, or the task in shutdown()
    // did not cancel idleModeTimer, or enterIdle() ran while shutdown or in idle, all of
    // which are bugs.
    shutdownNameResolverAndLoadBalancer(true);
    delayedTransport.reprocess(null);
    channelLogger.log(ChannelLogLevel.INFO, "Entering IDLE state");
    channelStateManager.gotoState(IDLE);
    if (inUseStateAggregator.isInUse()) {
      exitIdleMode();
    }
  }

  // Must be run from syncContext
  private void cancelIdleTimer(boolean permanent) {
    idleTimer.cancel(permanent);
  }

  // Always run from syncContext
  private void rescheduleIdleTimer() {
    if (idleTimeoutMillis == IDLE_TIMEOUT_MILLIS_DISABLE) {
      return;
    }
    idleTimer.reschedule(idleTimeoutMillis, TimeUnit.MILLISECONDS);
  }

  // Run from syncContext
  @VisibleForTesting
  class DelayedNameResolverRefresh implements Runnable {
    @Override
    public void run() {
      scheduledNameResolverRefresh = null;
      refreshNameResolution();
    }
  }

  // Must be used from syncContext
  @Nullable private ScheduledHandle scheduledNameResolverRefresh;
  // The policy to control backoff between name resolution attempts. Non-null when an attempt is
  // scheduled. Must be used from syncContext
  @Nullable private BackoffPolicy nameResolverBackoffPolicy;

  // Must be run from syncContext
  private void cancelNameResolverBackoff() {
    syncContext.throwIfNotInThisSynchronizationContext();
    if (scheduledNameResolverRefresh != null) {
      scheduledNameResolverRefresh.cancel();
      scheduledNameResolverRefresh = null;
      nameResolverBackoffPolicy = null;
    }
  }

  /**
   * Force name resolution refresh to happen immediately and reset refresh back-off. Must be run
   * from syncContext.
   */
  private void refreshAndResetNameResolution() {
    syncContext.throwIfNotInThisSynchronizationContext();
    cancelNameResolverBackoff();
    refreshNameResolution();
  }

  private void refreshNameResolution() {
    syncContext.throwIfNotInThisSynchronizationContext();
    if (nameResolverStarted) {
      nameResolver.refresh();
    }
  }

  private final class ChannelTransportProvider implements ClientTransportProvider {
    @Override
    public ClientTransport get(PickSubchannelArgs args) {
      SubchannelPicker pickerCopy = subchannelPicker;
      if (shutdown.get()) {
        // If channel is shut down, delayedTransport is also shut down which will fail the stream
        // properly.
        return delayedTransport;
      }
      if (pickerCopy == null) {
        final class ExitIdleModeForTransport implements Runnable {
          @Override
          public void run() {
            exitIdleMode();
          }
        }

        syncContext.execute(new ExitIdleModeForTransport());
        return delayedTransport;
      }
      // There is no need to reschedule the idle timer here.
      //
      // pickerCopy != null, which means idle timer has not expired when this method starts.
      // Even if idle timer expires right after we grab pickerCopy, and it shuts down LoadBalancer
      // which calls Subchannel.shutdown(), the InternalSubchannel will be actually shutdown after
      // SUBCHANNEL_SHUTDOWN_DELAY_SECONDS, which gives the caller time to start RPC on it.
      //
      // In most cases the idle timer is scheduled to fire after the transport has created the
      // stream, which would have reported in-use state to the channel that would have cancelled
      // the idle timer.
      PickResult pickResult = pickerCopy.pickSubchannel(args);
      ClientTransport transport = GrpcUtil.getTransportFromPickResult(
          pickResult, args.getCallOptions().isWaitForReady());
      if (transport != null) {
        return transport;
      }
      return delayedTransport;
    }

    @Override
    public <ReqT> ClientStream newRetriableStream(
        final MethodDescriptor<ReqT, ?> method,
        final CallOptions callOptions,
        final Metadata headers,
        final Context context) {
      checkState(retryEnabled, "retry should be enabled");
      final class RetryStream extends RetriableStream<ReqT> {
        RetryStream() {
          super(
              method,
              headers,
              channelBufferUsed,
              perRpcBufferLimit,
              channelBufferLimit,
              getCallExecutor(callOptions),
              transportFactory.getScheduledExecutorService(),
              callOptions.getOption(RETRY_POLICY_KEY),
              callOptions.getOption(HEDGING_POLICY_KEY),
              throttle);
        }

        @Override
        Status prestart() {
          return uncommittedRetriableStreamsRegistry.add(this);
        }

        @Override
        void postCommit() {
          uncommittedRetriableStreamsRegistry.remove(this);
        }

        @Override
        ClientStream newSubstream(ClientStreamTracer.Factory tracerFactory, Metadata newHeaders) {
          CallOptions newOptions = callOptions.withStreamTracerFactory(tracerFactory);
          ClientTransport transport =
              get(new PickSubchannelArgsImpl(method, newHeaders, newOptions));
          Context origContext = context.attach();
          try {
            return transport.newStream(method, newHeaders, newOptions);
          } finally {
            context.detach(origContext);
          }
        }
      }

      return new RetryStream();
    }
  }

  private final ClientTransportProvider transportProvider = new ChannelTransportProvider();

  private final Rescheduler idleTimer;

  ManagedChannelImpl(
      AbstractManagedChannelImplBuilder<?> builder,
      ClientTransportFactory clientTransportFactory,
      BackoffPolicy.Provider backoffPolicyProvider,
      ObjectPool<? extends Executor> balancerRpcExecutorPool,
      Supplier<Stopwatch> stopwatchSupplier,
      List<ClientInterceptor> interceptors,
      final TimeProvider timeProvider) {
    this.target = checkNotNull(builder.target, "target");
    this.logId = InternalLogId.allocate("Channel", target);
    this.nameResolverFactory = builder.getNameResolverFactory();
    ProxyDetector proxyDetector =
        builder.proxyDetector != null ? builder.proxyDetector : GrpcUtil.getDefaultProxyDetector();
    this.retryEnabled = builder.retryEnabled && !builder.temporarilyDisableRetry;
    this.loadBalancerFactory = new AutoConfiguredLoadBalancerFactory(builder.defaultLbPolicy);
    this.nameResolverRegistry = builder.nameResolverRegistry;
    this.nameResolverArgs = NameResolver.Args.newBuilder()
        .setDefaultPort(builder.getDefaultPort())
        .setProxyDetector(proxyDetector)
        .setSynchronizationContext(syncContext)
        .setServiceConfigParser(
            new ScParser(
                retryEnabled, builder.maxRetryAttempts, builder.maxHedgedAttempts,
                loadBalancerFactory))
        .build();
    this.nameResolver = getNameResolver(target, nameResolverFactory, nameResolverArgs);
    this.timeProvider = checkNotNull(timeProvider, "timeProvider");
    maxTraceEvents = builder.maxTraceEvents;
    channelTracer = new ChannelTracer(
        logId, builder.maxTraceEvents, timeProvider.currentTimeNanos(),
        "Channel for '" + target + "'");
    channelLogger = new ChannelLoggerImpl(channelTracer, timeProvider);
    this.executorPool = checkNotNull(builder.executorPool, "executorPool");
    this.balancerRpcExecutorPool = checkNotNull(balancerRpcExecutorPool, "balancerRpcExecutorPool");
    this.balancerRpcExecutorHolder = new ExecutorHolder(balancerRpcExecutorPool);
    this.executor = checkNotNull(executorPool.getObject(), "executor");
    this.delayedTransport = new DelayedClientTransport(this.executor, this.syncContext);
    this.delayedTransport.start(delayedTransportListener);
    this.backoffPolicyProvider = backoffPolicyProvider;
    this.transportFactory =
        new CallCredentialsApplyingTransportFactory(clientTransportFactory, this.executor);
    this.scheduledExecutorForBalancer =
        new ScheduledExecutorForBalancer(transportFactory.getScheduledExecutorService());

    serviceConfigInterceptor = new ServiceConfigInterceptor(
        retryEnabled, builder.maxRetryAttempts, builder.maxHedgedAttempts);
    this.defaultServiceConfig = builder.defaultServiceConfig;
    this.lastServiceConfig = defaultServiceConfig;
    this.lookUpServiceConfig = builder.lookUpServiceConfig;
    Channel channel = new RealChannel(nameResolver.getServiceAuthority());
    channel = ClientInterceptors.intercept(channel, serviceConfigInterceptor);
    if (builder.binlog != null) {
      channel = builder.binlog.wrapChannel(channel);
    }
    this.interceptorChannel = ClientInterceptors.intercept(channel, interceptors);
    this.stopwatchSupplier = checkNotNull(stopwatchSupplier, "stopwatchSupplier");
    if (builder.idleTimeoutMillis == IDLE_TIMEOUT_MILLIS_DISABLE) {
      this.idleTimeoutMillis = builder.idleTimeoutMillis;
    } else {
      checkArgument(
          builder.idleTimeoutMillis
              >= AbstractManagedChannelImplBuilder.IDLE_MODE_MIN_TIMEOUT_MILLIS,
          "invalid idleTimeoutMillis %s", builder.idleTimeoutMillis);
      this.idleTimeoutMillis = builder.idleTimeoutMillis;
    }

    idleTimer = new Rescheduler(
        new IdleModeTimer(),
        syncContext,
        transportFactory.getScheduledExecutorService(),
        stopwatchSupplier.get());
    this.fullStreamDecompression = builder.fullStreamDecompression;
    this.decompressorRegistry = checkNotNull(builder.decompressorRegistry, "decompressorRegistry");
    this.compressorRegistry = checkNotNull(builder.compressorRegistry, "compressorRegistry");
    this.userAgent = builder.userAgent;

    this.channelBufferLimit = builder.retryBufferSize;
    this.perRpcBufferLimit = builder.perRpcBufferLimit;
    final class ChannelCallTracerFactory implements CallTracer.Factory {
      @Override
      public CallTracer create() {
        return new CallTracer(timeProvider);
      }
    }

    this.callTracerFactory = new ChannelCallTracerFactory();
    channelCallTracer = callTracerFactory.create();
    this.channelz = checkNotNull(builder.channelz);
    channelz.addRootChannel(this);

    if (!lookUpServiceConfig) {
      if (defaultServiceConfig != null) {
        channelLogger.log(
            ChannelLogLevel.INFO, "Service config look-up disabled, using default service config");
      }
      handleServiceConfigUpdate();
    }
  }

  // May only be called in constructor or syncContext
  private void handleServiceConfigUpdate() {
    waitingForServiceConfig = false;
    serviceConfigInterceptor.handleUpdate(lastServiceConfig);
    if (retryEnabled) {
      throttle = ServiceConfigUtil.getThrottlePolicy(lastServiceConfig);
    }
  }

  @VisibleForTesting
  static NameResolver getNameResolver(String target, NameResolver.Factory nameResolverFactory,
      NameResolver.Args nameResolverArgs) {
    // Finding a NameResolver. Try using the target string as the URI. If that fails, try prepending
    // "dns:///".
    URI targetUri = null;
    StringBuilder uriSyntaxErrors = new StringBuilder();
    try {
      targetUri = new URI(target);
      // For "localhost:8080" this would likely cause newNameResolver to return null, because
      // "localhost" is parsed as the scheme. Will fall into the next branch and try
      // "dns:///localhost:8080".
    } catch (URISyntaxException e) {
      // Can happen with ip addresses like "[::1]:1234" or 127.0.0.1:1234.
      uriSyntaxErrors.append(e.getMessage());
    }
    if (targetUri != null) {
      NameResolver resolver = nameResolverFactory.newNameResolver(targetUri, nameResolverArgs);
      if (resolver != null) {
        return resolver;
      }
      // "foo.googleapis.com:8080" cause resolver to be null, because "foo.googleapis.com" is an
      // unmapped scheme. Just fall through and will try "dns:///foo.googleapis.com:8080"
    }

    // If we reached here, the targetUri couldn't be used.
    if (!URI_PATTERN.matcher(target).matches()) {
      // It doesn't look like a URI target. Maybe it's an authority string. Try with the default
      // scheme from the factory.
      try {
        targetUri = new URI(nameResolverFactory.getDefaultScheme(), "", "/" + target, null);
      } catch (URISyntaxException e) {
        // Should not be possible.
        throw new IllegalArgumentException(e);
      }
      NameResolver resolver = nameResolverFactory.newNameResolver(targetUri, nameResolverArgs);
      if (resolver != null) {
        return resolver;
      }
    }
    throw new IllegalArgumentException(String.format(
        "cannot find a NameResolver for %s%s",
        target, uriSyntaxErrors.length() > 0 ? " (" + uriSyntaxErrors + ")" : ""));
  }

  /**
   * Initiates an orderly shutdown in which preexisting calls continue but new calls are immediately
   * cancelled.
   */
  @Override
  public ManagedChannelImpl shutdown() {
    channelLogger.log(ChannelLogLevel.DEBUG, "shutdown() called");
    if (!shutdown.compareAndSet(false, true)) {
      return this;
    }

    // Put gotoState(SHUTDOWN) as early into the syncContext's queue as possible.
    // delayedTransport.shutdown() may also add some tasks into the queue. But some things inside
    // delayedTransport.shutdown() like setting delayedTransport.shutdown = true are not run in the
    // syncContext's queue and should not be blocked, so we do not drain() immediately here.
    final class Shutdown implements Runnable {
      @Override
      public void run() {
        channelLogger.log(ChannelLogLevel.INFO, "Entering SHUTDOWN state");
        channelStateManager.gotoState(SHUTDOWN);
      }
    }

    syncContext.executeLater(new Shutdown());

    uncommittedRetriableStreamsRegistry.onShutdown(SHUTDOWN_STATUS);
    final class CancelIdleTimer implements Runnable {
      @Override
      public void run() {
        cancelIdleTimer(/* permanent= */ true);
      }
    }

    syncContext.execute(new CancelIdleTimer());
    return this;
  }

  /**
   * Initiates a forceful shutdown in which preexisting and new calls are cancelled. Although
   * forceful, the shutdown process is still not instantaneous; {@link #isTerminated()} will likely
   * return {@code false} immediately after this method returns.
   */
  @Override
  public ManagedChannelImpl shutdownNow() {
    channelLogger.log(ChannelLogLevel.DEBUG, "shutdownNow() called");
    shutdown();
    uncommittedRetriableStreamsRegistry.onShutdownNow(SHUTDOWN_NOW_STATUS);
    final class ShutdownNow implements Runnable {
      @Override
      public void run() {
        if (shutdownNowed) {
          return;
        }
        shutdownNowed = true;
        maybeShutdownNowSubchannels();
      }
    }

    syncContext.execute(new ShutdownNow());
    return this;
  }

  // Called from syncContext
  @VisibleForTesting
  void panic(final Throwable t) {
    if (panicMode) {
      // Preserve the first panic information
      return;
    }
    panicMode = true;
    cancelIdleTimer(/* permanent= */ true);
    shutdownNameResolverAndLoadBalancer(false);
    final class PanicSubchannelPicker extends SubchannelPicker {
      private final PickResult panicPickResult =
          PickResult.withDrop(
              Status.INTERNAL.withDescription("Panic! This is a bug!").withCause(t));

      @Override
      public PickResult pickSubchannel(PickSubchannelArgs args) {
        return panicPickResult;
      }
    }

    updateSubchannelPicker(new PanicSubchannelPicker());
    channelLogger.log(ChannelLogLevel.ERROR, "PANIC! Entering TRANSIENT_FAILURE");
    channelStateManager.gotoState(TRANSIENT_FAILURE);
  }

  // Called from syncContext
  private void updateSubchannelPicker(SubchannelPicker newPicker) {
    subchannelPicker = newPicker;
    delayedTransport.reprocess(newPicker);
  }

  @Override
  public boolean isShutdown() {
    return shutdown.get();
  }

  @Override
  public boolean awaitTermination(long timeout, TimeUnit unit) throws InterruptedException {
    return terminatedLatch.await(timeout, unit);
  }

  @Override
  public boolean isTerminated() {
    return terminated;
  }

  /*
   * Creates a new outgoing call on the channel.
   */
  @Override
  public <ReqT, RespT> ClientCall<ReqT, RespT> newCall(MethodDescriptor<ReqT, RespT> method,
      CallOptions callOptions) {
    return interceptorChannel.newCall(method, callOptions);
  }

  @Override
  public String authority() {
    return interceptorChannel.authority();
  }

  private Executor getCallExecutor(CallOptions callOptions) {
    Executor executor = callOptions.getExecutor();
    if (executor == null) {
      executor = this.executor;
    }
    return executor;
  }

  private class RealChannel extends Channel {
    // Set when the NameResolver is initially created. When we create a new NameResolver for the
    // same target, the new instance must have the same value.
    private final String authority;

    private RealChannel(String authority) {
      this.authority =  checkNotNull(authority, "authority");
    }

    @Override
    public <ReqT, RespT> ClientCall<ReqT, RespT> newCall(MethodDescriptor<ReqT, RespT> method,
        CallOptions callOptions) {
      return new ClientCallImpl<>(
          method,
          getCallExecutor(callOptions),
          callOptions,
          transportProvider,
          terminated ? null : transportFactory.getScheduledExecutorService(),
          channelCallTracer,
          retryEnabled)
          .setFullStreamDecompression(fullStreamDecompression)
          .setDecompressorRegistry(decompressorRegistry)
          .setCompressorRegistry(compressorRegistry);
    }

    @Override
    public String authority() {
      return authority;
    }
  }

  /**
   * Terminate the channel if termination conditions are met.
   */
  // Must be run from syncContext
  private void maybeTerminateChannel() {
    if (terminated) {
      return;
    }
    if (shutdown.get() && subchannels.isEmpty() && oobChannels.isEmpty()) {
      channelLogger.log(ChannelLogLevel.INFO, "Terminated");
      channelz.removeRootChannel(this);
      terminated = true;
      terminatedLatch.countDown();
      executorPool.returnObject(executor);
      balancerRpcExecutorHolder.release();
      // Release the transport factory so that it can deallocate any resources.
      transportFactory.close();
    }
  }

  // Must be called from syncContext
  private void handleInternalSubchannelState(ConnectivityStateInfo newState) {
    if (newState.getState() == TRANSIENT_FAILURE || newState.getState() == IDLE) {
      refreshAndResetNameResolution();
    }
  }

  @Override
  @SuppressWarnings("deprecation")
  public ConnectivityState getState(boolean requestConnection) {
    ConnectivityState savedChannelState = channelStateManager.getState();
    if (requestConnection && savedChannelState == IDLE) {
      final class RequestConnection implements Runnable {
        @Override
        public void run() {
          exitIdleMode();
          if (subchannelPicker != null) {
            subchannelPicker.requestConnection();
          }
          if (lbHelper != null) {
            lbHelper.lb.requestConnection();
          }
        }
      }

      syncContext.execute(new RequestConnection());
    }
    return savedChannelState;
  }

  @Override
  public void notifyWhenStateChanged(final ConnectivityState source, final Runnable callback) {
    final class NotifyStateChanged implements Runnable {
      @Override
      public void run() {
        channelStateManager.notifyWhenStateChanged(callback, executor, source);
      }
    }

    syncContext.execute(new NotifyStateChanged());
  }

  @Override
  public void resetConnectBackoff() {
    final class ResetConnectBackoff implements Runnable {
      @Override
      public void run() {
        if (shutdown.get()) {
          return;
        }
        if (scheduledNameResolverRefresh != null && scheduledNameResolverRefresh.isPending()) {
          checkState(nameResolverStarted, "name resolver must be started");
          refreshAndResetNameResolution();
        }
        for (InternalSubchannel subchannel : subchannels) {
          subchannel.resetConnectBackoff();
        }
        for (OobChannel oobChannel : oobChannels) {
          oobChannel.resetConnectBackoff();
        }
      }
    }

    syncContext.execute(new ResetConnectBackoff());
  }

  @Override
  public void enterIdle() {
    final class PrepareToLoseNetworkRunnable implements Runnable {
      @Override
      public void run() {
        if (shutdown.get() || lbHelper == null) {
          return;
        }
        cancelIdleTimer(/* permanent= */ false);
        enterIdleMode();
      }
    }

    syncContext.execute(new PrepareToLoseNetworkRunnable());
  }

  /**
   * A registry that prevents channel shutdown from killing existing retry attempts that are in
   * backoff.
   */
  private final class UncommittedRetriableStreamsRegistry {
    // TODO(zdapeng): This means we would acquire a lock for each new retry-able stream,
    // it's worthwhile to look for a lock-free approach.
    final Object lock = new Object();

    @GuardedBy("lock")
    Collection<ClientStream> uncommittedRetriableStreams = new HashSet<>();

    @GuardedBy("lock")
    Status shutdownStatus;

    void onShutdown(Status reason) {
      boolean shouldShutdownDelayedTransport = false;
      synchronized (lock) {
        if (shutdownStatus != null) {
          return;
        }
        shutdownStatus = reason;
        // Keep the delayedTransport open until there is no more uncommitted streams, b/c those
        // retriable streams, which may be in backoff and not using any transport, are already
        // started RPCs.
        if (uncommittedRetriableStreams.isEmpty()) {
          shouldShutdownDelayedTransport = true;
        }
      }

      if (shouldShutdownDelayedTransport) {
        delayedTransport.shutdown(reason);
      }
    }

    void onShutdownNow(Status reason) {
      onShutdown(reason);
      Collection<ClientStream> streams;

      synchronized (lock) {
        streams = new ArrayList<>(uncommittedRetriableStreams);
      }

      for (ClientStream stream : streams) {
        stream.cancel(reason);
      }
      delayedTransport.shutdownNow(reason);
    }

    /**
     * Registers a RetriableStream and return null if not shutdown, otherwise just returns the
     * shutdown Status.
     */
    @Nullable
    Status add(RetriableStream<?> retriableStream) {
      synchronized (lock) {
        if (shutdownStatus != null) {
          return shutdownStatus;
        }
        uncommittedRetriableStreams.add(retriableStream);
        return null;
      }
    }

    void remove(RetriableStream<?> retriableStream) {
      Status shutdownStatusCopy = null;

      synchronized (lock) {
        uncommittedRetriableStreams.remove(retriableStream);
        if (uncommittedRetriableStreams.isEmpty()) {
          shutdownStatusCopy = shutdownStatus;
          // Because retriable transport is long-lived, we take this opportunity to down-size the
          // hashmap.
          uncommittedRetriableStreams = new HashSet<>();
        }
      }

      if (shutdownStatusCopy != null) {
        delayedTransport.shutdown(shutdownStatusCopy);
      }
    }
  }

  private class LbHelperImpl extends LoadBalancer.Helper {
    LoadBalancer lb;

    @Deprecated
    @Override
    public AbstractSubchannel createSubchannel(
        List<EquivalentAddressGroup> addressGroups, Attributes attrs) {
      logWarningIfNotInSyncContext("createSubchannel()");
      // TODO(ejona): can we be even stricter? Like loadBalancer == null?
      checkNotNull(addressGroups, "addressGroups");
      checkNotNull(attrs, "attrs");
      final AbstractSubchannel subchannel = createSubchannelInternal(
          CreateSubchannelArgs.newBuilder()
              .setAddresses(addressGroups)
              .setAttributes(attrs)
              .build());

      final SubchannelStateListener listener =
          new LoadBalancer.SubchannelStateListener() {
            @Override
            public void onSubchannelState(ConnectivityStateInfo newState) {
              lb.handleSubchannelState(subchannel, newState);
            }
          };

      syncContext.execute(new Runnable() {
          @Override
          public void run() {
            subchannel.start(listener);
          }
        });
      return subchannel;
    }

    @Override
    public AbstractSubchannel createSubchannel(CreateSubchannelArgs args) {
      syncContext.throwIfNotInThisSynchronizationContext();
      return createSubchannelInternal(args);
    }

    private AbstractSubchannel createSubchannelInternal(CreateSubchannelArgs args) {
      // TODO(ejona): can we be even stricter? Like loadBalancer == null?
      checkState(!terminated, "Channel is terminated");
      return new SubchannelImpl(args, this);
    }

    @Override
    public void updateBalancingState(
        final ConnectivityState newState, final SubchannelPicker newPicker) {
      checkNotNull(newState, "newState");
      checkNotNull(newPicker, "newPicker");
      logWarningIfNotInSyncContext("updateBalancingState()");
      final class UpdateBalancingState implements Runnable {
        @Override
        public void run() {
          if (LbHelperImpl.this != lbHelper) {
            return;
          }
          updateSubchannelPicker(newPicker);
          // It's not appropriate to report SHUTDOWN state from lb.
          // Ignore the case of newState == SHUTDOWN for now.
          if (newState != SHUTDOWN) {
            channelLogger.log(ChannelLogLevel.INFO, "Entering {0} state", newState);
            channelStateManager.gotoState(newState);
          }
        }
      }

      syncContext.execute(new UpdateBalancingState());
    }

    @Override
    public void refreshNameResolution() {
      logWarningIfNotInSyncContext("refreshNameResolution()");
      final class LoadBalancerRefreshNameResolution implements Runnable {
        @Override
        public void run() {
          refreshAndResetNameResolution();
        }
      }

      syncContext.execute(new LoadBalancerRefreshNameResolution());
    }

    @Override
    public void updateSubchannelAddresses(
        LoadBalancer.Subchannel subchannel, List<EquivalentAddressGroup> addrs) {
      checkArgument(subchannel instanceof SubchannelImpl,
          "subchannel must have been returned from createSubchannel");
      logWarningIfNotInSyncContext("updateSubchannelAddresses()");
      ((SubchannelImpl) subchannel).subchannel.updateAddresses(addrs);
    }

    @Override
    public ManagedChannel createOobChannel(EquivalentAddressGroup addressGroup, String authority) {
      // TODO(ejona): can we be even stricter? Like terminating?
      checkState(!terminated, "Channel is terminated");
      long oobChannelCreationTime = timeProvider.currentTimeNanos();
      InternalLogId oobLogId = InternalLogId.allocate("OobChannel", /*details=*/ null);
      InternalLogId subchannelLogId = InternalLogId.allocate("Subchannel-OOB", /*details=*/ null);
      ChannelTracer oobChannelTracer =
          new ChannelTracer(
              oobLogId, maxTraceEvents, oobChannelCreationTime,
              "OobChannel for " + addressGroup);
      final OobChannel oobChannel = new OobChannel(
          authority, balancerRpcExecutorPool, transportFactory.getScheduledExecutorService(),
          syncContext, callTracerFactory.create(), oobChannelTracer, channelz, timeProvider);
      channelTracer.reportEvent(new ChannelTrace.Event.Builder()
          .setDescription("Child OobChannel created")
          .setSeverity(ChannelTrace.Event.Severity.CT_INFO)
          .setTimestampNanos(oobChannelCreationTime)
          .setChannelRef(oobChannel)
          .build());
      ChannelTracer subchannelTracer =
          new ChannelTracer(subchannelLogId, maxTraceEvents, oobChannelCreationTime,
              "Subchannel for " + addressGroup);
      final class ManagedOobChannelCallback extends InternalSubchannel.Callback {
        @Override
        void onTerminated(InternalSubchannel is) {
          oobChannels.remove(oobChannel);
          channelz.removeSubchannel(is);
          oobChannel.handleSubchannelTerminated();
          maybeTerminateChannel();
        }

        @Override
        void onStateChange(InternalSubchannel is, ConnectivityStateInfo newState) {
          handleInternalSubchannelState(newState);
          oobChannel.handleSubchannelStateChange(newState);
        }
      }

      final InternalSubchannel internalSubchannel = new InternalSubchannel(
          Collections.singletonList(addressGroup),
          authority, userAgent, backoffPolicyProvider, transportFactory,
          transportFactory.getScheduledExecutorService(), stopwatchSupplier, syncContext,
          // All callback methods are run from syncContext
          new ManagedOobChannelCallback(),
          channelz,
          callTracerFactory.create(),
          subchannelTracer,
          subchannelLogId,
          timeProvider);
      oobChannelTracer.reportEvent(new ChannelTrace.Event.Builder()
          .setDescription("Child Subchannel created")
          .setSeverity(ChannelTrace.Event.Severity.CT_INFO)
          .setTimestampNanos(oobChannelCreationTime)
          .setSubchannelRef(internalSubchannel)
          .build());
      channelz.addSubchannel(oobChannel);
      channelz.addSubchannel(internalSubchannel);
      oobChannel.setSubchannel(internalSubchannel);
      final class AddOobChannel implements Runnable {
        @Override
        public void run() {
          if (terminating) {
            oobChannel.shutdown();
          }
          if (!terminated) {
            // If channel has not terminated, it will track the subchannel and block termination
            // for it.
            oobChannels.add(oobChannel);
          }
        }
      }

      syncContext.execute(new AddOobChannel());
      return oobChannel;
    }

    @Override
    public void updateOobChannelAddresses(ManagedChannel channel, EquivalentAddressGroup eag) {
      checkArgument(channel instanceof OobChannel,
          "channel must have been returned from createOobChannel");
      ((OobChannel) channel).updateAddresses(eag);
    }

    @Override
    public String getAuthority() {
      return ManagedChannelImpl.this.authority();
    }

    @Deprecated
    @Override
    public NameResolver.Factory getNameResolverFactory() {
      return nameResolverFactory;
    }

    @Override
    public SynchronizationContext getSynchronizationContext() {
      return syncContext;
    }

    @Override
    public ScheduledExecutorService getScheduledExecutorService() {
      return scheduledExecutorForBalancer;
    }

    @Override
    public ChannelLogger getChannelLogger() {
      return channelLogger;
    }

    @Override
    public NameResolver.Args getNameResolverArgs() {
      return nameResolverArgs;
    }

    @Override
    public NameResolverRegistry getNameResolverRegistry() {
      return nameResolverRegistry;
    }
  }

  private final class NameResolverListener extends NameResolver.Listener2 {
    final LbHelperImpl helper;
    final NameResolver resolver;

    NameResolverListener(LbHelperImpl helperImpl, NameResolver resolver) {
      this.helper = checkNotNull(helperImpl, "helperImpl");
      this.resolver = checkNotNull(resolver, "resolver");
    }

    @Override
    public void onResult(final ResolutionResult resolutionResult) {
      final class NamesResolved implements Runnable {

        @SuppressWarnings("ReferenceEquality")
        @Override
        public void run() {
          List<EquivalentAddressGroup> servers = resolutionResult.getAddresses();
          Attributes attrs = resolutionResult.getAttributes();
          channelLogger.log(
              ChannelLogLevel.DEBUG, "Resolved address: {0}, config={1}", servers, attrs);

          if (haveBackends == null || !haveBackends) {
            channelLogger.log(ChannelLogLevel.INFO, "Address resolved: {0}", servers);
            haveBackends = true;
          }

          nameResolverBackoffPolicy = null;

          // Assuming no error in config resolution for now.
          final Map<String, ?> serviceConfig =
              attrs.get(GrpcAttributes.NAME_RESOLVER_SERVICE_CONFIG);
          Map<String, ?> effectiveServiceConfig;
          if (!lookUpServiceConfig) {
            if (serviceConfig != null) {
              channelLogger.log(
                  ChannelLogLevel.INFO,
                  "Service config from name resolver discarded by channel settings");
            }
            effectiveServiceConfig = defaultServiceConfig;
          } else {
            // Try to use config if returned from name resolver
            // Otherwise, try to use the default config if available
            if (serviceConfig != null) {
              effectiveServiceConfig = serviceConfig;
            } else {
              effectiveServiceConfig = defaultServiceConfig;
              if (defaultServiceConfig != null) {
                channelLogger.log(
                    ChannelLogLevel.INFO,
                    "Received no service config, using default service config");
              }
            }

            // FIXME(notcarl): reference equality is not right (although not harmful) right now.
            //                 Name resolver should return the same config if txt record is the same
            if (effectiveServiceConfig != lastServiceConfig) {
              channelLogger.log(ChannelLogLevel.INFO,
                  "Service config changed{0}", effectiveServiceConfig == null ? " to null" : "");
              lastServiceConfig = effectiveServiceConfig;
            }

            try {
              handleServiceConfigUpdate();
            } catch (RuntimeException re) {
              logger.log(
                  Level.WARNING,
                  "[" + getLogId() + "] Unexpected exception from parsing service config",
                  re);
            }
          }

          // Call LB only if it's not shutdown.  If LB is shutdown, lbHelper won't match.
          if (NameResolverListener.this.helper == ManagedChannelImpl.this.lbHelper) {
            if (servers.isEmpty() && !helper.lb.canHandleEmptyAddressListFromNameResolution()) {
              handleErrorInSyncContext(Status.UNAVAILABLE.withDescription(
                  "Name resolver " + resolver + " returned an empty list"));
            } else {
              Attributes effectiveAttrs = attrs;
              if (effectiveServiceConfig != serviceConfig) {
                effectiveAttrs = attrs.toBuilder()
                    .set(GrpcAttributes.NAME_RESOLVER_SERVICE_CONFIG, effectiveServiceConfig)
                    .build();
              }
              helper.lb.handleResolvedAddresses(
                  ResolvedAddresses.newBuilder()
                      .setAddresses(servers)
                      .setAttributes(effectiveAttrs)
                      .build());
            }
          }
        }
      }

      syncContext.execute(new NamesResolved());
    }

    @Override
    public void onError(final Status error) {
      checkArgument(!error.isOk(), "the error status must not be OK");
      final class NameResolverErrorHandler implements Runnable {
        @Override
        public void run() {
          handleErrorInSyncContext(error);
        }
      }

      syncContext.execute(new NameResolverErrorHandler());
    }

    private void handleErrorInSyncContext(Status error) {
      logger.log(Level.WARNING, "[{0}] Failed to resolve name. status={1}",
          new Object[] {getLogId(), error});
      if (haveBackends == null || haveBackends) {
        channelLogger.log(ChannelLogLevel.WARNING, "Failed to resolve name: {0}", error);
        haveBackends = false;
      }
      // Call LB only if it's not shutdown.  If LB is shutdown, lbHelper won't match.
      if (NameResolverListener.this.helper != ManagedChannelImpl.this.lbHelper) {
        return;
      }
      helper.lb.handleNameResolutionError(error);
      if (scheduledNameResolverRefresh != null && scheduledNameResolverRefresh.isPending()) {
        // The name resolver may invoke onError multiple times, but we only want to
        // schedule one backoff attempt
        // TODO(ericgribkoff) Update contract of NameResolver.Listener or decide if we
        // want to reset the backoff interval upon repeated onError() calls
        return;
      }
      if (nameResolverBackoffPolicy == null) {
        nameResolverBackoffPolicy = backoffPolicyProvider.get();
      }
      long delayNanos = nameResolverBackoffPolicy.nextBackoffNanos();
      channelLogger.log(
          ChannelLogLevel.DEBUG,
          "Scheduling DNS resolution backoff for {0} ns", delayNanos);
      scheduledNameResolverRefresh =
          syncContext.schedule(
              new DelayedNameResolverRefresh(), delayNanos, TimeUnit.NANOSECONDS,
              transportFactory .getScheduledExecutorService());
    }
  }

  private final class SubchannelImpl extends AbstractSubchannel {
    final CreateSubchannelArgs args;
    final LbHelperImpl helper;
    SubchannelStateListener listener;
    InternalSubchannel subchannel;
    boolean started;
    boolean shutdown;
    ScheduledHandle delayedShutdownTask;

    SubchannelImpl(CreateSubchannelArgs args, LbHelperImpl helper) {
      this.args = checkNotNull(args, "args");
      this.helper = checkNotNull(helper, "helper");
    }

    @Override
    public void start(final SubchannelStateListener listener) {
      syncContext.throwIfNotInThisSynchronizationContext();
      checkState(!started, "already started");
      checkState(!shutdown, "already shutdown");
      started = true;
      this.listener = listener;
      if (terminating) {
        syncContext.execute(new Runnable() {
            @Override
            public void run() {
              listener.onSubchannelState(ConnectivityStateInfo.forNonError(SHUTDOWN));
            }
          });
        return;
      }
      final class ManagedInternalSubchannelCallback extends InternalSubchannel.Callback {
        // All callbacks are run in syncContext
        @Override
        void onTerminated(InternalSubchannel is) {
          subchannels.remove(is);
          channelz.removeSubchannel(is);
          maybeTerminateChannel();
        }

        @Override
        void onStateChange(InternalSubchannel is, ConnectivityStateInfo newState) {
          handleInternalSubchannelState(newState);
          // Call LB only if it's not shutdown.  If LB is shutdown, lbHelper won't match.
          if (helper == ManagedChannelImpl.this.lbHelper) {
            checkState(listener != null, "listener is null");
            listener.onSubchannelState(newState);
          }
        }

        @Override
        void onInUse(InternalSubchannel is) {
          inUseStateAggregator.updateObjectInUse(is, true);
        }

        @Override
        void onNotInUse(InternalSubchannel is) {
          inUseStateAggregator.updateObjectInUse(is, false);
        }
      }

      long subchannelCreationTime = timeProvider.currentTimeNanos();
      InternalLogId subchannelLogId = InternalLogId.allocate("Subchannel", /*details=*/ null);
      ChannelTracer subchannelTracer =
          new ChannelTracer(
              subchannelLogId, maxTraceEvents, subchannelCreationTime,
              "Subchannel for " + args.getAddresses());
      InternalSubchannel internalSubchannel = new InternalSubchannel(
          args.getAddresses(),
          authority(),
          userAgent,
          backoffPolicyProvider,
          transportFactory,
          transportFactory.getScheduledExecutorService(),
          stopwatchSupplier,
          syncContext,
          new ManagedInternalSubchannelCallback(),
          channelz,
          callTracerFactory.create(),
          subchannelTracer,
          subchannelLogId,
          timeProvider);

      channelTracer.reportEvent(new ChannelTrace.Event.Builder()
          .setDescription("Child Subchannel started")
          .setSeverity(ChannelTrace.Event.Severity.CT_INFO)
          .setTimestampNanos(subchannelCreationTime)
          .setSubchannelRef(internalSubchannel)
          .build());

      channelz.addSubchannel(internalSubchannel);
      this.subchannel = internalSubchannel;
      subchannels.add(internalSubchannel);
    }

    @Override
    ClientTransport obtainActiveTransport() {
      checkState(started, "Subchannel is not started");
      return subchannel.obtainActiveTransport();
    }

    @Override
    InternalInstrumented<ChannelStats> getInternalSubchannel() {
      checkState(started, "not started");
      return subchannel;
    }

    @Override
    public void shutdown() {
      // TODO(zhangkun83): replace shutdown() with internalShutdown() to turn the warning into an
      // exception.
      logWarningIfNotInSyncContext("Subchannel.shutdown()");
      syncContext.execute(new Runnable() {
          @Override
          public void run() {
            internalShutdown();
          }
        });
    }

    private void internalShutdown() {
      syncContext.throwIfNotInThisSynchronizationContext();
      if (subchannel == null) {
        // start() was not successful
        shutdown = true;
        return;
      }
      if (shutdown) {
        if (terminating && delayedShutdownTask != null) {
          // shutdown() was previously called when terminating == false, thus a delayed shutdown()
          // was scheduled.  Now since terminating == true, We should expedite the shutdown.
          delayedShutdownTask.cancel();
          delayedShutdownTask = null;
          // Will fall through to the subchannel.shutdown() at the end.
        } else {
          return;
        }
      } else {
        shutdown = true;
      }
      // Add a delay to shutdown to deal with the race between 1) a transport being picked and
      // newStream() being called on it, and 2) its Subchannel is shut down by LoadBalancer (e.g.,
      // because of address change, or because LoadBalancer is shutdown by Channel entering idle
      // mode). If (2) wins, the app will see a spurious error. We work around this by delaying
      // shutdown of Subchannel for a few seconds here.
      //
      // TODO(zhangkun83): consider a better approach
      // (https://github.com/grpc/grpc-java/issues/2562).
      if (!terminating) {
        final class ShutdownSubchannel implements Runnable {
          @Override
          public void run() {
            subchannel.shutdown(SUBCHANNEL_SHUTDOWN_STATUS);
          }
        }

        delayedShutdownTask = syncContext.schedule(
            new LogExceptionRunnable(new ShutdownSubchannel()),
            SUBCHANNEL_SHUTDOWN_DELAY_SECONDS, TimeUnit.SECONDS,
            transportFactory.getScheduledExecutorService());
        return;
      }
      // When terminating == true, no more real streams will be created. It's safe and also
      // desirable to shutdown timely.
      subchannel.shutdown(SHUTDOWN_STATUS);
    }

    @Override
    public void requestConnection() {
<<<<<<< HEAD
      logWarningIfNotInSyncContext("Subchannel.requestConnection()");
=======
      checkState(started, "not started");
>>>>>>> 7934594d
      subchannel.obtainActiveTransport();
    }

    @Override
    public List<EquivalentAddressGroup> getAllAddresses() {
      logWarningIfNotInSyncContext("Subchannel.getAllAddresses()");
      checkState(started, "not started");
      return subchannel.getAddressGroups();
    }

    @Override
    public Attributes getAttributes() {
      return args.getAttributes();
    }

    @Override
    public String toString() {
      return subchannel.getLogId().toString();
    }

    @Override
    public Channel asChannel() {
      return new SubchannelChannel(
          subchannel, balancerRpcExecutorHolder.getExecutor(),
          transportFactory.getScheduledExecutorService(),
          callTracerFactory.create());
    }

    @Override
    public ChannelLogger getChannelLogger() {
      return subchannel.getChannelLogger();
    }
  }

  @Override
  public String toString() {
    return MoreObjects.toStringHelper(this)
        .add("logId", logId.getId())
        .add("target", target)
        .toString();
  }

  /**
   * Called from syncContext.
   */
  private final class DelayedTransportListener implements ManagedClientTransport.Listener {
    @Override
    public void transportShutdown(Status s) {
      checkState(shutdown.get(), "Channel must have been shut down");
    }

    @Override
    public void transportReady() {
      // Don't care
    }

    @Override
    public void transportInUse(final boolean inUse) {
      inUseStateAggregator.updateObjectInUse(delayedTransport, inUse);
    }

    @Override
    public void transportTerminated() {
      checkState(shutdown.get(), "Channel must have been shut down");
      terminating = true;
      shutdownNameResolverAndLoadBalancer(false);
      // No need to call channelStateManager since we are already in SHUTDOWN state.
      // Until LoadBalancer is shutdown, it may still create new subchannels.  We catch them
      // here.
      maybeShutdownNowSubchannels();
      maybeTerminateChannel();
    }
  }

  /**
   * Must be accessed from syncContext.
   */
  private final class IdleModeStateAggregator extends InUseStateAggregator<Object> {
    @Override
    protected void handleInUse() {
      exitIdleMode();
    }

    @Override
    protected void handleNotInUse() {
      if (shutdown.get()) {
        return;
      }
      rescheduleIdleTimer();
    }
  }

  /**
   * Lazily request for Executor from an executor pool.
   */
  private static final class ExecutorHolder {
    private final ObjectPool<? extends Executor> pool;
    private Executor executor;

    ExecutorHolder(ObjectPool<? extends Executor> executorPool) {
      this.pool = checkNotNull(executorPool, "executorPool");
    }

    synchronized Executor getExecutor() {
      if (executor == null) {
        executor = checkNotNull(pool.getObject(), "%s.getObject()", executor);
      }
      return executor;
    }

    synchronized void release() {
      if (executor != null) {
        executor = pool.returnObject(executor);
      }
    }
  }

  private static final class ScheduledExecutorForBalancer implements ScheduledExecutorService {
    final ScheduledExecutorService delegate;

    private ScheduledExecutorForBalancer(ScheduledExecutorService delegate) {
      this.delegate = checkNotNull(delegate, "delegate");
    }

    @Override
    public <V> ScheduledFuture<V> schedule(Callable<V> callable, long delay, TimeUnit unit) {
      return delegate.schedule(callable, delay, unit);
    }

    @Override
    public ScheduledFuture<?> schedule(Runnable cmd, long delay, TimeUnit unit) {
      return delegate.schedule(cmd, delay, unit);
    }

    @Override
    public ScheduledFuture<?> scheduleAtFixedRate(
        Runnable command, long initialDelay, long period, TimeUnit unit) {
      return delegate.scheduleAtFixedRate(command, initialDelay, period, unit);
    }

    @Override
    public ScheduledFuture<?> scheduleWithFixedDelay(
        Runnable command, long initialDelay, long delay, TimeUnit unit) {
      return delegate.scheduleWithFixedDelay(command, initialDelay, delay, unit);
    }

    @Override
    public boolean awaitTermination(long timeout, TimeUnit unit)
        throws InterruptedException {
      return delegate.awaitTermination(timeout, unit);
    }

    @Override
    public <T> List<Future<T>> invokeAll(Collection<? extends Callable<T>> tasks)
        throws InterruptedException {
      return delegate.invokeAll(tasks);
    }

    @Override
    public <T> List<Future<T>> invokeAll(
        Collection<? extends Callable<T>> tasks, long timeout, TimeUnit unit)
        throws InterruptedException {
      return delegate.invokeAll(tasks, timeout, unit);
    }

    @Override
    public <T> T invokeAny(Collection<? extends Callable<T>> tasks)
        throws InterruptedException, ExecutionException {
      return delegate.invokeAny(tasks);
    }

    @Override
    public <T> T invokeAny(Collection<? extends Callable<T>> tasks, long timeout, TimeUnit unit)
      throws InterruptedException, ExecutionException, TimeoutException {
      return delegate.invokeAny(tasks, timeout, unit);
    }

    @Override
    public boolean isShutdown() {
      return delegate.isShutdown();
    }

    @Override
    public boolean isTerminated() {
      return delegate.isTerminated();
    }

    @Override
    public void shutdown() {
      throw new UnsupportedOperationException("Restricted: shutdown() is not allowed");
    }

    @Override
    public List<Runnable> shutdownNow() {
      throw new UnsupportedOperationException("Restricted: shutdownNow() is not allowed");
    }

    @Override
    public <T> Future<T> submit(Callable<T> task) {
      return delegate.submit(task);
    }

    @Override
    public Future<?> submit(Runnable task) {
      return delegate.submit(task);
    }

    @Override
    public <T> Future<T> submit(Runnable task, T result) {
      return delegate.submit(task, result);
    }

    @Override
    public void execute(Runnable command) {
      delegate.execute(command);
    }
  }

  @VisibleForTesting
  static final class ScParser extends NameResolver.ServiceConfigParser {

    private final boolean retryEnabled;
    private final int maxRetryAttemptsLimit;
    private final int maxHedgedAttemptsLimit;
    private final AutoConfiguredLoadBalancerFactory autoLoadBalancerFactory;

    ScParser(
        boolean retryEnabled,
        int maxRetryAttemptsLimit,
        int maxHedgedAttemptsLimit,
        AutoConfiguredLoadBalancerFactory autoLoadBalancerFactory) {
      this.retryEnabled = retryEnabled;
      this.maxRetryAttemptsLimit = maxRetryAttemptsLimit;
      this.maxHedgedAttemptsLimit = maxHedgedAttemptsLimit;
      this.autoLoadBalancerFactory =
          checkNotNull(autoLoadBalancerFactory, "autoLoadBalancerFactory");
    }

    @Override
    @SuppressWarnings("unchecked")
    public ConfigOrError parseServiceConfig(Map<String, ?> rawServiceConfig) {
      try {
        Object loadBalancingPolicySelection;
        ConfigOrError choiceFromLoadBalancer =
            autoLoadBalancerFactory.selectLoadBalancerPolicy(rawServiceConfig);
        if (choiceFromLoadBalancer == null) {
          loadBalancingPolicySelection = null;
        } else if (choiceFromLoadBalancer.getError() != null) {
          return ConfigOrError.fromError(choiceFromLoadBalancer.getError());
        } else {
          loadBalancingPolicySelection = choiceFromLoadBalancer.getConfig();
        }
        return ConfigOrError.fromConfig(
            ManagedChannelServiceConfig.fromServiceConfig(
                rawServiceConfig,
                retryEnabled,
                maxRetryAttemptsLimit,
                maxHedgedAttemptsLimit,
                loadBalancingPolicySelection));
      } catch (RuntimeException e) {
        return ConfigOrError.fromError(
            Status.UNKNOWN.withDescription("failed to parse service config").withCause(e));
      }
    }
  }

  private void logWarningIfNotInSyncContext(String method) {
    try {
      syncContext.throwIfNotInThisSynchronizationContext();
    } catch (IllegalStateException e) {
      logger.log(Level.WARNING,
          method + " should be called from SynchronizationContext. "
          + "This warning will become an exception in a future release. "
          + "See https://github.com/grpc/grpc-java/issues/5015 for more details", e);
    }
  }
}<|MERGE_RESOLUTION|>--- conflicted
+++ resolved
@@ -1572,11 +1572,8 @@
 
     @Override
     public void requestConnection() {
-<<<<<<< HEAD
       logWarningIfNotInSyncContext("Subchannel.requestConnection()");
-=======
       checkState(started, "not started");
->>>>>>> 7934594d
       subchannel.obtainActiveTransport();
     }
 
