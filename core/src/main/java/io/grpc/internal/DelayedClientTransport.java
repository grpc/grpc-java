--- conflicted
+++ resolved
@@ -297,7 +297,6 @@
     for (final PendingStream stream : toProcess) {
       PickResult pickResult = picker.pickSubchannel(stream.args);
       CallOptions callOptions = stream.args.getCallOptions();
-<<<<<<< HEAD
       if (callOptions.isWaitForReady() && pickResult.hasResult()) {
         stream.lastPickStatus = pickResult.getStatus();
       }
@@ -305,8 +304,6 @@
       if (callOptions.getAuthority() == null && pickResult.getAuthorityOverride() != null) {
         stream.setAuthority(pickResult.getAuthorityOverride());
       }
-=======
->>>>>>> 90aefb26
       final ClientTransport transport = GrpcUtil.getTransportFromPickResult(pickResult,
           callOptions.isWaitForReady());
       if (transport != null) {
