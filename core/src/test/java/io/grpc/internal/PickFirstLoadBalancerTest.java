/*
 * Copyright 2016 The gRPC Authors
 *
 * Licensed under the Apache License, Version 2.0 (the "License");
 * you may not use this file except in compliance with the License.
 * You may obtain a copy of the License at
 *
 *     http://www.apache.org/licenses/LICENSE-2.0
 *
 * Unless required by applicable law or agreed to in writing, software
 * distributed under the License is distributed on an "AS IS" BASIS,
 * WITHOUT WARRANTIES OR CONDITIONS OF ANY KIND, either express or implied.
 * See the License for the specific language governing permissions and
 * limitations under the License.
 */

package io.grpc.internal;

import static com.google.common.truth.Truth.assertThat;
import static io.grpc.ConnectivityState.CONNECTING;
import static io.grpc.ConnectivityState.IDLE;
import static io.grpc.ConnectivityState.READY;
import static io.grpc.ConnectivityState.TRANSIENT_FAILURE;
import static org.junit.Assert.assertEquals;
import static org.mockito.ArgumentMatchers.any;
import static org.mockito.ArgumentMatchers.eq;
import static org.mockito.ArgumentMatchers.isA;
import static org.mockito.Mockito.inOrder;
import static org.mockito.Mockito.never;
import static org.mockito.Mockito.times;
import static org.mockito.Mockito.verify;
import static org.mockito.Mockito.verifyNoMoreInteractions;
import static org.mockito.Mockito.when;

import com.google.common.collect.Lists;
import io.grpc.Attributes;
import io.grpc.ConnectivityState;
import io.grpc.ConnectivityStateInfo;
import io.grpc.EquivalentAddressGroup;
import io.grpc.LoadBalancer.CreateSubchannelArgs;
import io.grpc.LoadBalancer.Helper;
import io.grpc.LoadBalancer.PickResult;
import io.grpc.LoadBalancer.PickSubchannelArgs;
import io.grpc.LoadBalancer.ResolvedAddresses;
import io.grpc.LoadBalancer.Subchannel;
import io.grpc.LoadBalancer.SubchannelPicker;
import io.grpc.LoadBalancer.SubchannelStateListener;
import io.grpc.Status;
import java.net.SocketAddress;
import java.util.List;
import org.junit.After;
import org.junit.Before;
import org.junit.Rule;
import org.junit.Test;
import org.junit.runner.RunWith;
import org.junit.runners.JUnit4;
import org.mockito.ArgumentCaptor;
import org.mockito.ArgumentMatchers;
import org.mockito.Captor;
import org.mockito.InOrder;
import org.mockito.Mock;
import org.mockito.junit.MockitoJUnit;
import org.mockito.junit.MockitoRule;


/** Unit test for {@link PickFirstLoadBalancer}. */
@RunWith(JUnit4.class)
public class PickFirstLoadBalancerTest {
  private PickFirstLoadBalancer loadBalancer;
  private List<EquivalentAddressGroup> servers = Lists.newArrayList();
  private List<SocketAddress> socketAddresses = Lists.newArrayList();

  private static final Attributes.Key<String> FOO = Attributes.Key.create("foo");
  private Attributes affinity = Attributes.newBuilder().set(FOO, "bar").build();
  @Rule
  public final MockitoRule mocks = MockitoJUnit.rule();
  @Captor
  private ArgumentCaptor<SubchannelPicker> pickerCaptor;
  @Captor
  private ArgumentCaptor<CreateSubchannelArgs> createArgsCaptor;
  @Mock
  private Helper mockHelper;
  @Mock
  private Subchannel mockSubchannel;
  @Mock // This LoadBalancer doesn't use any of the arg fields, as verified in tearDown().
  private PickSubchannelArgs mockArgs;

  @Before
  public void setUp() {
    for (int i = 0; i < 3; i++) {
      SocketAddress addr = new FakeSocketAddress("server" + i);
      servers.add(new EquivalentAddressGroup(addr));
      socketAddresses.add(addr);
    }

    when(mockSubchannel.getAllAddresses()).thenThrow(new UnsupportedOperationException());
    when(mockHelper.createSubchannel(any(CreateSubchannelArgs.class))).thenReturn(mockSubchannel);

    loadBalancer = new PickFirstLoadBalancer(mockHelper);
  }

  @After
  @SuppressWarnings("deprecation")
  public void tearDown() throws Exception {
    verifyNoMoreInteractions(mockArgs);
    verify(mockHelper, never()).createSubchannel(
        ArgumentMatchers.<EquivalentAddressGroup>anyList(), any(Attributes.class));
  }

  @Test
  public void pickAfterResolved() throws Exception {
    loadBalancer.handleResolvedAddresses(
        ResolvedAddresses.newBuilder().setServers(servers).setAttributes(affinity).build());

    verify(mockHelper).createSubchannel(createArgsCaptor.capture());
    CreateSubchannelArgs args = createArgsCaptor.getValue();
    assertThat(args.getAddresses()).isEqualTo(servers);
    verify(mockHelper).updateBalancingState(eq(CONNECTING), pickerCaptor.capture());
    verify(mockSubchannel).requestConnection();

    assertEquals(pickerCaptor.getValue().pickSubchannel(mockArgs),
        pickerCaptor.getValue().pickSubchannel(mockArgs));

    verifyNoMoreInteractions(mockHelper);
  }

  @Test
  public void pickAfterResolvedAndUnchanged() throws Exception {
    loadBalancer.handleResolvedAddresses(
        ResolvedAddresses.newBuilder().setServers(servers).setAttributes(affinity).build());
    verify(mockSubchannel).requestConnection();
    loadBalancer.handleResolvedAddresses(
        ResolvedAddresses.newBuilder().setServers(servers).setAttributes(affinity).build());
    verifyNoMoreInteractions(mockSubchannel);

    verify(mockHelper).createSubchannel(createArgsCaptor.capture());
    assertThat(createArgsCaptor.getValue()).isNotNull();
    verify(mockHelper)
        .updateBalancingState(isA(ConnectivityState.class), isA(SubchannelPicker.class));
    // Updating the subchannel addresses is unnecessary, but doesn't hurt anything
    verify(mockHelper).updateSubchannelAddresses(
        eq(mockSubchannel), ArgumentMatchers.<EquivalentAddressGroup>anyList());

    verifyNoMoreInteractions(mockHelper);
  }

  @Test
  public void pickAfterResolvedAndChanged() throws Exception {
    SocketAddress socketAddr = new FakeSocketAddress("newserver");
    List<EquivalentAddressGroup> newServers =
        Lists.newArrayList(new EquivalentAddressGroup(socketAddr));

    InOrder inOrder = inOrder(mockHelper);

<<<<<<< HEAD
    loadBalancer.handleResolvedAddressGroups(servers, affinity);
    inOrder.verify(mockHelper).createSubchannel(createArgsCaptor.capture());
    CreateSubchannelArgs args = createArgsCaptor.getValue();
    assertThat(args.getAddresses()).isEqualTo(servers);
=======
    loadBalancer.handleResolvedAddresses(
        ResolvedAddresses.newBuilder().setServers(servers).setAttributes(affinity).build());
    inOrder.verify(mockHelper).createSubchannel(eq(servers), any(Attributes.class));
>>>>>>> a17f8ab6
    inOrder.verify(mockHelper).updateBalancingState(eq(CONNECTING), pickerCaptor.capture());
    verify(mockSubchannel).requestConnection();
    assertEquals(mockSubchannel, pickerCaptor.getValue().pickSubchannel(mockArgs).getSubchannel());

    loadBalancer.handleResolvedAddresses(
        ResolvedAddresses.newBuilder().setServers(newServers).setAttributes(affinity).build());
    inOrder.verify(mockHelper).updateSubchannelAddresses(eq(mockSubchannel), eq(newServers));

    verifyNoMoreInteractions(mockSubchannel);
    verifyNoMoreInteractions(mockHelper);
  }

  @Test
  public void pickAfterStateChangeAfterResolution() throws Exception {
<<<<<<< HEAD
    InOrder inOrder = inOrder(mockHelper);

    loadBalancer.handleResolvedAddressGroups(servers, affinity);
    inOrder.verify(mockHelper).createSubchannel(createArgsCaptor.capture());
    CreateSubchannelArgs args = createArgsCaptor.getValue();
    assertThat(args.getAddresses()).isEqualTo(servers);
    SubchannelStateListener stateListener = args.getStateListener();
=======
    loadBalancer.handleResolvedAddresses(
        ResolvedAddresses.newBuilder().setServers(servers).setAttributes(affinity).build());
>>>>>>> a17f8ab6
    verify(mockHelper).updateBalancingState(eq(CONNECTING), pickerCaptor.capture());
    Subchannel subchannel = pickerCaptor.getValue().pickSubchannel(mockArgs).getSubchannel();

    Status error = Status.UNAVAILABLE.withDescription("boom!");
    stateListener.onSubchannelState(subchannel,
        ConnectivityStateInfo.forTransientFailure(error));
    inOrder.verify(mockHelper).updateBalancingState(eq(TRANSIENT_FAILURE), pickerCaptor.capture());
    assertEquals(error, pickerCaptor.getValue().pickSubchannel(mockArgs).getStatus());

    stateListener.onSubchannelState(subchannel, ConnectivityStateInfo.forNonError(IDLE));
    inOrder.verify(mockHelper).updateBalancingState(eq(IDLE), pickerCaptor.capture());
    assertEquals(Status.OK, pickerCaptor.getValue().pickSubchannel(mockArgs).getStatus());

    stateListener.onSubchannelState(subchannel, ConnectivityStateInfo.forNonError(READY));
    inOrder.verify(mockHelper).updateBalancingState(eq(READY), pickerCaptor.capture());
    assertEquals(subchannel, pickerCaptor.getValue().pickSubchannel(mockArgs).getSubchannel());

    verifyNoMoreInteractions(mockHelper);
  }

  @Test
  public void nameResolutionError() throws Exception {
    Status error = Status.NOT_FOUND.withDescription("nameResolutionError");
    loadBalancer.handleNameResolutionError(error);
    verify(mockHelper).updateBalancingState(eq(TRANSIENT_FAILURE), pickerCaptor.capture());
    PickResult pickResult = pickerCaptor.getValue().pickSubchannel(mockArgs);
    assertEquals(null, pickResult.getSubchannel());
    assertEquals(error, pickResult.getStatus());
    verify(mockSubchannel, never()).requestConnection();
    verifyNoMoreInteractions(mockHelper);
  }

  @Test
  public void nameResolutionSuccessAfterError() throws Exception {
    InOrder inOrder = inOrder(mockHelper);

    loadBalancer.handleNameResolutionError(Status.NOT_FOUND.withDescription("nameResolutionError"));
    inOrder.verify(mockHelper)
        .updateBalancingState(any(ConnectivityState.class), any(SubchannelPicker.class));
    verify(mockSubchannel, never()).requestConnection();

<<<<<<< HEAD
    loadBalancer.handleResolvedAddressGroups(servers, affinity);
    inOrder.verify(mockHelper).createSubchannel(createArgsCaptor.capture());
    CreateSubchannelArgs args = createArgsCaptor.getValue();
    assertThat(args.getAddresses()).isEqualTo(servers);
    assertThat(args.getAttributes()).isEqualTo(Attributes.EMPTY);
=======
    loadBalancer.handleResolvedAddresses(
        ResolvedAddresses.newBuilder().setServers(servers).setAttributes(affinity).build());
    inOrder.verify(mockHelper).createSubchannel(eq(servers), eq(Attributes.EMPTY));
>>>>>>> a17f8ab6
    inOrder.verify(mockHelper).updateBalancingState(eq(CONNECTING), pickerCaptor.capture());
    verify(mockSubchannel).requestConnection();

    assertEquals(mockSubchannel, pickerCaptor.getValue().pickSubchannel(mockArgs)
        .getSubchannel());

    assertEquals(pickerCaptor.getValue().pickSubchannel(mockArgs),
        pickerCaptor.getValue().pickSubchannel(mockArgs));

    verifyNoMoreInteractions(mockHelper);
  }

  @Test
  public void nameResolutionErrorWithStateChanges() throws Exception {
    InOrder inOrder = inOrder(mockHelper);
    loadBalancer.handleResolvedAddressGroups(servers, affinity);
    inOrder.verify(mockHelper).createSubchannel(createArgsCaptor.capture());
    CreateSubchannelArgs args = createArgsCaptor.getValue();
    assertThat(args.getAddresses()).isEqualTo(servers);

    inOrder.verify(mockHelper).updateBalancingState(eq(CONNECTING), any(SubchannelPicker.class));

    SubchannelStateListener stateListener = args.getStateListener();

    stateListener.onSubchannelState(mockSubchannel,
        ConnectivityStateInfo.forTransientFailure(Status.UNAVAILABLE));
    inOrder.verify(mockHelper).updateBalancingState(
        eq(TRANSIENT_FAILURE), any(SubchannelPicker.class));

    Status error = Status.NOT_FOUND.withDescription("nameResolutionError");
    loadBalancer.handleNameResolutionError(error);
    inOrder.verify(mockHelper).updateBalancingState(eq(TRANSIENT_FAILURE), pickerCaptor.capture());

    PickResult pickResult = pickerCaptor.getValue().pickSubchannel(mockArgs);
    assertEquals(null, pickResult.getSubchannel());
    assertEquals(error, pickResult.getStatus());

    stateListener.onSubchannelState(mockSubchannel, ConnectivityStateInfo.forNonError(READY));
    Status error2 = Status.NOT_FOUND.withDescription("nameResolutionError2");
    loadBalancer.handleNameResolutionError(error2);
    inOrder.verify(mockHelper).updateBalancingState(eq(TRANSIENT_FAILURE), pickerCaptor.capture());

    pickResult = pickerCaptor.getValue().pickSubchannel(mockArgs);
    assertEquals(null, pickResult.getSubchannel());
    assertEquals(error2, pickResult.getStatus());

    verifyNoMoreInteractions(mockHelper);
  }

  @Test
  public void requestConnection() {
<<<<<<< HEAD
    loadBalancer.handleResolvedAddressGroups(servers, affinity);
    verify(mockHelper).createSubchannel(createArgsCaptor.capture());
    CreateSubchannelArgs args = createArgsCaptor.getValue();
    assertThat(args.getAddresses()).isEqualTo(servers);
    SubchannelStateListener stateListener = args.getStateListener();

    stateListener.onSubchannelState(mockSubchannel, ConnectivityStateInfo.forNonError(IDLE));
=======
    loadBalancer.handleResolvedAddresses(
        ResolvedAddresses.newBuilder().setServers(servers).setAttributes(affinity).build());
    loadBalancer.handleSubchannelState(mockSubchannel, ConnectivityStateInfo.forNonError(IDLE));
>>>>>>> a17f8ab6
    verify(mockHelper).updateBalancingState(eq(IDLE), pickerCaptor.capture());
    SubchannelPicker picker = pickerCaptor.getValue();

    verify(mockSubchannel).requestConnection();
    picker.requestConnection();
    verify(mockSubchannel, times(2)).requestConnection();
  }

  private static class FakeSocketAddress extends SocketAddress {
    final String name;

    FakeSocketAddress(String name) {
      this.name = name;
    }

    @Override
    public String toString() {
      return "FakeSocketAddress-" + name;
    }
  }
}<|MERGE_RESOLUTION|>--- conflicted
+++ resolved
@@ -152,16 +152,11 @@
 
     InOrder inOrder = inOrder(mockHelper);
 
-<<<<<<< HEAD
-    loadBalancer.handleResolvedAddressGroups(servers, affinity);
+    loadBalancer.handleResolvedAddresses(
+        ResolvedAddresses.newBuilder().setServers(servers).setAttributes(affinity).build());
     inOrder.verify(mockHelper).createSubchannel(createArgsCaptor.capture());
     CreateSubchannelArgs args = createArgsCaptor.getValue();
     assertThat(args.getAddresses()).isEqualTo(servers);
-=======
-    loadBalancer.handleResolvedAddresses(
-        ResolvedAddresses.newBuilder().setServers(servers).setAttributes(affinity).build());
-    inOrder.verify(mockHelper).createSubchannel(eq(servers), any(Attributes.class));
->>>>>>> a17f8ab6
     inOrder.verify(mockHelper).updateBalancingState(eq(CONNECTING), pickerCaptor.capture());
     verify(mockSubchannel).requestConnection();
     assertEquals(mockSubchannel, pickerCaptor.getValue().pickSubchannel(mockArgs).getSubchannel());
@@ -176,18 +171,14 @@
 
   @Test
   public void pickAfterStateChangeAfterResolution() throws Exception {
-<<<<<<< HEAD
     InOrder inOrder = inOrder(mockHelper);
 
-    loadBalancer.handleResolvedAddressGroups(servers, affinity);
+    loadBalancer.handleResolvedAddresses(
+        ResolvedAddresses.newBuilder().setServers(servers).setAttributes(affinity).build());
     inOrder.verify(mockHelper).createSubchannel(createArgsCaptor.capture());
     CreateSubchannelArgs args = createArgsCaptor.getValue();
     assertThat(args.getAddresses()).isEqualTo(servers);
     SubchannelStateListener stateListener = args.getStateListener();
-=======
-    loadBalancer.handleResolvedAddresses(
-        ResolvedAddresses.newBuilder().setServers(servers).setAttributes(affinity).build());
->>>>>>> a17f8ab6
     verify(mockHelper).updateBalancingState(eq(CONNECTING), pickerCaptor.capture());
     Subchannel subchannel = pickerCaptor.getValue().pickSubchannel(mockArgs).getSubchannel();
 
@@ -229,17 +220,12 @@
         .updateBalancingState(any(ConnectivityState.class), any(SubchannelPicker.class));
     verify(mockSubchannel, never()).requestConnection();
 
-<<<<<<< HEAD
-    loadBalancer.handleResolvedAddressGroups(servers, affinity);
+    loadBalancer.handleResolvedAddresses(
+        ResolvedAddresses.newBuilder().setServers(servers).setAttributes(affinity).build());
     inOrder.verify(mockHelper).createSubchannel(createArgsCaptor.capture());
     CreateSubchannelArgs args = createArgsCaptor.getValue();
     assertThat(args.getAddresses()).isEqualTo(servers);
     assertThat(args.getAttributes()).isEqualTo(Attributes.EMPTY);
-=======
-    loadBalancer.handleResolvedAddresses(
-        ResolvedAddresses.newBuilder().setServers(servers).setAttributes(affinity).build());
-    inOrder.verify(mockHelper).createSubchannel(eq(servers), eq(Attributes.EMPTY));
->>>>>>> a17f8ab6
     inOrder.verify(mockHelper).updateBalancingState(eq(CONNECTING), pickerCaptor.capture());
     verify(mockSubchannel).requestConnection();
 
@@ -255,7 +241,8 @@
   @Test
   public void nameResolutionErrorWithStateChanges() throws Exception {
     InOrder inOrder = inOrder(mockHelper);
-    loadBalancer.handleResolvedAddressGroups(servers, affinity);
+    loadBalancer.handleResolvedAddresses(
+        ResolvedAddresses.newBuilder().setServers(servers).setAttributes(affinity).build());
     inOrder.verify(mockHelper).createSubchannel(createArgsCaptor.capture());
     CreateSubchannelArgs args = createArgsCaptor.getValue();
     assertThat(args.getAddresses()).isEqualTo(servers);
@@ -291,19 +278,14 @@
 
   @Test
   public void requestConnection() {
-<<<<<<< HEAD
-    loadBalancer.handleResolvedAddressGroups(servers, affinity);
+    loadBalancer.handleResolvedAddresses(
+        ResolvedAddresses.newBuilder().setServers(servers).setAttributes(affinity).build());
     verify(mockHelper).createSubchannel(createArgsCaptor.capture());
     CreateSubchannelArgs args = createArgsCaptor.getValue();
     assertThat(args.getAddresses()).isEqualTo(servers);
     SubchannelStateListener stateListener = args.getStateListener();
 
     stateListener.onSubchannelState(mockSubchannel, ConnectivityStateInfo.forNonError(IDLE));
-=======
-    loadBalancer.handleResolvedAddresses(
-        ResolvedAddresses.newBuilder().setServers(servers).setAttributes(affinity).build());
-    loadBalancer.handleSubchannelState(mockSubchannel, ConnectivityStateInfo.forNonError(IDLE));
->>>>>>> a17f8ab6
     verify(mockHelper).updateBalancingState(eq(IDLE), pickerCaptor.capture());
     SubchannelPicker picker = pickerCaptor.getValue();
 
