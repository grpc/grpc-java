/*
 * Copyright 2015, gRPC Authors All rights reserved.
 *
 * Licensed under the Apache License, Version 2.0 (the "License");
 * you may not use this file except in compliance with the License.
 * You may obtain a copy of the License at
 *
 *     http://www.apache.org/licenses/LICENSE-2.0
 *
 * Unless required by applicable law or agreed to in writing, software
 * distributed under the License is distributed on an "AS IS" BASIS,
 * WITHOUT WARRANTIES OR CONDITIONS OF ANY KIND, either express or implied.
 * See the License for the specific language governing permissions and
 * limitations under the License.
 */

package io.grpc.internal;

import static com.google.common.base.Preconditions.checkState;
import static com.google.common.truth.Truth.assertThat;
import static io.grpc.ConnectivityState.CONNECTING;
import static io.grpc.ConnectivityState.IDLE;
import static io.grpc.ConnectivityState.READY;
import static io.grpc.ConnectivityState.SHUTDOWN;
import static io.grpc.ConnectivityState.TRANSIENT_FAILURE;
import static junit.framework.TestCase.assertNotSame;
import static org.junit.Assert.assertEquals;
import static org.junit.Assert.assertFalse;
import static org.junit.Assert.assertNotEquals;
import static org.junit.Assert.assertNotNull;
import static org.junit.Assert.assertNull;
import static org.junit.Assert.assertSame;
import static org.junit.Assert.assertTrue;
import static org.mockito.Matchers.any;
import static org.mockito.Matchers.anyObject;
import static org.mockito.Matchers.anyString;
import static org.mockito.Matchers.eq;
import static org.mockito.Matchers.same;
import static org.mockito.Mockito.atLeast;
import static org.mockito.Mockito.doAnswer;
import static org.mockito.Mockito.doThrow;
import static org.mockito.Mockito.inOrder;
import static org.mockito.Mockito.mock;
import static org.mockito.Mockito.never;
import static org.mockito.Mockito.times;
import static org.mockito.Mockito.verify;
import static org.mockito.Mockito.verifyNoMoreInteractions;
import static org.mockito.Mockito.verifyZeroInteractions;
import static org.mockito.Mockito.when;

import com.google.common.collect.ImmutableList;
import io.grpc.Attributes;
import io.grpc.CallCredentials;
import io.grpc.CallCredentials.MetadataApplier;
import io.grpc.CallOptions;
import io.grpc.Channel;
import io.grpc.ClientCall;
import io.grpc.ClientInterceptor;
import io.grpc.ClientStreamTracer;
import io.grpc.ConnectivityState;
import io.grpc.ConnectivityStateInfo;
import io.grpc.Context;
import io.grpc.EquivalentAddressGroup;
import io.grpc.ForwardingClientCall.SimpleForwardingClientCall;
import io.grpc.ForwardingClientCallListener.SimpleForwardingClientCallListener;
import io.grpc.IntegerMarshaller;
import io.grpc.LoadBalancer;
import io.grpc.LoadBalancer.Helper;
import io.grpc.LoadBalancer.PickResult;
import io.grpc.LoadBalancer.PickSubchannelArgs;
import io.grpc.LoadBalancer.Subchannel;
import io.grpc.LoadBalancer.SubchannelPicker;
import io.grpc.ManagedChannel;
import io.grpc.Metadata;
import io.grpc.MethodDescriptor;
import io.grpc.MethodDescriptor.MethodType;
import io.grpc.NameResolver;
import io.grpc.SecurityLevel;
import io.grpc.ServerInterceptor;
import io.grpc.Status;
import io.grpc.StringMarshaller;
import io.grpc.internal.Channelz.ChannelStats;
import io.grpc.internal.NoopClientCall.NoopClientCallListener;
import io.grpc.internal.TestUtils.MockClientTransportInfo;
import io.grpc.internal.testing.SingleMessageProducer;
import java.net.SocketAddress;
import java.net.URI;
import java.util.ArrayList;
import java.util.Arrays;
import java.util.Collections;
import java.util.LinkedList;
import java.util.List;
import java.util.concurrent.BlockingQueue;
import java.util.concurrent.Executor;
import java.util.concurrent.TimeUnit;
import java.util.concurrent.atomic.AtomicBoolean;
import java.util.concurrent.atomic.AtomicLong;
import javax.annotation.Nullable;
import org.junit.After;
import org.junit.Assume;
import org.junit.Before;
import org.junit.Rule;
import org.junit.Test;
import org.junit.rules.ExpectedException;
import org.junit.runner.RunWith;
import org.junit.runners.JUnit4;
import org.mockito.ArgumentCaptor;
import org.mockito.Captor;
import org.mockito.InOrder;
import org.mockito.Matchers;
import org.mockito.Mock;
import org.mockito.MockitoAnnotations;
import org.mockito.invocation.InvocationOnMock;
import org.mockito.stubbing.Answer;

/** Unit tests for {@link ManagedChannelImpl}. */
@RunWith(JUnit4.class)
public class ManagedChannelImplTest {
  private static final List<ClientInterceptor> NO_INTERCEPTOR =
      Collections.<ClientInterceptor>emptyList();
  private static final Attributes NAME_RESOLVER_PARAMS =
      Attributes.newBuilder().set(NameResolver.Factory.PARAMS_DEFAULT_PORT, 447).build();
  private static final MethodDescriptor<String, Integer> method =
      MethodDescriptor.<String, Integer>newBuilder()
          .setType(MethodType.UNKNOWN)
          .setFullMethodName("service/method")
          .setRequestMarshaller(new StringMarshaller())
          .setResponseMarshaller(new IntegerMarshaller())
          .build();
  private static final Attributes.Key<String> SUBCHANNEL_ATTR_KEY =
      Attributes.Key.of("subchannel-attr-key");
<<<<<<< HEAD
  private static final long RECONNECT_BACKOFF_INTERVAL_NANOS = 10;
  private static int unterminatedChannels;
=======
  private static final long RECONNECT_BACKOFF_INTERVAL_NANOS = 1;
>>>>>>> d45e1abd
  private final String serviceName = "fake.example.com";
  private final String authority = serviceName;
  private final String userAgent = "userAgent";
  private final ProxyParameters noProxy = null;
  private final String target = "fake://" + serviceName;
  private URI expectedUri;
  private final SocketAddress socketAddress = new SocketAddress() {};
  private final EquivalentAddressGroup addressGroup = new EquivalentAddressGroup(socketAddress);
  private final FakeClock timer = new FakeClock();
  private final FakeClock executor = new FakeClock();
  private final FakeClock oobExecutor = new FakeClock();
  private static final FakeClock.TaskFilter NAME_RESOLVER_REFRESH_TASK_FILTER =
      new FakeClock.TaskFilter() {
        @Override
        public boolean shouldAccept(Runnable command) {
          return command instanceof ManagedChannelImpl.NameResolverRefresh;
        }
      };
  private final CallTracer.Factory channelStatsFactory = new CallTracer.Factory() {
    @Override
    public CallTracer create() {
      return new CallTracer(new CallTracer.TimeProvider() {
        @Override
        public long currentTimeMillis() {
          return executor.currentTimeMillis();
        }
      });
    }
  };
  private final Channelz channelz = new Channelz();

  @Rule public final ExpectedException thrown = ExpectedException.none();

  private ManagedChannelImpl channel;
  private Helper helper;
  @Captor
  private ArgumentCaptor<Status> statusCaptor;
  @Captor
  private ArgumentCaptor<CallOptions> callOptionsCaptor;
  @Mock
  private LoadBalancer.Factory mockLoadBalancerFactory;
  @Mock
  private LoadBalancer mockLoadBalancer;

  @Captor
  private ArgumentCaptor<ConnectivityStateInfo> stateInfoCaptor;
  @Mock
  private SubchannelPicker mockPicker;
  @Mock
  private ClientTransportFactory mockTransportFactory;
  @Mock
  private ClientCall.Listener<Integer> mockCallListener;
  @Mock
  private ClientCall.Listener<Integer> mockCallListener2;
  @Mock
  private ClientCall.Listener<Integer> mockCallListener3;
  @Mock
  private ClientCall.Listener<Integer> mockCallListener4;
  @Mock
  private ClientCall.Listener<Integer> mockCallListener5;
  @Mock
  private ObjectPool<Executor> executorPool;
  @Mock
  private ObjectPool<Executor> oobExecutorPool;
  @Mock
  private CallCredentials creds;
  private BinaryLogProvider binlogProvider = null;
  private BlockingQueue<MockClientTransportInfo> transports;

  private ArgumentCaptor<ClientStreamListener> streamListenerCaptor =
      ArgumentCaptor.forClass(ClientStreamListener.class);

  private void createChannel(
      NameResolver.Factory nameResolverFactory, List<ClientInterceptor> interceptors) {
    createChannel(
        nameResolverFactory, interceptors, true /* requestConnection */,
        ManagedChannelImpl.IDLE_TIMEOUT_MILLIS_DISABLE);
  }

  private void createChannel(
      NameResolver.Factory nameResolverFactory, List<ClientInterceptor> interceptors,
      boolean requestConnection, long idleTimeoutMillis) {
    class Builder extends AbstractManagedChannelImplBuilder<Builder> {
      Builder(String target) {
        super(target);
      }

      @Override protected ClientTransportFactory buildTransportFactory() {
        throw new UnsupportedOperationException();
      }

      @Override protected Attributes getNameResolverParams() {
        return NAME_RESOLVER_PARAMS;
      }

      @Override public Builder usePlaintext() {
        throw new UnsupportedOperationException();
      }
    }

    Builder builder = new Builder(target)
        .nameResolverFactory(nameResolverFactory)
        .loadBalancerFactory(mockLoadBalancerFactory)
        .userAgent(userAgent);
    builder.executorPool = executorPool;
    builder.idleTimeoutMillis = idleTimeoutMillis;
    builder.binlogProvider = binlogProvider;
    builder.channelz = channelz;
    checkState(channel == null);
    channel = new ManagedChannelImpl(
        builder, mockTransportFactory, new FakeBackoffPolicyProvider(),
        oobExecutorPool, timer.getStopwatchSupplier(), interceptors, GrpcUtil.NOOP_PROXY_DETECTOR,
        channelStatsFactory);

    if (requestConnection) {
      int numExpectedTasks = 0;

      // Force-exit the initial idle-mode
      channel.exitIdleMode();
      if (idleTimeoutMillis != ManagedChannelImpl.IDLE_TIMEOUT_MILLIS_DISABLE) {
        numExpectedTasks += 1;
      }

      if (getNameResolverRefresh() != null) {
        numExpectedTasks += 1;
      }

      assertEquals(numExpectedTasks, timer.numPendingTasks());

      ArgumentCaptor<Helper> helperCaptor = ArgumentCaptor.forClass(null);
      verify(mockLoadBalancerFactory).newLoadBalancer(helperCaptor.capture());
      helper = helperCaptor.getValue();
    }
  }

  @Before
  public void setUp() throws Exception {
    MockitoAnnotations.initMocks(this);
    expectedUri = new URI(target);
    when(mockLoadBalancerFactory.newLoadBalancer(any(Helper.class))).thenReturn(mockLoadBalancer);
    transports = TestUtils.captureTransports(mockTransportFactory);
    when(mockTransportFactory.getScheduledExecutorService())
        .thenReturn(timer.getScheduledExecutorService());
    when(executorPool.getObject()).thenReturn(executor.getScheduledExecutorService());
    when(oobExecutorPool.getObject()).thenReturn(oobExecutor.getScheduledExecutorService());
  }

  @After
  public void allPendingTasksAreRun() throws Exception {
    // The "never" verifications in the tests only hold up if all due tasks are done.
    // As for timer, although there may be scheduled tasks in a future time, since we don't test
    // any time-related behavior in this test suite, we only care the tasks that are due. This
    // would ignore any time-sensitive tasks, e.g., back-off and the idle timer.
    assertTrue(timer.getDueTasks() + " should be empty", timer.getDueTasks().isEmpty());
    assertEquals(executor.getPendingTasks() + " should be empty", 0, executor.numPendingTasks());
    if (channel != null) {
      channel.shutdownNow();
      channel = null;
    }
  }

  @Test
  @SuppressWarnings("unchecked")
  public void idleModeDisabled() {
    createChannel(
        new FakeNameResolverFactory.Builder(expectedUri)
            .setServers(Collections.singletonList(new EquivalentAddressGroup(socketAddress)))
            .build(),
        NO_INTERCEPTOR);

    // In this test suite, the channel is always created with idle mode disabled.
    // No task is scheduled to enter idle mode
    assertEquals(0, timer.numPendingTasks());
    assertEquals(0, executor.numPendingTasks());
  }

  @Test
  public void immediateDeadlineExceeded() {
    createChannel(new FakeNameResolverFactory.Builder(expectedUri).build(), NO_INTERCEPTOR);
    ClientCall<String, Integer> call =
        channel.newCall(method, CallOptions.DEFAULT.withDeadlineAfter(0, TimeUnit.NANOSECONDS));
    call.start(mockCallListener, new Metadata());
    assertEquals(1, executor.runDueTasks());

    verify(mockCallListener).onClose(statusCaptor.capture(), any(Metadata.class));
    Status status = statusCaptor.getValue();
    assertSame(Status.DEADLINE_EXCEEDED.getCode(), status.getCode());
  }

  @Test
  public void shutdownWithNoTransportsEverCreated() {
    createChannel(
        new FakeNameResolverFactory.Builder(expectedUri)
            .setServers(Collections.singletonList(new EquivalentAddressGroup(socketAddress)))
            .build(),
        NO_INTERCEPTOR);
    verify(executorPool).getObject();
    verify(executorPool, never()).returnObject(anyObject());
    verifyNoMoreInteractions(mockTransportFactory);
    channel.shutdown();
    assertTrue(channel.isShutdown());
    assertTrue(channel.isTerminated());
    verify(executorPool).returnObject(executor.getScheduledExecutorService());
  }

  @Test
  public void channelzMembership() throws Exception {
    createChannel(new FakeNameResolverFactory(true), NO_INTERCEPTOR);
    assertTrue(channelz.containsRootChannel(channel.getLogId()));
    assertTrue(channelz.containsChannel(channel.getLogId()));
    channel.shutdownNow();
    channel.awaitTermination(5, TimeUnit.SECONDS);
    assertFalse(channelz.containsRootChannel(channel.getLogId()));
    assertFalse(channelz.containsChannel(channel.getLogId()));
  }

  @Test
  public void channelzMembership_subchannel() throws Exception {
    createChannel(new FakeNameResolverFactory(true), NO_INTERCEPTOR);
    assertTrue(channelz.containsRootChannel(channel.getLogId()));
    assertTrue(channelz.containsChannel(channel.getLogId()));

    AbstractSubchannel subchannel =
        (AbstractSubchannel) helper.createSubchannel(addressGroup, Attributes.EMPTY);
    // subchannels are not root channels
    assertFalse(channelz.containsRootChannel(subchannel.getInternalSubchannel().getLogId()));
    assertTrue(channelz.containsChannel(subchannel.getInternalSubchannel().getLogId()));
    assertThat(getStats(channel).subchannels)
        .containsExactly(subchannel.getInternalSubchannel().getLogId());

    subchannel.requestConnection();
    MockClientTransportInfo transportInfo = transports.poll();
    assertNotNull(transportInfo);
    assertTrue(channelz.containsTransport(transportInfo.transport.getLogId()));

    // terminate transport
    transportInfo.listener.transportTerminated();
    assertFalse(channelz.containsTransport(transportInfo.transport.getLogId()));

    // terminate subchannel
    assertTrue(channelz.containsChannel(subchannel.getInternalSubchannel().getLogId()));
    subchannel.shutdown();
    timer.forwardTime(ManagedChannelImpl.SUBCHANNEL_SHUTDOWN_DELAY_SECONDS, TimeUnit.SECONDS);
    timer.runDueTasks();
    assertFalse(channelz.containsChannel(subchannel.getInternalSubchannel().getLogId()));
    assertThat(getStats(channel).subchannels).isEmpty();

    // channel still appears
    assertTrue(channelz.containsRootChannel(channel.getLogId()));
    assertTrue(channelz.containsChannel(channel.getLogId()));
  }

  @Test
  public void channelzMembership_oob() throws Exception {
    createChannel(new FakeNameResolverFactory(true), NO_INTERCEPTOR);
    OobChannel oob = (OobChannel) helper.createOobChannel(addressGroup, authority);
    // oob channels are not root channels
    assertFalse(channelz.containsRootChannel(oob.getLogId()));
    assertTrue(channelz.containsChannel(oob.getLogId()));
    assertThat(getStats(channel).subchannels).containsExactly(oob.getLogId());
    assertTrue(channelz.containsChannel(oob.getLogId()));

    AbstractSubchannel subchannel = (AbstractSubchannel) oob.getSubchannel();
    assertTrue(channelz.containsChannel(subchannel.getInternalSubchannel().getLogId()));
    assertThat(getStats(oob).subchannels)
        .containsExactly(subchannel.getInternalSubchannel().getLogId());
    assertTrue(channelz.containsChannel(subchannel.getInternalSubchannel().getLogId()));

    oob.getSubchannel().requestConnection();
    MockClientTransportInfo transportInfo = transports.poll();
    assertNotNull(transportInfo);
    assertTrue(channelz.containsTransport(transportInfo.transport.getLogId()));

    // terminate transport
    transportInfo.listener.transportTerminated();
    assertFalse(channelz.containsTransport(transportInfo.transport.getLogId()));

    // terminate oobchannel
    oob.shutdown();
    assertFalse(channelz.containsChannel(oob.getLogId()));
    assertThat(getStats(channel).subchannels).isEmpty();
    assertFalse(channelz.containsChannel(subchannel.getInternalSubchannel().getLogId()));

    // channel still appears
    assertTrue(channelz.containsRootChannel(channel.getLogId()));
    assertTrue(channelz.containsChannel(channel.getLogId()));
  }

  @Test
  public void callsAndShutdown() {
    subtestCallsAndShutdown(false, false);
  }

  @Test
  public void callsAndShutdownNow() {
    subtestCallsAndShutdown(true, false);
  }

  /** Make sure shutdownNow() after shutdown() has an effect. */
  @Test
  public void callsAndShutdownAndShutdownNow() {
    subtestCallsAndShutdown(false, true);
  }

  private void subtestCallsAndShutdown(boolean shutdownNow, boolean shutdownNowAfterShutdown) {
    FakeNameResolverFactory nameResolverFactory =
        new FakeNameResolverFactory.Builder(expectedUri).build();
    createChannel(nameResolverFactory, NO_INTERCEPTOR);
    verify(executorPool).getObject();
    ClientStream mockStream = mock(ClientStream.class);
    ClientStream mockStream2 = mock(ClientStream.class);
    Metadata headers = new Metadata();
    Metadata headers2 = new Metadata();

    // Configure the picker so that first RPC goes to delayed transport, and second RPC goes to
    // real transport.
    Subchannel subchannel = helper.createSubchannel(addressGroup, Attributes.EMPTY);
    subchannel.requestConnection();
    verify(mockTransportFactory).newClientTransport(
        any(SocketAddress.class), any(String.class), any(String.class), any(ProxyParameters.class));
    MockClientTransportInfo transportInfo = transports.poll();
    ConnectionClientTransport mockTransport = transportInfo.transport;
    verify(mockTransport).start(any(ManagedClientTransport.Listener.class));
    ManagedClientTransport.Listener transportListener = transportInfo.listener;
    when(mockTransport.newStream(same(method), same(headers), same(CallOptions.DEFAULT)))
        .thenReturn(mockStream);
    when(mockTransport.newStream(same(method), same(headers2), same(CallOptions.DEFAULT)))
        .thenReturn(mockStream2);
    transportListener.transportReady();
    when(mockPicker.pickSubchannel(
        new PickSubchannelArgsImpl(method, headers, CallOptions.DEFAULT))).thenReturn(
        PickResult.withNoResult());
    when(mockPicker.pickSubchannel(
        new PickSubchannelArgsImpl(method, headers2, CallOptions.DEFAULT))).thenReturn(
        PickResult.withSubchannel(subchannel));
    helper.updateBalancingState(READY, mockPicker);

    // First RPC, will be pending
    ClientCall<String, Integer> call = channel.newCall(method, CallOptions.DEFAULT);
    verify(mockTransportFactory).newClientTransport(
        any(SocketAddress.class), any(String.class), any(String.class), any(ProxyParameters.class));
    call.start(mockCallListener, headers);

    verify(mockTransport, never())
        .newStream(same(method), same(headers), same(CallOptions.DEFAULT));

    // Second RPC, will be assigned to the real transport
    ClientCall<String, Integer> call2 = channel.newCall(method, CallOptions.DEFAULT);
    call2.start(mockCallListener2, headers2);
    verify(mockTransport).newStream(same(method), same(headers2), same(CallOptions.DEFAULT));
    verify(mockTransport).newStream(same(method), same(headers2), same(CallOptions.DEFAULT));
    verify(mockStream2).start(any(ClientStreamListener.class));

    // Shutdown
    if (shutdownNow) {
      channel.shutdownNow();
    } else {
      channel.shutdown();
      if (shutdownNowAfterShutdown) {
        channel.shutdownNow();
        shutdownNow = true;
      }
    }
    assertTrue(channel.isShutdown());
    assertFalse(channel.isTerminated());
    assertEquals(1, nameResolverFactory.resolvers.size());
    verify(mockLoadBalancerFactory).newLoadBalancer(any(Helper.class));

    // Further calls should fail without going to the transport
    ClientCall<String, Integer> call3 = channel.newCall(method, CallOptions.DEFAULT);
    call3.start(mockCallListener3, headers2);
    timer.runDueTasks();
    executor.runDueTasks();

    verify(mockCallListener3).onClose(statusCaptor.capture(), any(Metadata.class));
    assertSame(Status.Code.UNAVAILABLE, statusCaptor.getValue().getCode());

    if (shutdownNow) {
      // LoadBalancer and NameResolver are shut down as soon as delayed transport is terminated.
      verify(mockLoadBalancer).shutdown();
      assertTrue(nameResolverFactory.resolvers.get(0).shutdown);
      // call should have been aborted by delayed transport
      executor.runDueTasks();
      verify(mockCallListener).onClose(same(ManagedChannelImpl.SHUTDOWN_NOW_STATUS),
          any(Metadata.class));
    } else {
      // LoadBalancer and NameResolver are still running.
      verify(mockLoadBalancer, never()).shutdown();
      assertFalse(nameResolverFactory.resolvers.get(0).shutdown);
      // call and call2 are still alive, and can still be assigned to a real transport
      SubchannelPicker picker2 = mock(SubchannelPicker.class);
      when(picker2.pickSubchannel(new PickSubchannelArgsImpl(method, headers, CallOptions.DEFAULT)))
          .thenReturn(PickResult.withSubchannel(subchannel));
      helper.updateBalancingState(READY, picker2);
      executor.runDueTasks();
      verify(mockTransport).newStream(same(method), same(headers), same(CallOptions.DEFAULT));
      verify(mockStream).start(any(ClientStreamListener.class));
    }

    // After call is moved out of delayed transport, LoadBalancer, NameResolver and the transports
    // will be shutdown.
    verify(mockLoadBalancer).shutdown();
    assertTrue(nameResolverFactory.resolvers.get(0).shutdown);

    if (shutdownNow) {
      // Channel shutdownNow() all subchannels after shutting down LoadBalancer
      verify(mockTransport).shutdownNow(ManagedChannelImpl.SHUTDOWN_NOW_STATUS);
    } else {
      verify(mockTransport, never()).shutdownNow(any(Status.class));
    }
    // LoadBalancer should shutdown the subchannel
    subchannel.shutdown();
    if (shutdownNow) {
      verify(mockTransport).shutdown(same(ManagedChannelImpl.SHUTDOWN_NOW_STATUS));
    } else {
      verify(mockTransport).shutdown(same(ManagedChannelImpl.SHUTDOWN_STATUS));
    }

    // Killing the remaining real transport will terminate the channel
    transportListener.transportShutdown(Status.UNAVAILABLE);
    assertFalse(channel.isTerminated());
    verify(executorPool, never()).returnObject(anyObject());
    transportListener.transportTerminated();
    assertTrue(channel.isTerminated());
    verify(executorPool).returnObject(executor.getScheduledExecutorService());
    verifyNoMoreInteractions(oobExecutorPool);

    verify(mockTransportFactory).newClientTransport(
        any(SocketAddress.class), any(String.class), any(String.class), any(ProxyParameters.class));
    verify(mockTransportFactory).close();
    verify(mockTransport, atLeast(0)).getLogId();
    verifyNoMoreInteractions(mockTransport);
  }

  @Test
  public void noMoreCallbackAfterLoadBalancerShutdown() {
    FakeNameResolverFactory nameResolverFactory =
        new FakeNameResolverFactory.Builder(expectedUri)
            .setServers(Collections.singletonList(new EquivalentAddressGroup(socketAddress)))
            .build();
    Status resolutionError = Status.UNAVAILABLE.withDescription("Resolution failed");
    createChannel(nameResolverFactory, NO_INTERCEPTOR);

    FakeNameResolverFactory.FakeNameResolver resolver = nameResolverFactory.resolvers.get(0);
    verify(mockLoadBalancerFactory).newLoadBalancer(any(Helper.class));
    verify(mockLoadBalancer).handleResolvedAddressGroups(
        eq(Arrays.asList(addressGroup)), eq(Attributes.EMPTY));

    Subchannel subchannel1 = helper.createSubchannel(addressGroup, Attributes.EMPTY);
    Subchannel subchannel2 = helper.createSubchannel(addressGroup, Attributes.EMPTY);
    subchannel1.requestConnection();
    subchannel2.requestConnection();
    verify(mockTransportFactory, times(2)).newClientTransport(
        any(SocketAddress.class), any(String.class), any(String.class), any(ProxyParameters.class));
    MockClientTransportInfo transportInfo1 = transports.poll();
    MockClientTransportInfo transportInfo2 = transports.poll();

    // LoadBalancer receives all sorts of callbacks
    transportInfo1.listener.transportReady();
    verify(mockLoadBalancer, times(2))
        .handleSubchannelState(same(subchannel1), stateInfoCaptor.capture());
    assertSame(CONNECTING, stateInfoCaptor.getAllValues().get(0).getState());
    assertSame(READY, stateInfoCaptor.getAllValues().get(1).getState());

    verify(mockLoadBalancer)
        .handleSubchannelState(same(subchannel2), stateInfoCaptor.capture());
    assertSame(CONNECTING, stateInfoCaptor.getValue().getState());

    resolver.listener.onError(resolutionError);
    verify(mockLoadBalancer).handleNameResolutionError(resolutionError);

    verifyNoMoreInteractions(mockLoadBalancer);

    channel.shutdown();
    verify(mockLoadBalancer).shutdown();

    // No more callback should be delivered to LoadBalancer after it's shut down
    transportInfo2.listener.transportReady();
    resolver.listener.onError(resolutionError);
    resolver.resolved();
    verifyNoMoreInteractions(mockLoadBalancer);
  }

  @Test
  public void interceptor() throws Exception {
    final AtomicLong atomic = new AtomicLong();
    ClientInterceptor interceptor = new ClientInterceptor() {
      @Override
      public <RequestT, ResponseT> ClientCall<RequestT, ResponseT> interceptCall(
          MethodDescriptor<RequestT, ResponseT> method, CallOptions callOptions,
          Channel next) {
        atomic.set(1);
        return next.newCall(method, callOptions);
      }
    };
    createChannel(
        new FakeNameResolverFactory.Builder(expectedUri).build(), Arrays.asList(interceptor));
    assertNotNull(channel.newCall(method, CallOptions.DEFAULT));
    assertEquals(1, atomic.get());
  }

  @Test
  public void callOptionsExecutor() {
    Metadata headers = new Metadata();
    ClientStream mockStream = mock(ClientStream.class);
    FakeClock callExecutor = new FakeClock();
    createChannel(new FakeNameResolverFactory.Builder(expectedUri).build(), NO_INTERCEPTOR);

    // Start a call with a call executor
    CallOptions options =
        CallOptions.DEFAULT.withExecutor(callExecutor.getScheduledExecutorService());
    ClientCall<String, Integer> call = channel.newCall(method, options);
    call.start(mockCallListener, headers);

    // Make the transport available
    Subchannel subchannel = helper.createSubchannel(addressGroup, Attributes.EMPTY);
    verify(mockTransportFactory, never()).newClientTransport(
        any(SocketAddress.class), any(String.class), any(String.class), any(ProxyParameters.class));
    subchannel.requestConnection();
    verify(mockTransportFactory).newClientTransport(
        any(SocketAddress.class), any(String.class), any(String.class), any(ProxyParameters.class));
    MockClientTransportInfo transportInfo = transports.poll();
    ConnectionClientTransport mockTransport = transportInfo.transport;
    ManagedClientTransport.Listener transportListener = transportInfo.listener;
    when(mockTransport.newStream(same(method), same(headers), any(CallOptions.class)))
        .thenReturn(mockStream);
    transportListener.transportReady();
    when(mockPicker.pickSubchannel(any(PickSubchannelArgs.class)))
        .thenReturn(PickResult.withSubchannel(subchannel));
    assertEquals(0, callExecutor.numPendingTasks());
    helper.updateBalancingState(READY, mockPicker);

    // Real streams are started in the call executor if they were previously buffered.
    assertEquals(1, callExecutor.runDueTasks());
    verify(mockTransport).newStream(same(method), same(headers), same(options));
    verify(mockStream).start(streamListenerCaptor.capture());

    // Call listener callbacks are also run in the call executor
    ClientStreamListener streamListener = streamListenerCaptor.getValue();
    Metadata trailers = new Metadata();
    assertEquals(0, callExecutor.numPendingTasks());
    streamListener.closed(Status.CANCELLED, trailers);
    verify(mockCallListener, never()).onClose(same(Status.CANCELLED), same(trailers));
    assertEquals(1, callExecutor.runDueTasks());
    verify(mockCallListener).onClose(same(Status.CANCELLED), same(trailers));


    transportListener.transportShutdown(Status.UNAVAILABLE);
    transportListener.transportTerminated();

    // Clean up as much as possible to allow the channel to terminate.
    subchannel.shutdown();
    timer.forwardNanos(
        TimeUnit.SECONDS.toNanos(ManagedChannelImpl.SUBCHANNEL_SHUTDOWN_DELAY_SECONDS));
  }

  @Test
  public void nameResolutionFailed() {
    Status error = Status.UNAVAILABLE.withCause(new Throwable("fake name resolution error"));
    FakeNameResolverFactory nameResolverFactory =
        new FakeNameResolverFactory.Builder(expectedUri)
            .setServers(Collections.singletonList(new EquivalentAddressGroup(socketAddress)))
            .setError(error)
            .build();
    // Name resolution is started as soon as channel is created.
    createChannel(nameResolverFactory, NO_INTERCEPTOR);
    FakeNameResolverFactory.FakeNameResolver resolver = nameResolverFactory.resolvers.get(0);
    verify(mockLoadBalancer).handleNameResolutionError(same(error));
    assertEquals(1, timer.numPendingTasks(NAME_RESOLVER_REFRESH_TASK_FILTER));

    timer.forwardNanos(RECONNECT_BACKOFF_INTERVAL_NANOS - 1);
    assertEquals(0, resolver.refreshCalled);

    timer.forwardNanos(1);
    assertEquals(1, resolver.refreshCalled);
    verify(mockLoadBalancer, times(2)).handleNameResolutionError(same(error));

    // Verify an additional name resolution failure does not schedule another timer
    resolver.refresh();
    verify(mockLoadBalancer, times(3)).handleNameResolutionError(same(error));
    assertEquals(1, timer.numPendingTasks(NAME_RESOLVER_REFRESH_TASK_FILTER));

    // Allow the next refresh attempt to succeed
    resolver.error = null;

    // For the second attempt, the backoff should occur at RECONNECT_BACKOFF_INTERVAL_NANOS * 2
    timer.forwardNanos(RECONNECT_BACKOFF_INTERVAL_NANOS * 2 - 1);
    assertEquals(2, resolver.refreshCalled);
    timer.forwardNanos(1);
    assertEquals(3, resolver.refreshCalled);
    assertEquals(0, timer.numPendingTasks());

    // Verify that the successful resolution reset the backoff policy
    resolver.listener.onError(error);
    timer.forwardNanos(RECONNECT_BACKOFF_INTERVAL_NANOS - 1);
    assertEquals(3, resolver.refreshCalled);
    timer.forwardNanos(1);
    assertEquals(4, resolver.refreshCalled);
    assertEquals(0, timer.numPendingTasks());
  }

  @Test
  public void nameResolutionFailed_delayedTransportShutdownCancelsBackoff() {
    Status error = Status.UNAVAILABLE.withCause(new Throwable("fake name resolution error"));

    FakeNameResolverFactory nameResolverFactory =
        new FakeNameResolverFactory.Builder(expectedUri).setError(error).build();
    // Name resolution is started as soon as channel is created.
    createChannel(nameResolverFactory, NO_INTERCEPTOR);
    verify(mockLoadBalancer).handleNameResolutionError(same(error));

    FakeClock.ScheduledTask nameResolverBackoff = getNameResolverRefresh();
    assertNotNull(nameResolverBackoff);
    assertFalse(nameResolverBackoff.isCancelled());

    // Add a pending call to the delayed transport
    ClientCall<String, Integer> call = channel.newCall(method, CallOptions.DEFAULT);
    Metadata headers = new Metadata();
    call.start(mockCallListener, headers);

    // The pending call on the delayed transport stops the name resolver backoff from cancelling
    channel.shutdown();
    assertFalse(nameResolverBackoff.isCancelled());

    // Notify that a subchannel is ready, which drains the delayed transport
    SubchannelPicker picker = mock(SubchannelPicker.class);
    Status status = Status.UNAVAILABLE.withDescription("for test");
    when(picker.pickSubchannel(any(PickSubchannelArgs.class)))
        .thenReturn(PickResult.withDrop(status));
    helper.updateBalancingState(READY, picker);
    executor.runDueTasks();
    verify(mockCallListener).onClose(same(status), any(Metadata.class));

    assertTrue(nameResolverBackoff.isCancelled());
  }

  @Test
  public void nameResolverReturnsEmptySubLists() {
    String errorDescription = "NameResolver returned an empty list";

    // Pass a FakeNameResolverFactory with an empty list
    createChannel(new FakeNameResolverFactory.Builder(expectedUri).build(), NO_INTERCEPTOR);

    // LoadBalancer received the error
    verify(mockLoadBalancerFactory).newLoadBalancer(any(Helper.class));
    verify(mockLoadBalancer).handleNameResolutionError(statusCaptor.capture());
    Status status = statusCaptor.getValue();
    assertSame(Status.Code.UNAVAILABLE, status.getCode());
    assertEquals(errorDescription, status.getDescription());
  }

  @Test
  public void loadBalancerThrowsInHandleResolvedAddresses() {
    RuntimeException ex = new RuntimeException("simulated");
    // Delay the success of name resolution until allResolved() is called
    FakeNameResolverFactory nameResolverFactory =
        new FakeNameResolverFactory.Builder(expectedUri)
            .setResolvedAtStart(false)
            .setServers(Collections.singletonList(new EquivalentAddressGroup(socketAddress)))
            .build();
    createChannel(nameResolverFactory, NO_INTERCEPTOR);

    verify(mockLoadBalancerFactory).newLoadBalancer(any(Helper.class));
    doThrow(ex).when(mockLoadBalancer).handleResolvedAddressGroups(
        Matchers.<List<EquivalentAddressGroup>>anyObject(), any(Attributes.class));

    // NameResolver returns addresses.
    nameResolverFactory.allResolved();

    // Exception thrown from balancer is caught by ChannelExecutor, making channel enter panic mode.
    verifyPanicMode(ex);
  }

  @Test
  public void nameResolvedAfterChannelShutdown() {
    // Delay the success of name resolution until allResolved() is called.
    FakeNameResolverFactory nameResolverFactory =
        new FakeNameResolverFactory.Builder(expectedUri).setResolvedAtStart(false).build();
    createChannel(nameResolverFactory, NO_INTERCEPTOR);

    channel.shutdown();

    assertTrue(channel.isShutdown());
    assertTrue(channel.isTerminated());
    verify(mockLoadBalancer).shutdown();
    // Name resolved after the channel is shut down, which is possible if the name resolution takes
    // time and is not cancellable. The resolved address will be dropped.
    nameResolverFactory.allResolved();
    verifyNoMoreInteractions(mockLoadBalancer);
  }

  /**
   * Verify that if the first resolved address points to a server that cannot be connected, the call
   * will end up with the second address which works.
   */
  @Test
  public void firstResolvedServerFailedToConnect() throws Exception {
    final SocketAddress goodAddress = new SocketAddress() {
        @Override public String toString() {
          return "goodAddress";
        }
      };
    final SocketAddress badAddress = new SocketAddress() {
        @Override public String toString() {
          return "badAddress";
        }
      };
    InOrder inOrder = inOrder(mockLoadBalancer);

    List<SocketAddress> resolvedAddrs = Arrays.asList(badAddress, goodAddress);
    FakeNameResolverFactory nameResolverFactory =
        new FakeNameResolverFactory.Builder(expectedUri)
            .setServers(Collections.singletonList(new EquivalentAddressGroup(resolvedAddrs)))
            .build();
    createChannel(nameResolverFactory, NO_INTERCEPTOR);

    // Start the call
    ClientCall<String, Integer> call = channel.newCall(method, CallOptions.DEFAULT);
    Metadata headers = new Metadata();
    call.start(mockCallListener, headers);
    executor.runDueTasks();

    // Simulate name resolution results
    EquivalentAddressGroup addressGroup = new EquivalentAddressGroup(resolvedAddrs);
    inOrder.verify(mockLoadBalancer).handleResolvedAddressGroups(
        eq(Arrays.asList(addressGroup)), eq(Attributes.EMPTY));
    Subchannel subchannel = helper.createSubchannel(addressGroup, Attributes.EMPTY);
    when(mockPicker.pickSubchannel(any(PickSubchannelArgs.class)))
        .thenReturn(PickResult.withSubchannel(subchannel));
    subchannel.requestConnection();
    inOrder.verify(mockLoadBalancer).handleSubchannelState(
        same(subchannel), stateInfoCaptor.capture());
    assertEquals(CONNECTING, stateInfoCaptor.getValue().getState());

    // The channel will starts with the first address (badAddress)
    verify(mockTransportFactory)
        .newClientTransport(same(badAddress), any(String.class), any(String.class),
            any(ProxyParameters.class));
    verify(mockTransportFactory, times(0))
          .newClientTransport(same(goodAddress), any(String.class), any(String.class),
              any(ProxyParameters.class));

    MockClientTransportInfo badTransportInfo = transports.poll();
    // Which failed to connect
    badTransportInfo.listener.transportShutdown(Status.UNAVAILABLE);
    inOrder.verifyNoMoreInteractions();

    // The channel then try the second address (goodAddress)
    verify(mockTransportFactory)
          .newClientTransport(same(goodAddress), any(String.class), any(String.class),
              any(ProxyParameters.class));
    MockClientTransportInfo goodTransportInfo = transports.poll();
    when(goodTransportInfo.transport.newStream(
            any(MethodDescriptor.class), any(Metadata.class), any(CallOptions.class)))
        .thenReturn(mock(ClientStream.class));

    goodTransportInfo.listener.transportReady();
    inOrder.verify(mockLoadBalancer).handleSubchannelState(
        same(subchannel), stateInfoCaptor.capture());
    assertEquals(READY, stateInfoCaptor.getValue().getState());

    // A typical LoadBalancer will call this once the subchannel becomes READY
    helper.updateBalancingState(READY, mockPicker);
    // Delayed transport uses the app executor to create real streams.
    executor.runDueTasks();

    verify(goodTransportInfo.transport).newStream(same(method), same(headers),
        same(CallOptions.DEFAULT));
    // The bad transport was never used.
    verify(badTransportInfo.transport, times(0)).newStream(any(MethodDescriptor.class),
        any(Metadata.class), any(CallOptions.class));
  }

  @Test
  public void failFastRpcFailFromErrorFromBalancer() {
    subtestFailRpcFromBalancer(false, false, true);
  }

  @Test
  public void failFastRpcFailFromDropFromBalancer() {
    subtestFailRpcFromBalancer(false, true, true);
  }

  @Test
  public void waitForReadyRpcImmuneFromErrorFromBalancer() {
    subtestFailRpcFromBalancer(true, false, false);
  }

  @Test
  public void waitForReadyRpcFailFromDropFromBalancer() {
    subtestFailRpcFromBalancer(true, true, true);
  }

  private void subtestFailRpcFromBalancer(boolean waitForReady, boolean drop, boolean shouldFail) {
    createChannel(new FakeNameResolverFactory.Builder(expectedUri).build(), NO_INTERCEPTOR);

    // This call will be buffered by the channel, thus involve delayed transport
    CallOptions callOptions = CallOptions.DEFAULT;
    if (waitForReady) {
      callOptions = callOptions.withWaitForReady();
    } else {
      callOptions = callOptions.withoutWaitForReady();
    }
    ClientCall<String, Integer> call1 = channel.newCall(method, callOptions);
    call1.start(mockCallListener, new Metadata());

    SubchannelPicker picker = mock(SubchannelPicker.class);
    Status status = Status.UNAVAILABLE.withDescription("for test");

    when(picker.pickSubchannel(any(PickSubchannelArgs.class)))
        .thenReturn(drop ? PickResult.withDrop(status) : PickResult.withError(status));
    helper.updateBalancingState(READY, picker);

    executor.runDueTasks();
    if (shouldFail) {
      verify(mockCallListener).onClose(same(status), any(Metadata.class));
    } else {
      verifyZeroInteractions(mockCallListener);
    }

    // This call doesn't involve delayed transport
    ClientCall<String, Integer> call2 = channel.newCall(method, callOptions);
    call2.start(mockCallListener2, new Metadata());

    executor.runDueTasks();
    if (shouldFail) {
      verify(mockCallListener2).onClose(same(status), any(Metadata.class));
    } else {
      verifyZeroInteractions(mockCallListener2);
    }
  }

  /**
   * Verify that if all resolved addresses failed to connect, a fail-fast call will fail, while a
   * wait-for-ready call will still be buffered.
   */
  @Test
  public void allServersFailedToConnect() throws Exception {
    final SocketAddress addr1 = new SocketAddress() {
        @Override public String toString() {
          return "addr1";
        }
      };
    final SocketAddress addr2 = new SocketAddress() {
        @Override public String toString() {
          return "addr2";
        }
      };
    InOrder inOrder = inOrder(mockLoadBalancer);

    List<SocketAddress> resolvedAddrs = Arrays.asList(addr1, addr2);

    FakeNameResolverFactory nameResolverFactory =
        new FakeNameResolverFactory.Builder(expectedUri)
            .setServers(Collections.singletonList(new EquivalentAddressGroup(resolvedAddrs)))
            .build();
    createChannel(nameResolverFactory, NO_INTERCEPTOR);

    // Start a wait-for-ready call
    ClientCall<String, Integer> call =
        channel.newCall(method, CallOptions.DEFAULT.withWaitForReady());
    Metadata headers = new Metadata();
    call.start(mockCallListener, headers);
    // ... and a fail-fast call
    ClientCall<String, Integer> call2 =
        channel.newCall(method, CallOptions.DEFAULT.withoutWaitForReady());
    call2.start(mockCallListener2, headers);
    executor.runDueTasks();

    // Simulate name resolution results
    EquivalentAddressGroup addressGroup = new EquivalentAddressGroup(resolvedAddrs);
    inOrder.verify(mockLoadBalancer).handleResolvedAddressGroups(
        eq(Arrays.asList(addressGroup)), eq(Attributes.EMPTY));
    Subchannel subchannel = helper.createSubchannel(addressGroup, Attributes.EMPTY);
    when(mockPicker.pickSubchannel(any(PickSubchannelArgs.class)))
        .thenReturn(PickResult.withSubchannel(subchannel));
    subchannel.requestConnection();

    inOrder.verify(mockLoadBalancer).handleSubchannelState(
        same(subchannel), stateInfoCaptor.capture());
    assertEquals(CONNECTING, stateInfoCaptor.getValue().getState());

    // Connecting to server1, which will fail
    verify(mockTransportFactory)
        .newClientTransport(same(addr1), any(String.class), any(String.class),
            any(ProxyParameters.class));
    verify(mockTransportFactory, times(0))
        .newClientTransport(same(addr2), any(String.class), any(String.class),
            any(ProxyParameters.class));
    MockClientTransportInfo transportInfo1 = transports.poll();
    transportInfo1.listener.transportShutdown(Status.UNAVAILABLE);

    // Connecting to server2, which will fail too
    verify(mockTransportFactory)
        .newClientTransport(same(addr2), any(String.class), any(String.class),
            any(ProxyParameters.class));
    MockClientTransportInfo transportInfo2 = transports.poll();
    Status server2Error = Status.UNAVAILABLE.withDescription("Server2 failed to connect");
    transportInfo2.listener.transportShutdown(server2Error);

    // ... which makes the subchannel enter TRANSIENT_FAILURE. The last error Status is propagated
    // to LoadBalancer.
    inOrder.verify(mockLoadBalancer).handleSubchannelState(
        same(subchannel), stateInfoCaptor.capture());
    assertEquals(TRANSIENT_FAILURE, stateInfoCaptor.getValue().getState());
    assertSame(server2Error, stateInfoCaptor.getValue().getStatus());

    // A typical LoadBalancer would create a picker with error
    SubchannelPicker picker2 = mock(SubchannelPicker.class);
    when(picker2.pickSubchannel(any(PickSubchannelArgs.class)))
        .thenReturn(PickResult.withError(server2Error));
    helper.updateBalancingState(TRANSIENT_FAILURE, picker2);
    executor.runDueTasks();

    // ... which fails the fail-fast call
    verify(mockCallListener2).onClose(same(server2Error), any(Metadata.class));
    // ... while the wait-for-ready call stays
    verifyNoMoreInteractions(mockCallListener);
    // No real stream was ever created
    verify(transportInfo1.transport, times(0))
        .newStream(any(MethodDescriptor.class), any(Metadata.class), any(CallOptions.class));
    verify(transportInfo2.transport, times(0))
        .newStream(any(MethodDescriptor.class), any(Metadata.class), any(CallOptions.class));
  }

  @Test
  public void subchannels() {
    createChannel(new FakeNameResolverFactory.Builder(expectedUri).build(), NO_INTERCEPTOR);

    // createSubchannel() always return a new Subchannel
    Attributes attrs1 = Attributes.newBuilder().set(SUBCHANNEL_ATTR_KEY, "attr1").build();
    Attributes attrs2 = Attributes.newBuilder().set(SUBCHANNEL_ATTR_KEY, "attr2").build();
    Subchannel sub1 = helper.createSubchannel(addressGroup, attrs1);
    Subchannel sub2 = helper.createSubchannel(addressGroup, attrs2);
    assertNotSame(sub1, sub2);
    assertNotSame(attrs1, attrs2);
    assertSame(attrs1, sub1.getAttributes());
    assertSame(attrs2, sub2.getAttributes());
    assertSame(addressGroup, sub1.getAddresses());
    assertSame(addressGroup, sub2.getAddresses());

    // requestConnection()
    verify(mockTransportFactory, never()).newClientTransport(
        any(SocketAddress.class), any(String.class), any(String.class), any(ProxyParameters.class));
    sub1.requestConnection();
    verify(mockTransportFactory).newClientTransport(socketAddress, authority, userAgent, noProxy);
    MockClientTransportInfo transportInfo1 = transports.poll();
    assertNotNull(transportInfo1);

    sub2.requestConnection();
    verify(mockTransportFactory, times(2)).newClientTransport(socketAddress, authority, userAgent,
        noProxy);
    MockClientTransportInfo transportInfo2 = transports.poll();
    assertNotNull(transportInfo2);

    sub1.requestConnection();
    sub2.requestConnection();
    verify(mockTransportFactory, times(2)).newClientTransport(socketAddress, authority, userAgent,
        noProxy);

    // shutdown() has a delay
    sub1.shutdown();
    timer.forwardTime(ManagedChannelImpl.SUBCHANNEL_SHUTDOWN_DELAY_SECONDS - 1, TimeUnit.SECONDS);
    sub1.shutdown();
    verify(transportInfo1.transport, never()).shutdown(any(Status.class));
    timer.forwardTime(1, TimeUnit.SECONDS);
    verify(transportInfo1.transport).shutdown(same(ManagedChannelImpl.SUBCHANNEL_SHUTDOWN_STATUS));

    // ... but not after Channel is terminating
    verify(mockLoadBalancer, never()).shutdown();
    channel.shutdown();
    verify(mockLoadBalancer).shutdown();
    verify(transportInfo2.transport, never()).shutdown(any(Status.class));

    sub2.shutdown();
    verify(transportInfo2.transport).shutdown(same(ManagedChannelImpl.SHUTDOWN_STATUS));

    // Cleanup
    transportInfo1.listener.transportShutdown(Status.UNAVAILABLE);
    transportInfo1.listener.transportTerminated();
    transportInfo2.listener.transportShutdown(Status.UNAVAILABLE);
    transportInfo2.listener.transportTerminated();
    timer.forwardTime(ManagedChannelImpl.SUBCHANNEL_SHUTDOWN_DELAY_SECONDS, TimeUnit.SECONDS);
  }

  @Test
  public void subchannelsWhenChannelShutdownNow() {
    createChannel(new FakeNameResolverFactory.Builder(expectedUri).build(), NO_INTERCEPTOR);
    Subchannel sub1 = helper.createSubchannel(addressGroup, Attributes.EMPTY);
    Subchannel sub2 = helper.createSubchannel(addressGroup, Attributes.EMPTY);
    sub1.requestConnection();
    sub2.requestConnection();

    assertEquals(2, transports.size());
    MockClientTransportInfo ti1 = transports.poll();
    MockClientTransportInfo ti2 = transports.poll();

    ti1.listener.transportReady();
    ti2.listener.transportReady();

    channel.shutdownNow();
    verify(ti1.transport).shutdownNow(any(Status.class));
    verify(ti2.transport).shutdownNow(any(Status.class));

    ti1.listener.transportShutdown(Status.UNAVAILABLE.withDescription("shutdown now"));
    ti2.listener.transportShutdown(Status.UNAVAILABLE.withDescription("shutdown now"));
    ti1.listener.transportTerminated();

    assertFalse(channel.isTerminated());
    ti2.listener.transportTerminated();
    assertTrue(channel.isTerminated());
  }

  @Test
  public void subchannelsNoConnectionShutdown() {
    createChannel(new FakeNameResolverFactory.Builder(expectedUri).build(), NO_INTERCEPTOR);
    Subchannel sub1 = helper.createSubchannel(addressGroup, Attributes.EMPTY);
    Subchannel sub2 = helper.createSubchannel(addressGroup, Attributes.EMPTY);

    channel.shutdown();
    verify(mockLoadBalancer).shutdown();
    sub1.shutdown();
    assertFalse(channel.isTerminated());
    sub2.shutdown();
    assertTrue(channel.isTerminated());
    verify(mockTransportFactory, never()).newClientTransport(any(SocketAddress.class), anyString(),
        anyString(), any(ProxyParameters.class));
  }

  @Test
  public void subchannelsNoConnectionShutdownNow() {
    createChannel(new FakeNameResolverFactory.Builder(expectedUri).build(), NO_INTERCEPTOR);
    helper.createSubchannel(addressGroup, Attributes.EMPTY);
    helper.createSubchannel(addressGroup, Attributes.EMPTY);
    channel.shutdownNow();

    verify(mockLoadBalancer).shutdown();
    // Channel's shutdownNow() will call shutdownNow() on all subchannels and oobchannels.
    // Therefore, channel is terminated without relying on LoadBalancer to shutdown subchannels.
    assertTrue(channel.isTerminated());
    verify(mockTransportFactory, never()).newClientTransport(any(SocketAddress.class), anyString(),
        anyString(), any(ProxyParameters.class));
  }

  @Test
  public void oobchannels() {
    createChannel(new FakeNameResolverFactory.Builder(expectedUri).build(), NO_INTERCEPTOR);

    ManagedChannel oob1 = helper.createOobChannel(addressGroup, "oob1authority");
    ManagedChannel oob2 = helper.createOobChannel(addressGroup, "oob2authority");
    verify(oobExecutorPool, times(2)).getObject();

    assertEquals("oob1authority", oob1.authority());
    assertEquals("oob2authority", oob2.authority());

    // OOB channels create connections lazily.  A new call will initiate the connection.
    Metadata headers = new Metadata();
    ClientCall<String, Integer> call = oob1.newCall(method, CallOptions.DEFAULT);
    call.start(mockCallListener, headers);
    verify(mockTransportFactory).newClientTransport(socketAddress, "oob1authority", userAgent,
        noProxy);
    MockClientTransportInfo transportInfo = transports.poll();
    assertNotNull(transportInfo);

    assertEquals(0, oobExecutor.numPendingTasks());
    transportInfo.listener.transportReady();
    assertEquals(1, oobExecutor.runDueTasks());
    verify(transportInfo.transport).newStream(same(method), same(headers),
        same(CallOptions.DEFAULT));

    // The transport goes away
    transportInfo.listener.transportShutdown(Status.UNAVAILABLE);
    transportInfo.listener.transportTerminated();

    // A new call will trigger a new transport
    ClientCall<String, Integer> call2 = oob1.newCall(method, CallOptions.DEFAULT);
    call2.start(mockCallListener2, headers);
    ClientCall<String, Integer> call3 =
        oob1.newCall(method, CallOptions.DEFAULT.withWaitForReady());
    call3.start(mockCallListener3, headers);
    verify(mockTransportFactory, times(2)).newClientTransport(
        socketAddress, "oob1authority", userAgent, noProxy);
    transportInfo = transports.poll();
    assertNotNull(transportInfo);

    // This transport fails
    Status transportError = Status.UNAVAILABLE.withDescription("Connection refused");
    assertEquals(0, oobExecutor.numPendingTasks());
    transportInfo.listener.transportShutdown(transportError);
    assertTrue(oobExecutor.runDueTasks() > 0);

    // Fail-fast RPC will fail, while wait-for-ready RPC will still be pending
    verify(mockCallListener2).onClose(same(transportError), any(Metadata.class));
    verify(mockCallListener3, never()).onClose(any(Status.class), any(Metadata.class));

    // Shutdown
    assertFalse(oob1.isShutdown());
    assertFalse(oob2.isShutdown());
    oob1.shutdown();
    verify(oobExecutorPool, never()).returnObject(anyObject());
    oob2.shutdownNow();
    assertTrue(oob1.isShutdown());
    assertTrue(oob2.isShutdown());
    assertTrue(oob2.isTerminated());
    verify(oobExecutorPool).returnObject(oobExecutor.getScheduledExecutorService());

    // New RPCs will be rejected.
    assertEquals(0, oobExecutor.numPendingTasks());
    ClientCall<String, Integer> call4 = oob1.newCall(method, CallOptions.DEFAULT);
    ClientCall<String, Integer> call5 = oob2.newCall(method, CallOptions.DEFAULT);
    call4.start(mockCallListener4, headers);
    call5.start(mockCallListener5, headers);
    assertTrue(oobExecutor.runDueTasks() > 0);
    verify(mockCallListener4).onClose(statusCaptor.capture(), any(Metadata.class));
    Status status4 = statusCaptor.getValue();
    assertEquals(Status.Code.UNAVAILABLE, status4.getCode());
    verify(mockCallListener5).onClose(statusCaptor.capture(), any(Metadata.class));
    Status status5 = statusCaptor.getValue();
    assertEquals(Status.Code.UNAVAILABLE, status5.getCode());

    // The pending RPC will still be pending
    verify(mockCallListener3, never()).onClose(any(Status.class), any(Metadata.class));

    // This will shutdownNow() the delayed transport, terminating the pending RPC
    assertEquals(0, oobExecutor.numPendingTasks());
    oob1.shutdownNow();
    assertTrue(oobExecutor.runDueTasks() > 0);
    verify(mockCallListener3).onClose(any(Status.class), any(Metadata.class));

    // Shut down the channel, and it will not terminated because OOB channel has not.
    channel.shutdown();
    assertFalse(channel.isTerminated());
    // Delayed transport has already terminated.  Terminating the transport terminates the
    // subchannel, which in turn terimates the OOB channel, which terminates the channel.
    assertFalse(oob1.isTerminated());
    verify(oobExecutorPool).returnObject(oobExecutor.getScheduledExecutorService());
    transportInfo.listener.transportTerminated();
    assertTrue(oob1.isTerminated());
    assertTrue(channel.isTerminated());
    verify(oobExecutorPool, times(2)).returnObject(oobExecutor.getScheduledExecutorService());
  }

  @Test
  public void oobChannelsWhenChannelShutdownNow() {
    createChannel(new FakeNameResolverFactory.Builder(expectedUri).build(), NO_INTERCEPTOR);
    ManagedChannel oob1 = helper.createOobChannel(addressGroup, "oob1Authority");
    ManagedChannel oob2 = helper.createOobChannel(addressGroup, "oob2Authority");

    oob1.newCall(method, CallOptions.DEFAULT).start(mockCallListener, new Metadata());
    oob2.newCall(method, CallOptions.DEFAULT).start(mockCallListener2, new Metadata());

    assertEquals(2, transports.size());
    MockClientTransportInfo ti1 = transports.poll();
    MockClientTransportInfo ti2 = transports.poll();

    ti1.listener.transportReady();
    ti2.listener.transportReady();

    channel.shutdownNow();
    verify(ti1.transport).shutdownNow(any(Status.class));
    verify(ti2.transport).shutdownNow(any(Status.class));

    ti1.listener.transportShutdown(Status.UNAVAILABLE.withDescription("shutdown now"));
    ti2.listener.transportShutdown(Status.UNAVAILABLE.withDescription("shutdown now"));
    ti1.listener.transportTerminated();

    assertFalse(channel.isTerminated());
    ti2.listener.transportTerminated();
    assertTrue(channel.isTerminated());
  }

  @Test
  public void oobChannelsNoConnectionShutdown() {
    createChannel(new FakeNameResolverFactory.Builder(expectedUri).build(), NO_INTERCEPTOR);
    ManagedChannel oob1 = helper.createOobChannel(addressGroup, "oob1Authority");
    ManagedChannel oob2 = helper.createOobChannel(addressGroup, "oob2Authority");
    channel.shutdown();

    verify(mockLoadBalancer).shutdown();
    oob1.shutdown();
    assertTrue(oob1.isTerminated());
    assertFalse(channel.isTerminated());
    oob2.shutdown();
    assertTrue(oob2.isTerminated());
    assertTrue(channel.isTerminated());
    verify(mockTransportFactory, never()).newClientTransport(any(SocketAddress.class), anyString(),
        anyString(), any(ProxyParameters.class));
  }

  @Test
  public void oobChannelsNoConnectionShutdownNow() {
    createChannel(new FakeNameResolverFactory.Builder(expectedUri).build(), NO_INTERCEPTOR);
    helper.createOobChannel(addressGroup, "oob1Authority");
    helper.createOobChannel(addressGroup, "oob2Authority");
    channel.shutdownNow();

    verify(mockLoadBalancer).shutdown();
    assertTrue(channel.isTerminated());
    // Channel's shutdownNow() will call shutdownNow() on all subchannels and oobchannels.
    // Therefore, channel is terminated without relying on LoadBalancer to shutdown oobchannels.
    verify(mockTransportFactory, never()).newClientTransport(any(SocketAddress.class), anyString(),
        anyString(), any(ProxyParameters.class));
  }

  @Test
  public void refreshNameResolutionWhenSubchannelConnectionFailed() {
    subtestRefreshNameResolutionWhenConnectionFailed(false);
  }

  @Test
  public void refreshNameResolutionWhenOobChannelConnectionFailed() {
    subtestRefreshNameResolutionWhenConnectionFailed(true);
  }

  private void subtestRefreshNameResolutionWhenConnectionFailed(boolean isOobChannel) {
    FakeNameResolverFactory nameResolverFactory =
        new FakeNameResolverFactory.Builder(expectedUri)
            .setServers(Collections.singletonList(new EquivalentAddressGroup(socketAddress)))
            .build();
    createChannel(nameResolverFactory, NO_INTERCEPTOR);
    FakeNameResolverFactory.FakeNameResolver resolver = nameResolverFactory.resolvers.get(0);

    if (isOobChannel) {
      OobChannel oobChannel = (OobChannel) helper.createOobChannel(addressGroup, "oobAuthority");
      oobChannel.getSubchannel().requestConnection();
    } else {
      Subchannel subchannel = helper.createSubchannel(addressGroup, Attributes.EMPTY);
      subchannel.requestConnection();
    }
    
    MockClientTransportInfo transportInfo = transports.poll();
    assertNotNull(transportInfo);

    // Transport closed when connecting
    assertEquals(0, resolver.refreshCalled);
    transportInfo.listener.transportShutdown(Status.UNAVAILABLE);
    assertEquals(1, resolver.refreshCalled);

    timer.forwardNanos(RECONNECT_BACKOFF_INTERVAL_NANOS);
    transportInfo = transports.poll();
    assertNotNull(transportInfo);

    transportInfo.listener.transportReady();

    // Transport closed when ready
    assertEquals(1, resolver.refreshCalled);
    transportInfo.listener.transportShutdown(Status.UNAVAILABLE);
    assertEquals(2, resolver.refreshCalled);
  }

  @Test
  public void uriPattern() {
    assertTrue(ManagedChannelImpl.URI_PATTERN.matcher("a:/").matches());
    assertTrue(ManagedChannelImpl.URI_PATTERN.matcher("Z019+-.:/!@ #~ ").matches());
    assertFalse(ManagedChannelImpl.URI_PATTERN.matcher("a/:").matches()); // "/:" not matched
    assertFalse(ManagedChannelImpl.URI_PATTERN.matcher("0a:/").matches()); // '0' not matched
    assertFalse(ManagedChannelImpl.URI_PATTERN.matcher("a,:/").matches()); // ',' not matched
    assertFalse(ManagedChannelImpl.URI_PATTERN.matcher(" a:/").matches()); // space not matched
  }

  /**
   * Test that information such as the Call's context, MethodDescriptor, authority, executor are
   * propagated to newStream() and applyRequestMetadata().
   */
  @Test
  public void informationPropagatedToNewStreamAndCallCredentials() {
    createChannel(new FakeNameResolverFactory.Builder(expectedUri).build(), NO_INTERCEPTOR);
    CallOptions callOptions = CallOptions.DEFAULT.withCallCredentials(creds);
    final Context.Key<String> testKey = Context.key("testing");
    Context ctx = Context.current().withValue(testKey, "testValue");
    final LinkedList<Context> credsApplyContexts = new LinkedList<Context>();
    final LinkedList<Context> newStreamContexts = new LinkedList<Context>();
    doAnswer(new Answer<Void>() {
        @Override
        public Void answer(InvocationOnMock in) throws Throwable {
          credsApplyContexts.add(Context.current());
          return null;
        }
      }).when(creds).applyRequestMetadata(
          any(MethodDescriptor.class), any(Attributes.class), any(Executor.class),
          any(MetadataApplier.class));

    // First call will be on delayed transport.  Only newCall() is run within the expected context,
    // so that we can verify that the context is explicitly attached before calling newStream() and
    // applyRequestMetadata(), which happens after we detach the context from the thread.
    Context origCtx = ctx.attach();
    assertEquals("testValue", testKey.get());
    ClientCall<String, Integer> call = channel.newCall(method, callOptions);
    ctx.detach(origCtx);
    assertNull(testKey.get());
    call.start(mockCallListener, new Metadata());

    // Simulate name resolution results
    EquivalentAddressGroup addressGroup = new EquivalentAddressGroup(socketAddress);
    Subchannel subchannel = helper.createSubchannel(addressGroup, Attributes.EMPTY);
    subchannel.requestConnection();
    verify(mockTransportFactory).newClientTransport(
        same(socketAddress), eq(authority), eq(userAgent), eq(noProxy));
    MockClientTransportInfo transportInfo = transports.poll();
    final ConnectionClientTransport transport = transportInfo.transport;
    when(transport.getAttributes()).thenReturn(Attributes.EMPTY);
    doAnswer(new Answer<ClientStream>() {
        @Override
        public ClientStream answer(InvocationOnMock in) throws Throwable {
          newStreamContexts.add(Context.current());
          return mock(ClientStream.class);
        }
      }).when(transport).newStream(
          any(MethodDescriptor.class), any(Metadata.class), any(CallOptions.class));

    verify(creds, never()).applyRequestMetadata(
        any(MethodDescriptor.class), any(Attributes.class), any(Executor.class),
        any(MetadataApplier.class));

    // applyRequestMetadata() is called after the transport becomes ready.
    transportInfo.listener.transportReady();
    when(mockPicker.pickSubchannel(any(PickSubchannelArgs.class)))
        .thenReturn(PickResult.withSubchannel(subchannel));
    helper.updateBalancingState(READY, mockPicker);
    executor.runDueTasks();
    ArgumentCaptor<Attributes> attrsCaptor = ArgumentCaptor.forClass(Attributes.class);
    ArgumentCaptor<MetadataApplier> applierCaptor = ArgumentCaptor.forClass(MetadataApplier.class);
    verify(creds).applyRequestMetadata(same(method), attrsCaptor.capture(),
        same(executor.getScheduledExecutorService()), applierCaptor.capture());
    assertEquals("testValue", testKey.get(credsApplyContexts.poll()));
    assertEquals(authority, attrsCaptor.getValue().get(CallCredentials.ATTR_AUTHORITY));
    assertEquals(SecurityLevel.NONE,
        attrsCaptor.getValue().get(CallCredentials.ATTR_SECURITY_LEVEL));
    verify(transport, never()).newStream(
        any(MethodDescriptor.class), any(Metadata.class), any(CallOptions.class));

    // newStream() is called after apply() is called
    applierCaptor.getValue().apply(new Metadata());
    verify(transport).newStream(same(method), any(Metadata.class), same(callOptions));
    assertEquals("testValue", testKey.get(newStreamContexts.poll()));
    // The context should not live beyond the scope of newStream() and applyRequestMetadata()
    assertNull(testKey.get());


    // Second call will not be on delayed transport
    origCtx = ctx.attach();
    call = channel.newCall(method, callOptions);
    ctx.detach(origCtx);
    call.start(mockCallListener, new Metadata());

    verify(creds, times(2)).applyRequestMetadata(same(method), attrsCaptor.capture(),
        same(executor.getScheduledExecutorService()), applierCaptor.capture());
    assertEquals("testValue", testKey.get(credsApplyContexts.poll()));
    assertEquals(authority, attrsCaptor.getValue().get(CallCredentials.ATTR_AUTHORITY));
    assertEquals(SecurityLevel.NONE,
        attrsCaptor.getValue().get(CallCredentials.ATTR_SECURITY_LEVEL));
    // This is from the first call
    verify(transport).newStream(
        any(MethodDescriptor.class), any(Metadata.class), any(CallOptions.class));

    // Still, newStream() is called after apply() is called
    applierCaptor.getValue().apply(new Metadata());
    verify(transport, times(2)).newStream(same(method), any(Metadata.class), same(callOptions));
    assertEquals("testValue", testKey.get(newStreamContexts.poll()));

    assertNull(testKey.get());
  }

  @Test
  public void pickerReturnsStreamTracer_noDelay() {
    ClientStream mockStream = mock(ClientStream.class);
    ClientStreamTracer.Factory factory1 = mock(ClientStreamTracer.Factory.class);
    ClientStreamTracer.Factory factory2 = mock(ClientStreamTracer.Factory.class);
    createChannel(new FakeNameResolverFactory.Builder(expectedUri).build(), NO_INTERCEPTOR);
    Subchannel subchannel = helper.createSubchannel(addressGroup, Attributes.EMPTY);
    subchannel.requestConnection();
    MockClientTransportInfo transportInfo = transports.poll();
    transportInfo.listener.transportReady();
    ClientTransport mockTransport = transportInfo.transport;
    when(mockTransport.newStream(
            any(MethodDescriptor.class), any(Metadata.class), any(CallOptions.class)))
        .thenReturn(mockStream);

    when(mockPicker.pickSubchannel(any(PickSubchannelArgs.class))).thenReturn(
        PickResult.withSubchannel(subchannel, factory2));
    helper.updateBalancingState(READY, mockPicker);

    CallOptions callOptions = CallOptions.DEFAULT.withStreamTracerFactory(factory1);
    ClientCall<String, Integer> call = channel.newCall(method, callOptions);
    call.start(mockCallListener, new Metadata());

    verify(mockPicker).pickSubchannel(any(PickSubchannelArgs.class));
    verify(mockTransport).newStream(same(method), any(Metadata.class), callOptionsCaptor.capture());
    assertEquals(
        Arrays.asList(factory1, factory2),
        callOptionsCaptor.getValue().getStreamTracerFactories());
    // The factories are safely not stubbed because we do not expect any usage of them.
    verifyZeroInteractions(factory1);
    verifyZeroInteractions(factory2);
  }

  @Test
  public void pickerReturnsStreamTracer_delayed() {
    ClientStream mockStream = mock(ClientStream.class);
    ClientStreamTracer.Factory factory1 = mock(ClientStreamTracer.Factory.class);
    ClientStreamTracer.Factory factory2 = mock(ClientStreamTracer.Factory.class);
    createChannel(new FakeNameResolverFactory.Builder(expectedUri).build(), NO_INTERCEPTOR);

    CallOptions callOptions = CallOptions.DEFAULT.withStreamTracerFactory(factory1);
    ClientCall<String, Integer> call = channel.newCall(method, callOptions);
    call.start(mockCallListener, new Metadata());

    Subchannel subchannel = helper.createSubchannel(addressGroup, Attributes.EMPTY);
    subchannel.requestConnection();
    MockClientTransportInfo transportInfo = transports.poll();
    transportInfo.listener.transportReady();
    ClientTransport mockTransport = transportInfo.transport;
    when(mockTransport.newStream(
            any(MethodDescriptor.class), any(Metadata.class), any(CallOptions.class)))
        .thenReturn(mockStream);
    when(mockPicker.pickSubchannel(any(PickSubchannelArgs.class))).thenReturn(
        PickResult.withSubchannel(subchannel, factory2));

    helper.updateBalancingState(READY, mockPicker);
    assertEquals(1, executor.runDueTasks());

    verify(mockPicker).pickSubchannel(any(PickSubchannelArgs.class));
    verify(mockTransport).newStream(same(method), any(Metadata.class), callOptionsCaptor.capture());
    assertEquals(
        Arrays.asList(factory1, factory2),
        callOptionsCaptor.getValue().getStreamTracerFactories());
    // The factories are safely not stubbed because we do not expect any usage of them.
    verifyZeroInteractions(factory1);
    verifyZeroInteractions(factory2);
  }

  @Test
  public void getState_loadBalancerSupportsChannelState() {
    createChannel(
        new FakeNameResolverFactory.Builder(expectedUri).setResolvedAtStart(false).build(),
        NO_INTERCEPTOR);
    assertEquals(IDLE, channel.getState(false));

    helper.updateBalancingState(TRANSIENT_FAILURE, mockPicker);
    assertEquals(TRANSIENT_FAILURE, channel.getState(false));
  }

  @Test
  public void getState_withRequestConnect() {
    createChannel(
        new FakeNameResolverFactory.Builder(expectedUri).setResolvedAtStart(false).build(),
        NO_INTERCEPTOR,
        false /* requestConnection */,
        ManagedChannelImpl.IDLE_TIMEOUT_MILLIS_DISABLE);

    assertEquals(IDLE, channel.getState(false));
    verify(mockLoadBalancerFactory, never()).newLoadBalancer(any(Helper.class));

    // call getState() with requestConnection = true
    assertEquals(IDLE, channel.getState(true));
    ArgumentCaptor<Helper> helperCaptor = ArgumentCaptor.forClass(null);
    verify(mockLoadBalancerFactory).newLoadBalancer(helperCaptor.capture());
    helper = helperCaptor.getValue();

    helper.updateBalancingState(CONNECTING, mockPicker);
    assertEquals(CONNECTING, channel.getState(false));
    assertEquals(CONNECTING, channel.getState(true));
    verifyNoMoreInteractions(mockLoadBalancerFactory);
  }

  @Test
  public void notifyWhenStateChanged() {
    final AtomicBoolean stateChanged = new AtomicBoolean();
    Runnable onStateChanged = new Runnable() {
      @Override
      public void run() {
        stateChanged.set(true);
      }
    };

    createChannel(
        new FakeNameResolverFactory.Builder(expectedUri).setResolvedAtStart(false).build(),
        NO_INTERCEPTOR);
    assertEquals(IDLE, channel.getState(false));

    channel.notifyWhenStateChanged(IDLE, onStateChanged);
    executor.runDueTasks();
    assertFalse(stateChanged.get());

    // state change from IDLE to CONNECTING
    helper.updateBalancingState(CONNECTING, mockPicker);
    // onStateChanged callback should run
    executor.runDueTasks();
    assertTrue(stateChanged.get());

    // clear and test form CONNECTING
    stateChanged.set(false);
    channel.notifyWhenStateChanged(IDLE, onStateChanged);
    // onStateChanged callback should run immediately
    executor.runDueTasks();
    assertTrue(stateChanged.get());
  }

  @Test
  public void channelStateWhenChannelShutdown() {
    final AtomicBoolean stateChanged = new AtomicBoolean();
    Runnable onStateChanged = new Runnable() {
      @Override
      public void run() {
        stateChanged.set(true);
      }
    };

    createChannel(
        new FakeNameResolverFactory.Builder(expectedUri).setResolvedAtStart(false).build(),
        NO_INTERCEPTOR);
    assertEquals(IDLE, channel.getState(false));
    channel.notifyWhenStateChanged(IDLE, onStateChanged);
    executor.runDueTasks();
    assertFalse(stateChanged.get());

    channel.shutdown();
    assertEquals(SHUTDOWN, channel.getState(false));
    executor.runDueTasks();
    assertTrue(stateChanged.get());

    stateChanged.set(false);
    channel.notifyWhenStateChanged(SHUTDOWN, onStateChanged);
    helper.updateBalancingState(CONNECTING, mockPicker);

    assertEquals(SHUTDOWN, channel.getState(false));
    executor.runDueTasks();
    assertFalse(stateChanged.get());
  }

  @Test
  public void stateIsIdleOnIdleTimeout() {
    long idleTimeoutMillis = 2000L;
    createChannel(
        new FakeNameResolverFactory.Builder(expectedUri).build(),
        NO_INTERCEPTOR,
        true /* request connection*/,
        idleTimeoutMillis);
    assertEquals(IDLE, channel.getState(false));

    helper.updateBalancingState(CONNECTING, mockPicker);
    assertEquals(CONNECTING, channel.getState(false));

    timer.forwardNanos(TimeUnit.MILLISECONDS.toNanos(idleTimeoutMillis));
    assertEquals(IDLE, channel.getState(false));
  }

  @Test
  public void panic_whenIdle() {
    subtestPanic(IDLE);
  }

  @Test
  public void panic_whenConnecting() {
    subtestPanic(CONNECTING);
  }

  @Test
  public void panic_whenTransientFailure() {
    subtestPanic(TRANSIENT_FAILURE);
  }

  @Test
  public void panic_whenReady() {
    subtestPanic(READY);
  }

  private void subtestPanic(ConnectivityState initialState) {
    assertNotEquals("We don't test panic mode if it's already SHUTDOWN", SHUTDOWN, initialState);
    long idleTimeoutMillis = 2000L;
    FakeNameResolverFactory nameResolverFactory = new FakeNameResolverFactory(true);
    createChannel(nameResolverFactory, NO_INTERCEPTOR, true, idleTimeoutMillis);

    verify(mockLoadBalancerFactory).newLoadBalancer(any(Helper.class));
    assertEquals(1, nameResolverFactory.resolvers.size());
    FakeNameResolverFactory.FakeNameResolver resolver = nameResolverFactory.resolvers.remove(0);

    Throwable panicReason = new Exception("Simulated uncaught exception");
    if (initialState == IDLE) {
      timer.forwardNanos(TimeUnit.MILLISECONDS.toNanos(idleTimeoutMillis));
    } else {
      helper.updateBalancingState(initialState, mockPicker);
    }
    assertEquals(initialState, channel.getState(false));

    if (initialState == IDLE) {
      // IDLE mode will shutdown resolver and balancer
      verify(mockLoadBalancer).shutdown();
      assertTrue(resolver.shutdown);
      // A new resolver is created
      assertEquals(1, nameResolverFactory.resolvers.size());
      resolver = nameResolverFactory.resolvers.remove(0);
      assertFalse(resolver.shutdown);
    } else {
      verify(mockLoadBalancer, never()).shutdown();
      assertFalse(resolver.shutdown);
    }

    // Make channel panic!
    channel.panic(panicReason);

    // Calls buffered in delayedTransport will fail

    // Resolver and balancer are shutdown
    verify(mockLoadBalancer).shutdown();
    assertTrue(resolver.shutdown);

    // Channel will stay in TRANSIENT_FAILURE. getState(true) will not revive it.
    assertEquals(TRANSIENT_FAILURE, channel.getState(true));
    assertEquals(TRANSIENT_FAILURE, channel.getState(true));
    verifyPanicMode(panicReason);

    // No new resolver or balancer are created
    verifyNoMoreInteractions(mockLoadBalancerFactory);
    assertEquals(0, nameResolverFactory.resolvers.size());

    // A misbehaving balancer that calls updateBalancingState() after it's shut down will not be
    // able to revive it.
    helper.updateBalancingState(READY, mockPicker);
    verifyPanicMode(panicReason);

    // Cannot be revived by exitIdleMode()
    channel.exitIdleMode();
    verifyPanicMode(panicReason);

    // Can still shutdown normally
    channel.shutdown();
    assertTrue(channel.isShutdown());
    assertTrue(channel.isTerminated());
    assertEquals(SHUTDOWN, channel.getState(false));

    // We didn't stub mockPicker, because it should have never been called in this test.
    verifyZeroInteractions(mockPicker);
  }

  @Test
  public void panic_bufferedCallsWillFail() {
    FakeNameResolverFactory nameResolverFactory = new FakeNameResolverFactory(true);
    createChannel(nameResolverFactory, NO_INTERCEPTOR);

    when(mockPicker.pickSubchannel(any(PickSubchannelArgs.class)))
        .thenReturn(PickResult.withNoResult());
    helper.updateBalancingState(CONNECTING, mockPicker);

    // Start RPCs that will be buffered in delayedTransport
    ClientCall<String, Integer> call =
        channel.newCall(method, CallOptions.DEFAULT.withoutWaitForReady());
    call.start(mockCallListener, new Metadata());

    ClientCall<String, Integer> call2 =
        channel.newCall(method, CallOptions.DEFAULT.withWaitForReady());
    call2.start(mockCallListener2, new Metadata());

    executor.runDueTasks();
    verifyZeroInteractions(mockCallListener, mockCallListener2);

    // Enter panic
    Throwable panicReason = new Exception("Simulated uncaught exception");
    channel.panic(panicReason);

    // Buffered RPCs fail immediately
    executor.runDueTasks();
    verifyCallListenerClosed(mockCallListener, Status.Code.INTERNAL, panicReason);
    verifyCallListenerClosed(mockCallListener2, Status.Code.INTERNAL, panicReason);
  }

  private void verifyPanicMode(Throwable cause) {
    Assume.assumeTrue("Panic mode disabled to resolve issues with some tests. See #3293", false);

    @SuppressWarnings("unchecked")
    ClientCall.Listener<Integer> mockListener =
        (ClientCall.Listener<Integer>) mock(ClientCall.Listener.class);
    assertEquals(TRANSIENT_FAILURE, channel.getState(false));
    ClientCall<String, Integer> call = channel.newCall(method, CallOptions.DEFAULT);
    call.start(mockListener, new Metadata());
    executor.runDueTasks();
    verifyCallListenerClosed(mockListener, Status.Code.INTERNAL, cause);

    // Channel is dead.  No more pending task to possibly revive it.
    assertEquals(0, timer.numPendingTasks());
    assertEquals(0, executor.numPendingTasks());
    assertEquals(0, oobExecutor.numPendingTasks());
  }

  private void verifyCallListenerClosed(
      ClientCall.Listener<Integer> listener, Status.Code code, Throwable cause) {
    ArgumentCaptor<Status> captor = ArgumentCaptor.forClass(null);
    verify(listener).onClose(captor.capture(), any(Metadata.class));
    Status rpcStatus = captor.getValue();
    assertEquals(code, rpcStatus.getCode());
    assertSame(cause, rpcStatus.getCause());
    verifyNoMoreInteractions(listener);
  }

  @Test
  public void idleTimeoutAndReconnect() {
    long idleTimeoutMillis = 2000L;
    createChannel(
        new FakeNameResolverFactory.Builder(expectedUri).build(),
        NO_INTERCEPTOR,
        true /* request connection*/,
        idleTimeoutMillis);

    timer.forwardNanos(TimeUnit.MILLISECONDS.toNanos(idleTimeoutMillis));
    assertEquals(IDLE, channel.getState(true /* request connection */));

    ArgumentCaptor<Helper> helperCaptor = ArgumentCaptor.forClass(Helper.class);
    // Two times of requesting connection will create loadBalancer twice.
    verify(mockLoadBalancerFactory, times(2)).newLoadBalancer(helperCaptor.capture());
    Helper helper2 = helperCaptor.getValue();

    // Updating on the old helper (whose balancer has been shutdown) does not change the channel
    // state.
    helper.updateBalancingState(CONNECTING, mockPicker);
    assertEquals(IDLE, channel.getState(false));

    helper2.updateBalancingState(CONNECTING, mockPicker);
    assertEquals(CONNECTING, channel.getState(false));
  }

  @Test
  public void prepareToLoseNetworkEntersIdle() {
    createChannel(new FakeNameResolverFactory.Builder(expectedUri).build(), NO_INTERCEPTOR);
    helper.updateBalancingState(READY, mockPicker);
    assertEquals(READY, channel.getState(false));

    channel.prepareToLoseNetwork();

    assertEquals(IDLE, channel.getState(false));
  }

  @Test
  public void prepareToLoseNetworkAfterIdleTimerIsNoOp() {
    long idleTimeoutMillis = 2000L;
    createChannel(
        new FakeNameResolverFactory.Builder(expectedUri).build(),
        NO_INTERCEPTOR,
        true /* request connection*/,
        idleTimeoutMillis);
    timer.forwardNanos(TimeUnit.MILLISECONDS.toNanos(idleTimeoutMillis));
    assertEquals(IDLE, channel.getState(false));

    channel.prepareToLoseNetwork();

    assertEquals(IDLE, channel.getState(false));
  }

  @Test
  public void updateBalancingStateDoesUpdatePicker() {
    ClientStream mockStream = mock(ClientStream.class);
    createChannel(new FakeNameResolverFactory.Builder(expectedUri).build(), NO_INTERCEPTOR);

    ClientCall<String, Integer> call = channel.newCall(method, CallOptions.DEFAULT);
    call.start(mockCallListener, new Metadata());

    // Make the transport available with subchannel2
    Subchannel subchannel1 = helper.createSubchannel(addressGroup, Attributes.EMPTY);
    Subchannel subchannel2 = helper.createSubchannel(addressGroup, Attributes.EMPTY);
    subchannel2.requestConnection();

    MockClientTransportInfo transportInfo = transports.poll();
    ConnectionClientTransport mockTransport = transportInfo.transport;
    ManagedClientTransport.Listener transportListener = transportInfo.listener;
    when(mockTransport.newStream(same(method), any(Metadata.class), any(CallOptions.class)))
        .thenReturn(mockStream);
    transportListener.transportReady();

    when(mockPicker.pickSubchannel(any(PickSubchannelArgs.class)))
        .thenReturn(PickResult.withSubchannel(subchannel1));
    helper.updateBalancingState(READY, mockPicker);

    executor.runDueTasks();
    verify(mockTransport, never())
        .newStream(any(MethodDescriptor.class), any(Metadata.class), any(CallOptions.class));
    verify(mockStream, never()).start(any(ClientStreamListener.class));


    when(mockPicker.pickSubchannel(any(PickSubchannelArgs.class)))
        .thenReturn(PickResult.withSubchannel(subchannel2));
    helper.updateBalancingState(READY, mockPicker);

    executor.runDueTasks();
    verify(mockTransport).newStream(same(method), any(Metadata.class), any(CallOptions.class));
    verify(mockStream).start(any(ClientStreamListener.class));
  }

  @Test
  public void updateBalancingStateWithShutdownShouldBeIgnored() {
    createChannel(
        new FakeNameResolverFactory.Builder(expectedUri).setResolvedAtStart(false).build(),
        NO_INTERCEPTOR);
    assertEquals(IDLE, channel.getState(false));

    Runnable onStateChanged = mock(Runnable.class);
    channel.notifyWhenStateChanged(IDLE, onStateChanged);

    helper.updateBalancingState(SHUTDOWN, mockPicker);

    assertEquals(IDLE, channel.getState(false));
    executor.runDueTasks();
    verify(onStateChanged, never()).run();
  }

  @Test
  public void resetConnectBackoff() {
    // Start with a name resolution failure to trigger backoff attempts
    Status error = Status.UNAVAILABLE.withCause(new Throwable("fake name resolution error"));
    FakeNameResolverFactory nameResolverFactory =
        new FakeNameResolverFactory.Builder(expectedUri).setError(error).build();
    // Name resolution is started as soon as channel is created.
    createChannel(nameResolverFactory, NO_INTERCEPTOR);
    FakeNameResolverFactory.FakeNameResolver resolver = nameResolverFactory.resolvers.get(0);
    verify(mockLoadBalancer).handleNameResolutionError(same(error));

    FakeClock.ScheduledTask nameResolverBackoff = getNameResolverRefresh();
    assertNotNull("There should be a name resolver backoff task", nameResolverBackoff);
    assertEquals(0, resolver.refreshCalled);

    // Verify resetConnectBackoff() calls refresh and cancels the scheduled backoff
    channel.resetConnectBackoff();
    assertEquals(1, resolver.refreshCalled);
    assertTrue(nameResolverBackoff.isCancelled());

    // Simulate a race between cancel and the task scheduler. Should be a no-op.
    nameResolverBackoff.command.run();
    assertEquals(1, resolver.refreshCalled);

    // Verify that the reconnect policy was recreated and the backoff multiplier reset to 1
    timer.forwardNanos(RECONNECT_BACKOFF_INTERVAL_NANOS);
    assertEquals(2, resolver.refreshCalled);
  }

  @Test
  public void resetConnectBackoff_noOpWithoutPendingResolverBackoff() {
    FakeNameResolverFactory nameResolverFactory =
        new FakeNameResolverFactory.Builder(expectedUri)
            .setServers(Collections.singletonList(new EquivalentAddressGroup(socketAddress)))
            .build();
    createChannel(nameResolverFactory, NO_INTERCEPTOR);
    FakeNameResolverFactory.FakeNameResolver nameResolver = nameResolverFactory.resolvers.get(0);
    assertEquals(0, nameResolver.refreshCalled);

    channel.resetConnectBackoff();

    assertEquals(0, nameResolver.refreshCalled);
  }

  @Test
  public void resetConnectBackoff_noOpWhenChannelShutdown() {
    FakeNameResolverFactory nameResolverFactory =
        new FakeNameResolverFactory.Builder(expectedUri).build();
    createChannel(nameResolverFactory, NO_INTERCEPTOR);

    channel.shutdown();
    assertTrue(channel.isShutdown());
    channel.resetConnectBackoff();

    FakeNameResolverFactory.FakeNameResolver nameResolver = nameResolverFactory.resolvers.get(0);
    assertEquals(0, nameResolver.refreshCalled);
  }

  @Test
  public void resetConnectBackoff_noOpWhenNameResolverNotStarted() {
    FakeNameResolverFactory nameResolverFactory =
        new FakeNameResolverFactory.Builder(expectedUri).build();
    createChannel(nameResolverFactory, NO_INTERCEPTOR, false /* requestConnection */,
            ManagedChannelImpl.IDLE_TIMEOUT_MILLIS_DISABLE);

    channel.resetConnectBackoff();

    FakeNameResolverFactory.FakeNameResolver nameResolver = nameResolverFactory.resolvers.get(0);
    assertEquals(0, nameResolver.refreshCalled);
  }

  @Test
<<<<<<< HEAD
  public void orphanedChannelsAreLogged() throws Exception {
    int remaining = unterminatedChannels;
    for (int retry = 0; retry < 3; retry++) {
      System.gc();
      System.runFinalization();
      if ((remaining -= ManagedChannelReference.cleanQueue()) <= 0) {
        break;
      }
      Thread.sleep(100L * (1L << retry));
    }
    assertThat(remaining).isAtMost(0);

    createChannel(
        new FakeNameResolverFactory.Builder(expectedUri).build(),
        NO_INTERCEPTOR,
        false, // Don't create a transport, Helper maintains a ref to the channel.
        ManagedChannelImpl.IDLE_TIMEOUT_MILLIS_DISABLE);
    assertNotNull(channel);
    LogId logId = channel.getLogId();

    // Try to capture the log output but without causing terminal noise.  Adding the filter must
    // be done before clearing the ref or else it might be missed.
    final List<LogRecord> records = new ArrayList<LogRecord>(1);
    Logger channelLogger = Logger.getLogger(ManagedChannelImpl.class.getName());
    Filter oldFilter = channelLogger.getFilter();
    channelLogger.setFilter(new Filter() {

      @Override
      public boolean isLoggable(LogRecord record) {
        synchronized (records) {
          records.add(record);
        }
        return false;
      }
    });

    // TODO(carl-mastrangelo): consider using com.google.common.testing.GcFinalization instead.
    try {
      channel = null;
      // That *should* have been the last reference.  Try to reclaim it.
      boolean success = false;
      for (int retry = 0; retry < 3; retry++) {
        System.gc();
        System.runFinalization();
        int orphans = ManagedChannelReference.cleanQueue();
        if (orphans == 1) {
          success = true;
          break;
        }
        assertEquals("unexpected extra orphans", 0, orphans);
        Thread.sleep(100L * (1L << retry));
      }
      assertTrue("Channel was not garbage collected", success);

      LogRecord lr;
      synchronized (records) {
        assertEquals(1, records.size());
        lr = records.get(0);
      }
      assertThat(lr.getMessage()).contains("shutdown");
      assertThat(lr.getParameters()).asList().containsExactly(logId, target).inOrder();
      assertEquals(Level.SEVERE, lr.getLevel());
    } finally {
      channelLogger.setFilter(oldFilter);
    }
  }

  @Test
=======
>>>>>>> d45e1abd
  public void channelsAndSubchannels_instrumented_name() throws Exception {
    createChannel(new FakeNameResolverFactory.Builder(expectedUri).build(), NO_INTERCEPTOR);
    assertEquals(target, getStats(channel).target);

    Subchannel subchannel = helper.createSubchannel(addressGroup, Attributes.EMPTY);
    assertEquals(addressGroup.toString(), getStats((AbstractSubchannel) subchannel).target);
  }

  @Test
  public void channelsAndSubchannels_instrumented_state() throws Exception {
    createChannel(new FakeNameResolverFactory.Builder(expectedUri).build(), NO_INTERCEPTOR);

    ArgumentCaptor<Helper> helperCaptor = ArgumentCaptor.forClass(null);
    verify(mockLoadBalancerFactory).newLoadBalancer(helperCaptor.capture());
    helper = helperCaptor.getValue();

    assertEquals(IDLE, getStats(channel).state);
    helper.updateBalancingState(CONNECTING, mockPicker);
    assertEquals(CONNECTING, getStats(channel).state);

    AbstractSubchannel subchannel =
        (AbstractSubchannel) helper.createSubchannel(addressGroup, Attributes.EMPTY);

    assertEquals(IDLE, getStats(subchannel).state);
    subchannel.requestConnection();
    assertEquals(CONNECTING, getStats(subchannel).state);

    MockClientTransportInfo transportInfo = transports.poll();

    assertEquals(CONNECTING, getStats(subchannel).state);
    transportInfo.listener.transportReady();
    assertEquals(READY, getStats(subchannel).state);

    assertEquals(CONNECTING, getStats(channel).state);
    helper.updateBalancingState(READY, mockPicker);
    assertEquals(READY, getStats(channel).state);

    channel.shutdownNow();
    assertEquals(SHUTDOWN, getStats(channel).state);
    assertEquals(SHUTDOWN, getStats(subchannel).state);
  }

  @Test
  public void channelStat_callStarted() throws Exception {
    createChannel(new FakeNameResolverFactory.Builder(expectedUri).build(), NO_INTERCEPTOR);
    ClientCall<String, Integer> call = channel.newCall(method, CallOptions.DEFAULT);
    assertEquals(0, getStats(channel).callsStarted);
    call.start(mockCallListener, new Metadata());
    assertEquals(1, getStats(channel).callsStarted);
    assertEquals(executor.currentTimeMillis(), getStats(channel).lastCallStartedMillis);
  }

  @Test
  public void channelsAndSubChannels_instrumented_success() throws Exception {
    channelsAndSubchannels_instrumented0(true);
  }

  @Test
  public void channelsAndSubChannels_instrumented_fail() throws Exception {
    channelsAndSubchannels_instrumented0(false);
  }

  private void channelsAndSubchannels_instrumented0(boolean success) throws Exception {
    createChannel(new FakeNameResolverFactory.Builder(expectedUri).build(), NO_INTERCEPTOR);

    ClientCall<String, Integer> call = channel.newCall(method, CallOptions.DEFAULT);

    // Channel stat bumped when ClientCall.start() called
    assertEquals(0, getStats(channel).callsStarted);
    call.start(mockCallListener, new Metadata());
    assertEquals(1, getStats(channel).callsStarted);

    ClientStream mockStream = mock(ClientStream.class);
    ClientStreamTracer.Factory factory = mock(ClientStreamTracer.Factory.class);
    AbstractSubchannel subchannel =
        (AbstractSubchannel) helper.createSubchannel(addressGroup, Attributes.EMPTY);
    subchannel.requestConnection();
    MockClientTransportInfo transportInfo = transports.poll();
    transportInfo.listener.transportReady();
    ClientTransport mockTransport = transportInfo.transport;
    when(mockTransport.newStream(
            any(MethodDescriptor.class), any(Metadata.class), any(CallOptions.class)))
        .thenReturn(mockStream);
    when(mockPicker.pickSubchannel(any(PickSubchannelArgs.class))).thenReturn(
        PickResult.withSubchannel(subchannel, factory));

    // subchannel stat bumped when call gets assigned to it
    assertEquals(0, getStats(subchannel).callsStarted);
    helper.updateBalancingState(READY, mockPicker);
    assertEquals(1, executor.runDueTasks());
    verify(mockStream).start(streamListenerCaptor.capture());
    assertEquals(1, getStats(subchannel).callsStarted);

    ClientStreamListener streamListener = streamListenerCaptor.getValue();
    call.halfClose();

    // closing stream listener affects subchannel stats immediately
    assertEquals(0, getStats(subchannel).callsSucceeded);
    assertEquals(0, getStats(subchannel).callsFailed);
    streamListener.closed(success ? Status.OK : Status.UNKNOWN, new Metadata());
    if (success) {
      assertEquals(1, getStats(subchannel).callsSucceeded);
      assertEquals(0, getStats(subchannel).callsFailed);
    } else {
      assertEquals(0, getStats(subchannel).callsSucceeded);
      assertEquals(1, getStats(subchannel).callsFailed);
    }

    // channel stats bumped when the ClientCall.Listener is notified
    assertEquals(0, getStats(channel).callsSucceeded);
    assertEquals(0, getStats(channel).callsFailed);
    executor.runDueTasks();
    if (success) {
      assertEquals(1, getStats(channel).callsSucceeded);
      assertEquals(0, getStats(channel).callsFailed);
    } else {
      assertEquals(0, getStats(channel).callsSucceeded);
      assertEquals(1, getStats(channel).callsFailed);
    }
  }

  @Test
  public void channelsAndSubchannels_oob_instrumented_success() throws Exception {
    channelsAndSubchannels_oob_instrumented0(true);
  }

  @Test
  public void channelsAndSubchannels_oob_instrumented_fail() throws Exception {
    channelsAndSubchannels_oob_instrumented0(false);
  }

  private void channelsAndSubchannels_oob_instrumented0(boolean success) throws Exception {
    // set up
    ClientStream mockStream = mock(ClientStream.class);
    createChannel(new FakeNameResolverFactory.Builder(expectedUri).build(), NO_INTERCEPTOR);

    OobChannel oobChannel = (OobChannel) helper.createOobChannel(addressGroup, "oobauthority");
    AbstractSubchannel oobSubchannel = (AbstractSubchannel) oobChannel.getSubchannel();
    FakeClock callExecutor = new FakeClock();
    CallOptions options =
        CallOptions.DEFAULT.withExecutor(callExecutor.getScheduledExecutorService());
    ClientCall<String, Integer> call = oobChannel.newCall(method, options);
    Metadata headers = new Metadata();

    // Channel stat bumped when ClientCall.start() called
    assertEquals(0, getStats(oobChannel).callsStarted);
    call.start(mockCallListener, headers);
    assertEquals(1, getStats(oobChannel).callsStarted);

    MockClientTransportInfo transportInfo = transports.poll();
    ConnectionClientTransport mockTransport = transportInfo.transport;
    ManagedClientTransport.Listener transportListener = transportInfo.listener;
    when(mockTransport.newStream(same(method), same(headers), any(CallOptions.class)))
        .thenReturn(mockStream);

    // subchannel stat bumped when call gets assigned to it
    assertEquals(0, getStats(oobSubchannel).callsStarted);
    transportListener.transportReady();
    callExecutor.runDueTasks();
    verify(mockStream).start(streamListenerCaptor.capture());
    assertEquals(1, getStats(oobSubchannel).callsStarted);

    ClientStreamListener streamListener = streamListenerCaptor.getValue();
    call.halfClose();

    // closing stream listener affects subchannel stats immediately
    assertEquals(0, getStats(oobSubchannel).callsSucceeded);
    assertEquals(0, getStats(oobSubchannel).callsFailed);
    streamListener.closed(success ? Status.OK : Status.UNKNOWN, new Metadata());
    if (success) {
      assertEquals(1, getStats(oobSubchannel).callsSucceeded);
      assertEquals(0, getStats(oobSubchannel).callsFailed);
    } else {
      assertEquals(0, getStats(oobSubchannel).callsSucceeded);
      assertEquals(1, getStats(oobSubchannel).callsFailed);
    }

    // channel stats bumped when the ClientCall.Listener is notified
    assertEquals(0, getStats(oobChannel).callsSucceeded);
    assertEquals(0, getStats(oobChannel).callsFailed);
    callExecutor.runDueTasks();
    if (success) {
      assertEquals(1, getStats(oobChannel).callsSucceeded);
      assertEquals(0, getStats(oobChannel).callsFailed);
    } else {
      assertEquals(0, getStats(oobChannel).callsSucceeded);
      assertEquals(1, getStats(oobChannel).callsFailed);
    }
    // oob channel is separate from the original channel
    assertEquals(0, getStats(channel).callsSucceeded);
    assertEquals(0, getStats(channel).callsFailed);
  }

  @Test
  public void channelsAndSubchannels_oob_instrumented_name() throws Exception {
    createChannel(new FakeNameResolverFactory.Builder(expectedUri).build(), NO_INTERCEPTOR);

    String authority = "oobauthority";
    OobChannel oobChannel = (OobChannel) helper.createOobChannel(addressGroup, authority);
    assertEquals(authority, getStats(oobChannel).target);
  }

  @Test
  public void channelsAndSubchannels_oob_instrumented_state() throws Exception {
    createChannel(new FakeNameResolverFactory.Builder(expectedUri).build(), NO_INTERCEPTOR);

    OobChannel oobChannel = (OobChannel) helper.createOobChannel(addressGroup, "oobauthority");
    assertEquals(IDLE, getStats(oobChannel).state);

    oobChannel.getSubchannel().requestConnection();
    assertEquals(CONNECTING, getStats(oobChannel).state);

    MockClientTransportInfo transportInfo = transports.poll();
    ManagedClientTransport.Listener transportListener = transportInfo.listener;

    transportListener.transportReady();
    assertEquals(READY, getStats(oobChannel).state);

    // oobchannel state is separate from the ManagedChannel
    assertEquals(IDLE, getStats(channel).state);
    channel.shutdownNow();
    assertEquals(SHUTDOWN, getStats(channel).state);
    assertEquals(SHUTDOWN, getStats(oobChannel).state);
  }

  @Test
  public void binaryLogInterceptor_eventOrdering() throws Exception {
    final List<ClientInterceptor> recvInitialMetadata = new ArrayList<ClientInterceptor>();
    final List<ClientInterceptor> sendInitialMetadata = new ArrayList<ClientInterceptor>();
    final List<ClientInterceptor> sendReq = new ArrayList<ClientInterceptor>();
    final List<ClientInterceptor> recvResp = new ArrayList<ClientInterceptor>();
    final List<ClientInterceptor> recvTrailingMetadata = new ArrayList<ClientInterceptor>();
    final class TracingClientInterceptor implements ClientInterceptor {
      @Override
      public <ReqT, RespT> ClientCall<ReqT, RespT> interceptCall(
          MethodDescriptor<ReqT, RespT> method,
          CallOptions callOptions,
          Channel next) {
        final ClientInterceptor ref = this;
        return new SimpleForwardingClientCall<ReqT, RespT>(next.newCall(method, callOptions)) {
          @Override
          public void start(Listener<RespT> responseListener, Metadata headers) {
            sendInitialMetadata.add(ref);
            ClientCall.Listener<RespT> wListener =
                new SimpleForwardingClientCallListener<RespT>(responseListener) {
                  @Override
                  public void onMessage(RespT message) {
                    recvResp.add(ref);
                    super.onMessage(message);
                  }

                  @Override
                  public void onHeaders(Metadata headers) {
                    recvInitialMetadata.add(ref);
                    super.onHeaders(headers);
                  }

                  @Override
                  public void onClose(Status status, Metadata trailers) {
                    recvTrailingMetadata.add(ref);
                    super.onClose(status, trailers);
                  }
                };
            super.start(wListener, headers);
          }

          @Override
          public void sendMessage(ReqT message) {
            sendReq.add(ref);
            super.sendMessage(message);
          }
        };
      }
    }

    TracingClientInterceptor userInterceptor = new TracingClientInterceptor();
    final TracingClientInterceptor binlogInterceptor = new TracingClientInterceptor();
    binlogProvider = new BinaryLogProvider() {
      @Nullable
      @Override
      public ServerInterceptor getServerInterceptor(String fullMethodName) {
        return null;
      }

      @Override
      public ClientInterceptor getClientInterceptor(String fullMethodName) {
        return binlogInterceptor;
      }

      @Override
      protected int priority() {
        return 0;
      }

      @Override
      protected boolean isAvailable() {
        return true;
      }
    };

    // perform an RPC
    Metadata headers = new Metadata();
    ClientStream mockStream = mock(ClientStream.class);
    createChannel(
        new FakeNameResolverFactory.Builder(expectedUri).build(),
        ImmutableList.<ClientInterceptor>of(userInterceptor));
    CallOptions options =
        CallOptions.DEFAULT.withExecutor(executor.getScheduledExecutorService());
    ClientCall<String, Integer> call = channel.newCall(method, options);
    call.start(mockCallListener, headers);

    Subchannel subchannel = helper.createSubchannel(addressGroup, Attributes.EMPTY);
    subchannel.requestConnection();
    MockClientTransportInfo transportInfo = transports.poll();
    ConnectionClientTransport mockTransport = transportInfo.transport;
    ManagedClientTransport.Listener transportListener = transportInfo.listener;
    // binlog modifies the MethodDescriptor, so we can not use the same() matcher
    when(mockTransport.newStream(
        any(MethodDescriptor.class),
        same(headers),
        any(CallOptions.class)))
        .thenReturn(mockStream);
    transportListener.transportReady();
    when(mockPicker.pickSubchannel(any(PickSubchannelArgs.class)))
        .thenReturn(PickResult.withSubchannel(subchannel));
    helper.updateBalancingState(READY, mockPicker);

    executor.runDueTasks();
    verify(mockStream).start(streamListenerCaptor.capture());

    ClientStreamListener streamListener = streamListenerCaptor.getValue();
    streamListener.headersRead(new Metadata());
    assertEquals(1, executor.runDueTasks());
    String actualRequest = "hello world";
    call.sendMessage(actualRequest);
    streamListener.messagesAvailable(new SingleMessageProducer(method.streamResponse(1234)));
    assertEquals(1, executor.runDueTasks());
    call.halfClose();
    streamListener.closed(Status.OK, new Metadata());
    assertEquals(1, executor.runDueTasks());
    // end: perform an RPC

    assertThat(recvInitialMetadata).containsExactly(binlogInterceptor, userInterceptor).inOrder();
    assertThat(sendInitialMetadata).containsExactly(userInterceptor, binlogInterceptor).inOrder();
    assertThat(sendReq).containsExactly(userInterceptor, binlogInterceptor).inOrder();
    assertThat(recvResp).containsExactly(binlogInterceptor, userInterceptor).inOrder();
    assertThat(recvTrailingMetadata).containsExactly(binlogInterceptor, userInterceptor);
  }

  @Test
  public void binaryLogInterceptor_intercept_reqResp() throws Exception {
    final class TracingClientInterceptor implements ClientInterceptor {
      private final List<MethodDescriptor<?, ?>> interceptedMethods =
          new ArrayList<MethodDescriptor<?, ?>>();

      @Override
      public <ReqT, RespT> ClientCall<ReqT, RespT> interceptCall(
          MethodDescriptor<ReqT, RespT> method, CallOptions callOptions, Channel next) {
        interceptedMethods.add(method);
        return next.newCall(method, callOptions);
      }
    }

    TracingClientInterceptor userInterceptor = new TracingClientInterceptor();
    binlogProvider = new BinaryLogProvider() {
      @Nullable
      @Override
      public ServerInterceptor getServerInterceptor(String fullMethodName) {
        return null;
      }

      @Override
      public ClientInterceptor getClientInterceptor(String fullMethodName) {
        return new TracingClientInterceptor();
      }

      @Override
      protected int priority() {
        return 0;
      }

      @Override
      protected boolean isAvailable() {
        return true;
      }
    };
    createChannel(
        new FakeNameResolverFactory.Builder(expectedUri).build(),
        Collections.<ClientInterceptor>singletonList(userInterceptor));
    ClientCall<String, Integer> call =
        channel.newCall(method, CallOptions.DEFAULT.withDeadlineAfter(0, TimeUnit.NANOSECONDS));
    ClientCall.Listener<Integer> listener = new NoopClientCallListener<Integer>();
    call.start(listener, new Metadata());
    assertEquals(1, executor.runDueTasks());

    String actualRequest = "hello world";
    call.sendMessage(actualRequest);

    // The user supplied interceptor must still operate on the original message types
    assertThat(userInterceptor.interceptedMethods).hasSize(1);
    assertSame(
        method.getRequestMarshaller(),
        userInterceptor.interceptedMethods.get(0).getRequestMarshaller());
    assertSame(
        method.getResponseMarshaller(),
        userInterceptor.interceptedMethods.get(0).getResponseMarshaller());
  }

  private static class FakeBackoffPolicyProvider implements BackoffPolicy.Provider {
    @Override
    public BackoffPolicy get() {
      return new BackoffPolicy() {
        private int multiplier = 1;

        @Override
        public long nextBackoffNanos() {
          return RECONNECT_BACKOFF_INTERVAL_NANOS * multiplier++;
        }
      };
    }
  }

  private static class FakeNameResolverFactory extends NameResolver.Factory {
    private final URI expectedUri;
    private final List<EquivalentAddressGroup> servers;
    private final boolean resolvedAtStart;
    private final Status error;
    private final ArrayList<FakeNameResolver> resolvers = new ArrayList<FakeNameResolver>();

    private FakeNameResolverFactory(
        URI expectedUri,
        List<EquivalentAddressGroup> servers,
        boolean resolvedAtStart,
        Status error) {
      this.expectedUri = expectedUri;
      this.servers = servers;
      this.resolvedAtStart = resolvedAtStart;
      this.error = error;
    }

    @Override
    public NameResolver newNameResolver(final URI targetUri, Attributes params) {
      if (!expectedUri.equals(targetUri)) {
        return null;
      }
      assertSame(NAME_RESOLVER_PARAMS, params);
      FakeNameResolver resolver = new FakeNameResolver(error);
      resolvers.add(resolver);
      return resolver;
    }

    @Override
    public String getDefaultScheme() {
      return "fake";
    }

    void allResolved() {
      for (FakeNameResolver resolver : resolvers) {
        resolver.resolved();
      }
    }

    private class FakeNameResolver extends NameResolver {
      Listener listener;
      boolean shutdown;
      int refreshCalled;
      Status error;

      FakeNameResolver(Status error) {
        this.error = error;
      }

      @Override public String getServiceAuthority() {
        return expectedUri.getAuthority();
      }

      @Override public void start(final Listener listener) {
        this.listener = listener;
        if (resolvedAtStart) {
          resolved();
        }
      }

      @Override public void refresh() {
        assertNotNull(listener);
        refreshCalled++;
        resolved();
      }

      void resolved() {
        if (error != null) {
          listener.onError(error);
          return;
        }
        listener.onAddresses(servers, Attributes.EMPTY);
      }

      @Override public void shutdown() {
        shutdown = true;
      }
    }

    private static class Builder {
      private final URI expectedUri;
      List<EquivalentAddressGroup> servers = ImmutableList.<EquivalentAddressGroup>of();
      boolean resolvedAtStart = true;
      Status error = null;

      private Builder(URI expectedUri) {
        this.expectedUri = expectedUri;
      }

      private Builder setServers(List<EquivalentAddressGroup> servers) {
        this.servers = servers;
        return this;
      }

      private Builder setResolvedAtStart(boolean resolvedAtStart) {
        this.resolvedAtStart = resolvedAtStart;
        return this;
      }

      private Builder setError(Status error) {
        this.error = error;
        return this;
      }

      private FakeNameResolverFactory build() {
        return new FakeNameResolverFactory(expectedUri, servers, resolvedAtStart, error);
      }
    }
  }

  private static ChannelStats getStats(AbstractSubchannel subchannel) throws Exception {
    return subchannel.getInternalSubchannel().getStats().get();
  }

  private static ChannelStats getStats(
      Instrumented<ChannelStats> instrumented) throws Exception {
    return instrumented.getStats().get();
  }

  private FakeClock.ScheduledTask getNameResolverRefresh() {
    FakeClock.ScheduledTask nameResolverRefresh = null;
    for (FakeClock.ScheduledTask task : timer.getPendingTasks(NAME_RESOLVER_REFRESH_TASK_FILTER)) {
      assertNull(
          "There shouldn't be more than one name resolver refresh task", nameResolverRefresh);
      assertFalse(task.isDone());
      nameResolverRefresh = task;
    }
    return nameResolverRefresh;
  }
}<|MERGE_RESOLUTION|>--- conflicted
+++ resolved
@@ -129,12 +129,7 @@
           .build();
   private static final Attributes.Key<String> SUBCHANNEL_ATTR_KEY =
       Attributes.Key.of("subchannel-attr-key");
-<<<<<<< HEAD
   private static final long RECONNECT_BACKOFF_INTERVAL_NANOS = 10;
-  private static int unterminatedChannels;
-=======
-  private static final long RECONNECT_BACKOFF_INTERVAL_NANOS = 1;
->>>>>>> d45e1abd
   private final String serviceName = "fake.example.com";
   private final String authority = serviceName;
   private final String userAgent = "userAgent";
@@ -342,7 +337,7 @@
 
   @Test
   public void channelzMembership() throws Exception {
-    createChannel(new FakeNameResolverFactory(true), NO_INTERCEPTOR);
+    createChannel(new FakeNameResolverFactory.Builder(expectedUri).build(), NO_INTERCEPTOR);
     assertTrue(channelz.containsRootChannel(channel.getLogId()));
     assertTrue(channelz.containsChannel(channel.getLogId()));
     channel.shutdownNow();
@@ -353,7 +348,7 @@
 
   @Test
   public void channelzMembership_subchannel() throws Exception {
-    createChannel(new FakeNameResolverFactory(true), NO_INTERCEPTOR);
+    createChannel(new FakeNameResolverFactory.Builder(expectedUri).build(), NO_INTERCEPTOR);
     assertTrue(channelz.containsRootChannel(channel.getLogId()));
     assertTrue(channelz.containsChannel(channel.getLogId()));
 
@@ -389,7 +384,7 @@
 
   @Test
   public void channelzMembership_oob() throws Exception {
-    createChannel(new FakeNameResolverFactory(true), NO_INTERCEPTOR);
+    createChannel(new FakeNameResolverFactory.Builder(expectedUri).build(), NO_INTERCEPTOR);
     OobChannel oob = (OobChannel) helper.createOobChannel(addressGroup, authority);
     // oob channels are not root channels
     assertFalse(channelz.containsRootChannel(oob.getLogId()));
@@ -1705,7 +1700,8 @@
   private void subtestPanic(ConnectivityState initialState) {
     assertNotEquals("We don't test panic mode if it's already SHUTDOWN", SHUTDOWN, initialState);
     long idleTimeoutMillis = 2000L;
-    FakeNameResolverFactory nameResolverFactory = new FakeNameResolverFactory(true);
+    FakeNameResolverFactory nameResolverFactory =
+        new FakeNameResolverFactory.Builder(expectedUri).build();
     createChannel(nameResolverFactory, NO_INTERCEPTOR, true, idleTimeoutMillis);
 
     verify(mockLoadBalancerFactory).newLoadBalancer(any(Helper.class));
@@ -1772,7 +1768,8 @@
 
   @Test
   public void panic_bufferedCallsWillFail() {
-    FakeNameResolverFactory nameResolverFactory = new FakeNameResolverFactory(true);
+    FakeNameResolverFactory nameResolverFactory =
+        new FakeNameResolverFactory.Builder(expectedUri).build();
     createChannel(nameResolverFactory, NO_INTERCEPTOR);
 
     when(mockPicker.pickSubchannel(any(PickSubchannelArgs.class)))
@@ -2010,77 +2007,6 @@
   }
 
   @Test
-<<<<<<< HEAD
-  public void orphanedChannelsAreLogged() throws Exception {
-    int remaining = unterminatedChannels;
-    for (int retry = 0; retry < 3; retry++) {
-      System.gc();
-      System.runFinalization();
-      if ((remaining -= ManagedChannelReference.cleanQueue()) <= 0) {
-        break;
-      }
-      Thread.sleep(100L * (1L << retry));
-    }
-    assertThat(remaining).isAtMost(0);
-
-    createChannel(
-        new FakeNameResolverFactory.Builder(expectedUri).build(),
-        NO_INTERCEPTOR,
-        false, // Don't create a transport, Helper maintains a ref to the channel.
-        ManagedChannelImpl.IDLE_TIMEOUT_MILLIS_DISABLE);
-    assertNotNull(channel);
-    LogId logId = channel.getLogId();
-
-    // Try to capture the log output but without causing terminal noise.  Adding the filter must
-    // be done before clearing the ref or else it might be missed.
-    final List<LogRecord> records = new ArrayList<LogRecord>(1);
-    Logger channelLogger = Logger.getLogger(ManagedChannelImpl.class.getName());
-    Filter oldFilter = channelLogger.getFilter();
-    channelLogger.setFilter(new Filter() {
-
-      @Override
-      public boolean isLoggable(LogRecord record) {
-        synchronized (records) {
-          records.add(record);
-        }
-        return false;
-      }
-    });
-
-    // TODO(carl-mastrangelo): consider using com.google.common.testing.GcFinalization instead.
-    try {
-      channel = null;
-      // That *should* have been the last reference.  Try to reclaim it.
-      boolean success = false;
-      for (int retry = 0; retry < 3; retry++) {
-        System.gc();
-        System.runFinalization();
-        int orphans = ManagedChannelReference.cleanQueue();
-        if (orphans == 1) {
-          success = true;
-          break;
-        }
-        assertEquals("unexpected extra orphans", 0, orphans);
-        Thread.sleep(100L * (1L << retry));
-      }
-      assertTrue("Channel was not garbage collected", success);
-
-      LogRecord lr;
-      synchronized (records) {
-        assertEquals(1, records.size());
-        lr = records.get(0);
-      }
-      assertThat(lr.getMessage()).contains("shutdown");
-      assertThat(lr.getParameters()).asList().containsExactly(logId, target).inOrder();
-      assertEquals(Level.SEVERE, lr.getLevel());
-    } finally {
-      channelLogger.setFilter(oldFilter);
-    }
-  }
-
-  @Test
-=======
->>>>>>> d45e1abd
   public void channelsAndSubchannels_instrumented_name() throws Exception {
     createChannel(new FakeNameResolverFactory.Builder(expectedUri).build(), NO_INTERCEPTOR);
     assertEquals(target, getStats(channel).target);
