--- conflicted
+++ resolved
@@ -573,16 +573,9 @@
     // Simulate name resolution results
     EquivalentAddressGroup addressGroup = new EquivalentAddressGroup(resolvedAddrs);
     inOrder.verify(mockLoadBalancer).handleResolvedAddresses(
-<<<<<<< HEAD
         eq(Arrays.asList(addressGroup)), eq(Attributes.EMPTY));
     Subchannel subchannel = helper.createSubchannel(addressGroup, Attributes.EMPTY);
-    when(mockPicker.pickSubchannel(any(Attributes.class), any(Metadata.class)))
-=======
-        eq(Arrays.asList(serverInfoGroup)), eq(Attributes.EMPTY));
-    Subchannel subchannel = helper.createSubchannel(
-        serverInfoGroup.toEquivalentAddressGroup(), Attributes.EMPTY);
     when(mockPicker.pickSubchannel(any(PickSubchannelArgs.class)))
->>>>>>> 00bebc47
         .thenReturn(PickResult.withSubchannel(subchannel));
     subchannel.requestConnection();
     inOrder.verify(mockLoadBalancer).handleSubchannelState(
@@ -663,16 +656,9 @@
     // Simulate name resolution results
     EquivalentAddressGroup addressGroup = new EquivalentAddressGroup(resolvedAddrs);
     inOrder.verify(mockLoadBalancer).handleResolvedAddresses(
-<<<<<<< HEAD
         eq(Arrays.asList(addressGroup)), eq(Attributes.EMPTY));
     Subchannel subchannel = helper.createSubchannel(addressGroup, Attributes.EMPTY);
-    when(mockPicker.pickSubchannel(any(Attributes.class), any(Metadata.class)))
-=======
-        eq(Arrays.asList(serverInfoGroup)), eq(Attributes.EMPTY));
-    Subchannel subchannel = helper.createSubchannel(
-        serverInfoGroup.toEquivalentAddressGroup(), Attributes.EMPTY);
     when(mockPicker.pickSubchannel(any(PickSubchannelArgs.class)))
->>>>>>> 00bebc47
         .thenReturn(PickResult.withSubchannel(subchannel));
     subchannel.requestConnection();
     inOrder.verify(mockLoadBalancer).handleSubchannelState(
