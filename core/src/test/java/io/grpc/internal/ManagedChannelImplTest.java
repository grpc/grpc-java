--- conflicted
+++ resolved
@@ -779,7 +779,6 @@
     channel.shutdown();
     verify(mockLoadBalancer).shutdown();
     verifyNoMoreInteractions(stateListener1, stateListener2);
-<<<<<<< HEAD
 
     // LoadBalancer will normally shutdown all subchannels
     subchannel1.shutdown();
@@ -794,18 +793,6 @@
     verifyNoMoreInteractions(stateListener1, stateListener2);
 
     // No more callback should be delivered to LoadBalancer after it's shut down
-=======
-
-    // LoadBalancer will normally shutdown all subchannels
-    subchannel1.shutdown();
-    subchannel2.shutdown();
-
-    // No more callback are delivered to LoadBalancer or the state listeners after it's shut down
-    transportInfo1.listener.transportShutdown(Status.UNAVAILABLE);
-    transportInfo2.listener.transportReady();
-    verifyNoMoreInteractions(stateListener1, stateListener2);
-
->>>>>>> 5f4bc15f
     resolver.listener.onError(resolutionError);
     resolver.resolved();
     verifyNoMoreInteractions(mockLoadBalancer);
@@ -2243,11 +2230,7 @@
     assertEquals(TRANSIENT_FAILURE, channel.getState(true));
     verifyPanicMode(panicReason);
 
-<<<<<<< HEAD
-    // No new resolver or balancer are created
-=======
     // Besides the resolver created initially, no new resolver or balancer are created.
->>>>>>> 5f4bc15f
     verify(mockLoadBalancerProvider).newLoadBalancer(any(Helper.class));
     assertThat(nameResolverFactory.resolvers).isEmpty();
 
