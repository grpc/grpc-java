/*
 * Copyright 2017, gRPC Authors All rights reserved.
 *
 * Licensed under the Apache License, Version 2.0 (the "License");
 * you may not use this file except in compliance with the License.
 * You may obtain a copy of the License at
 *
 *     http://www.apache.org/licenses/LICENSE-2.0
 *
 * Unless required by applicable law or agreed to in writing, software
 * distributed under the License is distributed on an "AS IS" BASIS,
 * WITHOUT WARRANTIES OR CONDITIONS OF ANY KIND, either express or implied.
 * See the License for the specific language governing permissions and
 * limitations under the License.
 */

package io.grpc.internal;

import static com.google.instrumentation.stats.ContextUtils.STATS_CONTEXT_KEY;
import static java.util.concurrent.TimeUnit.MILLISECONDS;
import static org.junit.Assert.assertEquals;
import static org.junit.Assert.assertFalse;
import static org.junit.Assert.assertNotNull;
import static org.junit.Assert.assertNotSame;
import static org.junit.Assert.assertNull;
import static org.junit.Assert.assertSame;
import static org.junit.Assert.assertTrue;
import static org.junit.Assert.fail;
import static org.mockito.Matchers.any;
import static org.mockito.Matchers.anyString;
import static org.mockito.Matchers.eq;
import static org.mockito.Matchers.isNull;
import static org.mockito.Matchers.same;
import static org.mockito.Mockito.inOrder;
import static org.mockito.Mockito.never;
import static org.mockito.Mockito.spy;
import static org.mockito.Mockito.times;
import static org.mockito.Mockito.verify;
import static org.mockito.Mockito.verifyNoMoreInteractions;
import static org.mockito.Mockito.verifyZeroInteractions;
import static org.mockito.Mockito.when;

import com.google.instrumentation.stats.RpcConstants;
import com.google.instrumentation.stats.StatsContext;
import com.google.instrumentation.stats.TagValue;
import io.grpc.CallOptions;
import io.grpc.Channel;
import io.grpc.ClientCall;
import io.grpc.ClientInterceptor;
import io.grpc.ClientInterceptors;
import io.grpc.ClientStreamTracer;
import io.grpc.Context;
import io.grpc.Metadata;
import io.grpc.MethodDescriptor;
import io.grpc.ServerCall;
import io.grpc.ServerCallHandler;
import io.grpc.ServerServiceDefinition;
import io.grpc.ServerStreamTracer;
import io.grpc.Status;
import io.grpc.internal.testing.StatsTestUtils;
import io.grpc.internal.testing.StatsTestUtils.FakeStatsContextFactory;
import io.grpc.internal.testing.StatsTestUtils.MockableSpan;
import io.grpc.testing.GrpcServerRule;
import io.opencensus.trace.EndSpanOptions;
import io.opencensus.trace.NetworkEvent;
import io.opencensus.trace.NetworkEvent.Type;
import io.opencensus.trace.Span;
import io.opencensus.trace.SpanBuilder;
import io.opencensus.trace.SpanContext;
import io.opencensus.trace.Tracer;
import io.opencensus.trace.propagation.BinaryFormat;
import io.opencensus.trace.propagation.SpanContextParseException;
import io.opencensus.trace.unsafe.ContextUtils;
import java.io.ByteArrayInputStream;
import java.io.InputStream;
<<<<<<< HEAD
import java.text.ParseException;
=======
import java.util.EnumSet;
>>>>>>> 7c97aa95
import java.util.List;
import java.util.Random;
import java.util.concurrent.atomic.AtomicReference;
import org.junit.After;
import org.junit.Before;
import org.junit.Rule;
import org.junit.Test;
import org.junit.runner.RunWith;
import org.junit.runners.JUnit4;
import org.mockito.ArgumentCaptor;
import org.mockito.Captor;
import org.mockito.InOrder;
import org.mockito.Mock;
import org.mockito.MockitoAnnotations;

/**
 * Test for {@link CensusStatsModule} and {@link CensusTracingModule}.
 */
@RunWith(JUnit4.class)
public class CensusModulesTest {
  private static final CallOptions.Key<String> CUSTOM_OPTION =
      CallOptions.Key.of("option1", "default");
  private static final CallOptions CALL_OPTIONS =
      CallOptions.DEFAULT.withOption(CUSTOM_OPTION, "customvalue");

  private static class StringInputStream extends InputStream {
    final String string;

    StringInputStream(String string) {
      this.string = string;
    }

    @Override
    public int read() {
      // InProcessTransport doesn't actually read bytes from the InputStream.  The InputStream is
      // passed to the InProcess server and consumed by MARSHALLER.parse().
      throw new UnsupportedOperationException("Should not be called");
    }
  }

  private static final MethodDescriptor.Marshaller<String> MARSHALLER =
      new MethodDescriptor.Marshaller<String>() {
        @Override
        public InputStream stream(String value) {
          return new StringInputStream(value);
        }

        @Override
        public String parse(InputStream stream) {
          return ((StringInputStream) stream).string;
        }
      };

  private final MethodDescriptor<String, String> method =
      MethodDescriptor.<String, String>newBuilder()
          .setType(MethodDescriptor.MethodType.UNKNOWN)
          .setRequestMarshaller(MARSHALLER)
          .setResponseMarshaller(MARSHALLER)
          .setFullMethodName("package1.service2/method3")
          .build();
  private final FakeClock fakeClock = new FakeClock();
  private final FakeStatsContextFactory statsCtxFactory = new FakeStatsContextFactory();
  private final Random random = new Random(1234);
  private final Span fakeClientParentSpan = MockableSpan.generateRandomSpan(random);
  private final Span spyClientSpan = spy(MockableSpan.generateRandomSpan(random));
  private final SpanContext fakeClientSpanContext = spyClientSpan.getContext();
  private final Span spyServerSpan = spy(MockableSpan.generateRandomSpan(random));
  private final byte[] binarySpanContext = new byte[]{3, 1, 5};
  private final SpanBuilder spyClientSpanBuilder = spy(new MockableSpan.Builder());
  private final SpanBuilder spyServerSpanBuilder = spy(new MockableSpan.Builder());

  @Rule
  public final GrpcServerRule grpcServerRule = new GrpcServerRule().directExecutor();

  @Mock
  private Tracer tracer;
  @Mock
  private BinaryFormat mockTracingPropagationHandler;
  @Mock
  private ClientCall.Listener<String> mockClientCallListener;
  @Mock
  private ServerCall.Listener<String> mockServerCallListener;
  @Captor
  private ArgumentCaptor<CallOptions> callOptionsCaptor;
  @Captor
  private ArgumentCaptor<ClientCall.Listener<String>> clientCallListenerCaptor;
  @Captor
  private ArgumentCaptor<Status> statusCaptor;
  @Captor
  private ArgumentCaptor<NetworkEvent> networkEventCaptor;

  private CensusStatsModule censusStats;
  private CensusTracingModule censusTracing;

  @Before
  @SuppressWarnings("unchecked")
  public void setUp() throws Exception {
    MockitoAnnotations.initMocks(this);
    when(spyClientSpanBuilder.startSpan()).thenReturn(spyClientSpan);
    when(tracer.spanBuilderWithExplicitParent(anyString(), any(Span.class)))
        .thenReturn(spyClientSpanBuilder);
    when(spyServerSpanBuilder.startSpan()).thenReturn(spyServerSpan);
    when(tracer.spanBuilderWithRemoteParent(anyString(), any(SpanContext.class)))
        .thenReturn(spyServerSpanBuilder);
    when(mockTracingPropagationHandler.toByteArray(any(SpanContext.class)))
        .thenReturn(binarySpanContext);
    when(mockTracingPropagationHandler.fromByteArray(any(byte[].class)))
        .thenReturn(fakeClientSpanContext);
    censusStats =
        new CensusStatsModule(statsCtxFactory, fakeClock.getStopwatchSupplier(), true, true);
    censusTracing = new CensusTracingModule(tracer, mockTracingPropagationHandler);
  }

  @After
  public void wrapUp() {
    assertNull(statsCtxFactory.pollRecord());
  }

  @Test
  public void clientInterceptorNoCustomTag() {
    testClientInterceptors(false);
  }

  @Test
  public void clientInterceptorCustomTag() {
    testClientInterceptors(true);
  }

  // Test that Census ClientInterceptors uses the StatsContext and Span out of the current Context
  // to create the ClientCallTracer, and that it intercepts ClientCall.Listener.onClose() to call
  // ClientCallTracer.callEnded().
  private void testClientInterceptors(boolean nonDefaultContext) {
    grpcServerRule.getServiceRegistry().addService(
        ServerServiceDefinition.builder("package1.service2").addMethod(
            method, new ServerCallHandler<String, String>() {
                @Override
                public ServerCall.Listener<String> startCall(
                    ServerCall<String, String> call, Metadata headers) {
                  call.sendHeaders(new Metadata());
                  call.sendMessage("Hello");
                  call.close(
                      Status.PERMISSION_DENIED.withDescription("No you don't"), new Metadata());
                  return mockServerCallListener;
                }
              }).build());

    final AtomicReference<CallOptions> capturedCallOptions = new AtomicReference<CallOptions>();
    ClientInterceptor callOptionsCaptureInterceptor = new ClientInterceptor() {
        @Override
        public <ReqT, RespT> ClientCall<ReqT, RespT> interceptCall(
            MethodDescriptor<ReqT, RespT> method, CallOptions callOptions, Channel next) {
          capturedCallOptions.set(callOptions);
          return next.newCall(method, callOptions);
        }
      };
    Channel interceptedChannel =
        ClientInterceptors.intercept(
            grpcServerRule.getChannel(), callOptionsCaptureInterceptor,
            censusStats.getClientInterceptor(), censusTracing.getClientInterceptor());
    ClientCall<String, String> call;
    if (nonDefaultContext) {
      Context ctx =
          Context.ROOT.withValues(
              STATS_CONTEXT_KEY,
              statsCtxFactory.getDefault().with(
                  StatsTestUtils.EXTRA_TAG, TagValue.create("extra value")),
              ContextUtils.CONTEXT_SPAN_KEY,
              fakeClientParentSpan);
      Context origCtx = ctx.attach();
      try {
        call = interceptedChannel.newCall(method, CALL_OPTIONS);
      } finally {
        ctx.detach(origCtx);
      }
    } else {
      assertNull(STATS_CONTEXT_KEY.get());
      assertNull(ContextUtils.CONTEXT_SPAN_KEY.get());
      call = interceptedChannel.newCall(method, CALL_OPTIONS);
    }

    // The interceptor adds tracer factory to CallOptions
    assertEquals("customvalue", capturedCallOptions.get().getOption(CUSTOM_OPTION));
    assertEquals(2, capturedCallOptions.get().getStreamTracerFactories().size());
    assertTrue(
        capturedCallOptions.get().getStreamTracerFactories().get(0)
        instanceof CensusTracingModule.ClientCallTracer);
    assertTrue(
        capturedCallOptions.get().getStreamTracerFactories().get(1)
        instanceof CensusStatsModule.ClientCallTracer);

    // Make the call
    Metadata headers = new Metadata();
    call.start(mockClientCallListener, headers);
    assertNull(statsCtxFactory.pollRecord());
    if (nonDefaultContext) {
      verify(tracer).spanBuilderWithExplicitParent(
          eq("Sent.package1.service2.method3"), same(fakeClientParentSpan));
      verify(spyClientSpanBuilder).setRecordEvents(eq(true));
    } else {
      verify(tracer).spanBuilderWithExplicitParent(
          eq("Sent.package1.service2.method3"), isNull(Span.class));
      verify(spyClientSpanBuilder).setRecordEvents(eq(true));
    }
    verify(spyClientSpan, never()).end(any(EndSpanOptions.class));

    // End the call
    call.halfClose();
    call.request(1);

    verify(mockClientCallListener).onClose(statusCaptor.capture(), any(Metadata.class));
    Status status = statusCaptor.getValue();
    assertEquals(Status.Code.PERMISSION_DENIED, status.getCode());
    assertEquals("No you don't", status.getDescription());

    // The intercepting listener calls callEnded() on ClientCallTracer, which records to Census.
    StatsTestUtils.MetricsRecord record = statsCtxFactory.pollRecord();
    assertNotNull(record);
    TagValue methodTag = record.tags.get(RpcConstants.RPC_CLIENT_METHOD);
    assertEquals(method.getFullMethodName(), methodTag.toString());
    TagValue statusTag = record.tags.get(RpcConstants.RPC_STATUS);
    assertEquals(Status.Code.PERMISSION_DENIED.toString(), statusTag.toString());
    if (nonDefaultContext) {
      TagValue extraTag = record.tags.get(StatsTestUtils.EXTRA_TAG);
      assertEquals("extra value", extraTag.toString());
    } else {
      assertNull(record.tags.get(StatsTestUtils.EXTRA_TAG));
    }
    verify(spyClientSpan).end(
        EndSpanOptions.builder()
            .setStatus(
                io.opencensus.trace.Status.PERMISSION_DENIED
                    .withDescription("No you don't"))
            .build());
    verify(spyClientSpan, never()).end();
  }

  @Test
  public void clientBasicStatsDefaultContext() {
    CensusStatsModule.ClientCallTracer callTracer =
        censusStats.newClientCallTracer(statsCtxFactory.getDefault(), method.getFullMethodName());
    Metadata headers = new Metadata();
    ClientStreamTracer tracer = callTracer.newClientStreamTracer(CallOptions.DEFAULT, headers);

    fakeClock.forwardTime(30, MILLISECONDS);
    tracer.outboundHeaders();

    fakeClock.forwardTime(100, MILLISECONDS);
    tracer.outboundMessage(0);
    tracer.outboundWireSize(1028);
    tracer.outboundUncompressedSize(1128);

    fakeClock.forwardTime(16, MILLISECONDS);
    tracer.inboundMessage(0);
    tracer.inboundWireSize(33);
    tracer.inboundUncompressedSize(67);
    tracer.outboundMessage(1);
    tracer.outboundWireSize(99);
    tracer.outboundUncompressedSize(865);

    fakeClock.forwardTime(24, MILLISECONDS);
    tracer.inboundMessage(1);
    tracer.inboundWireSize(154);
    tracer.inboundUncompressedSize(552);
    tracer.streamClosed(Status.OK);
    callTracer.callEnded(Status.OK);

    StatsTestUtils.MetricsRecord record = statsCtxFactory.pollRecord();
    assertNotNull(record);
    assertNoServerContent(record);
    TagValue methodTag = record.tags.get(RpcConstants.RPC_CLIENT_METHOD);
    assertEquals(method.getFullMethodName(), methodTag.toString());
    TagValue statusTag = record.tags.get(RpcConstants.RPC_STATUS);
    assertEquals(Status.Code.OK.toString(), statusTag.toString());
    assertNull(record.getMetric(RpcConstants.RPC_CLIENT_ERROR_COUNT));
    assertEquals(2, record.getMetricAsLongOrFail(RpcConstants.RPC_CLIENT_REQUEST_COUNT));
    assertEquals(1028 + 99, record.getMetricAsLongOrFail(RpcConstants.RPC_CLIENT_REQUEST_BYTES));
    assertEquals(1128 + 865,
        record.getMetricAsLongOrFail(RpcConstants.RPC_CLIENT_UNCOMPRESSED_REQUEST_BYTES));
    assertEquals(2, record.getMetricAsLongOrFail(RpcConstants.RPC_CLIENT_RESPONSE_COUNT));
    assertEquals(33 + 154, record.getMetricAsLongOrFail(RpcConstants.RPC_CLIENT_RESPONSE_BYTES));
    assertEquals(67 + 552,
        record.getMetricAsLongOrFail(RpcConstants.RPC_CLIENT_UNCOMPRESSED_RESPONSE_BYTES));
    assertEquals(30 + 100 + 16 + 24,
        record.getMetricAsLongOrFail(RpcConstants.RPC_CLIENT_ROUNDTRIP_LATENCY));
  }

  @Test
  public void clientBasicTracingDefaultSpan() {
    CensusTracingModule.ClientCallTracer callTracer =
        censusTracing.newClientCallTracer(null, method.getFullMethodName());
    Metadata headers = new Metadata();
    ClientStreamTracer clientStreamTracer =
        callTracer.newClientStreamTracer(CallOptions.DEFAULT, headers);
    verify(tracer).spanBuilderWithExplicitParent(
        eq("Sent.package1.service2.method3"), isNull(Span.class));
    verify(spyClientSpan, never()).end(any(EndSpanOptions.class));

    clientStreamTracer.outboundMessage(0);
    clientStreamTracer.outboundMessageSent(0, 882, -1);
    clientStreamTracer.inboundMessage(0);
    clientStreamTracer.outboundMessage(1);
    clientStreamTracer.outboundMessageSent(1, -1, 27);
    clientStreamTracer.inboundMessageRead(0, 255, 90);

    clientStreamTracer.streamClosed(Status.OK);
    callTracer.callEnded(Status.OK);

    InOrder inOrder = inOrder(spyClientSpan);
    inOrder.verify(spyClientSpan, times(3)).addNetworkEvent(networkEventCaptor.capture());
    List<NetworkEvent> events = networkEventCaptor.getAllValues();
    assertEquals(
        NetworkEvent.builder(Type.SENT, 0).setCompressedMessageSize(882).build(), events.get(0));
    assertEquals(
        NetworkEvent.builder(Type.SENT, 1).setUncompressedMessageSize(27).build(), events.get(1));
    assertEquals(
        NetworkEvent.builder(Type.RECV, 0)
            .setCompressedMessageSize(255)
            .setUncompressedMessageSize(90)
            .build(),
        events.get(2));
    inOrder.verify(spyClientSpan).end(
        EndSpanOptions.builder().setStatus(io.opencensus.trace.Status.OK).build());
    verifyNoMoreInteractions(spyClientSpan);
    verifyNoMoreInteractions(tracer);
  }

  @Test
  public void clientStreamNeverCreatedStillRecordStats() {
    CensusStatsModule.ClientCallTracer callTracer =
        censusStats.newClientCallTracer(
            statsCtxFactory.getDefault(), method.getFullMethodName());

    fakeClock.forwardTime(3000, MILLISECONDS);
    callTracer.callEnded(Status.DEADLINE_EXCEEDED.withDescription("3 seconds"));

    StatsTestUtils.MetricsRecord record = statsCtxFactory.pollRecord();
    assertNotNull(record);
    assertNoServerContent(record);
    TagValue methodTag = record.tags.get(RpcConstants.RPC_CLIENT_METHOD);
    assertEquals(method.getFullMethodName(), methodTag.toString());
    TagValue statusTag = record.tags.get(RpcConstants.RPC_STATUS);
    assertEquals(Status.Code.DEADLINE_EXCEEDED.toString(), statusTag.toString());
    assertEquals(1, record.getMetricAsLongOrFail(RpcConstants.RPC_CLIENT_ERROR_COUNT));
    assertEquals(0, record.getMetricAsLongOrFail(RpcConstants.RPC_CLIENT_REQUEST_COUNT));
    assertEquals(0, record.getMetricAsLongOrFail(RpcConstants.RPC_CLIENT_REQUEST_BYTES));
    assertEquals(0,
        record.getMetricAsLongOrFail(RpcConstants.RPC_CLIENT_UNCOMPRESSED_REQUEST_BYTES));
    assertEquals(0, record.getMetricAsLongOrFail(RpcConstants.RPC_CLIENT_RESPONSE_COUNT));
    assertEquals(0, record.getMetricAsLongOrFail(RpcConstants.RPC_CLIENT_RESPONSE_BYTES));
    assertEquals(0,
        record.getMetricAsLongOrFail(RpcConstants.RPC_CLIENT_UNCOMPRESSED_RESPONSE_BYTES));
    assertEquals(3000, record.getMetricAsLongOrFail(RpcConstants.RPC_CLIENT_ROUNDTRIP_LATENCY));
    assertNull(record.getMetric(RpcConstants.RPC_CLIENT_SERVER_ELAPSED_TIME));
  }

  @Test
  public void clientStreamNeverCreatedStillRecordTracing() {
    CensusTracingModule.ClientCallTracer callTracer =
        censusTracing.newClientCallTracer(fakeClientParentSpan, method.getFullMethodName());
    verify(tracer).spanBuilderWithExplicitParent(
        eq("Sent.package1.service2.method3"), same(fakeClientParentSpan));
    verify(spyClientSpanBuilder).setRecordEvents(eq(true));

    callTracer.callEnded(Status.DEADLINE_EXCEEDED.withDescription("3 seconds"));
    verify(spyClientSpan).end(
        EndSpanOptions.builder()
            .setStatus(
                io.opencensus.trace.Status.DEADLINE_EXCEEDED
                    .withDescription("3 seconds"))
            .build());
    verifyNoMoreInteractions(spyClientSpan);
  }

  @Test
  public void statsHeadersPropagateTags_record() {
    subtestStatsHeadersPropagateTags(true, true);
  }

  @Test
  public void statsHeadersPropagateTags_notRecord() {
    subtestStatsHeadersPropagateTags(true, false);
  }

  @Test
  public void statsHeadersNotPropagateTags_record() {
    subtestStatsHeadersPropagateTags(false, true);
  }

  @Test
  public void statsHeadersNotPropagateTags_notRecord() {
    subtestStatsHeadersPropagateTags(false, false);
  }

  private void subtestStatsHeadersPropagateTags(boolean propagate, boolean recordStats) {
    // EXTRA_TAG is propagated by the FakeStatsContextFactory. Note that not all tags are
    // propagated.  The StatsContextFactory decides which tags are to propagated.  gRPC facilitates
    // the propagation by putting them in the headers.
    StatsContext clientCtx = statsCtxFactory.getDefault().with(
        StatsTestUtils.EXTRA_TAG, TagValue.create("extra-tag-value-897"));
    CensusStatsModule census = new CensusStatsModule(
        statsCtxFactory, fakeClock.getStopwatchSupplier(), propagate, recordStats);
    Metadata headers = new Metadata();
    CensusStatsModule.ClientCallTracer callTracer =
        census.newClientCallTracer(clientCtx, method.getFullMethodName());
    // This propagates clientCtx to headers if propagates==true
    callTracer.newClientStreamTracer(CallOptions.DEFAULT, headers);
    if (propagate) {
      assertTrue(headers.containsKey(census.statsHeader));
    } else {
      assertFalse(headers.containsKey(census.statsHeader));
      return;
    }

    ServerStreamTracer serverTracer =
        census.getServerTracerFactory().newServerStreamTracer(
            method.getFullMethodName(), headers);
    // Server tracer deserializes clientCtx from the headers, so that it records stats with the
    // propagated tags.
    Context serverContext = serverTracer.filterContext(Context.ROOT);
    // It also put clientCtx in the Context seen by the call handler
    assertEquals(
        clientCtx.with(RpcConstants.RPC_SERVER_METHOD, TagValue.create(method.getFullMethodName())),
        STATS_CONTEXT_KEY.get(serverContext));

    // Verifies that the server tracer records the status with the propagated tag
    serverTracer.streamClosed(Status.OK);

    if (recordStats) {
      StatsTestUtils.MetricsRecord serverRecord = statsCtxFactory.pollRecord();
      assertNotNull(serverRecord);
      assertNoClientContent(serverRecord);
      TagValue serverMethodTag = serverRecord.tags.get(RpcConstants.RPC_SERVER_METHOD);
      assertEquals(method.getFullMethodName(), serverMethodTag.toString());
      TagValue serverStatusTag = serverRecord.tags.get(RpcConstants.RPC_STATUS);
      assertEquals(Status.Code.OK.toString(), serverStatusTag.toString());
      assertNull(serverRecord.getMetric(RpcConstants.RPC_SERVER_ERROR_COUNT));
      TagValue serverPropagatedTag = serverRecord.tags.get(StatsTestUtils.EXTRA_TAG);
      assertEquals("extra-tag-value-897", serverPropagatedTag.toString());
    }

    // Verifies that the client tracer factory uses clientCtx, which includes the custom tags, to
    // record stats.
    callTracer.callEnded(Status.OK);

    if (recordStats) {
      StatsTestUtils.MetricsRecord clientRecord = statsCtxFactory.pollRecord();
      assertNotNull(clientRecord);
      assertNoServerContent(clientRecord);
      TagValue clientMethodTag = clientRecord.tags.get(RpcConstants.RPC_CLIENT_METHOD);
      assertEquals(method.getFullMethodName(), clientMethodTag.toString());
      TagValue clientStatusTag = clientRecord.tags.get(RpcConstants.RPC_STATUS);
      assertEquals(Status.Code.OK.toString(), clientStatusTag.toString());
      assertNull(clientRecord.getMetric(RpcConstants.RPC_CLIENT_ERROR_COUNT));
      TagValue clientPropagatedTag = clientRecord.tags.get(StatsTestUtils.EXTRA_TAG);
      assertEquals("extra-tag-value-897", clientPropagatedTag.toString());
    }

    if (!recordStats) {
      assertNull(statsCtxFactory.pollRecord());
    }
  }

  @Test
  public void statsHeadersNotPropagateDefaultContext() {
    CensusStatsModule.ClientCallTracer callTracer =
        censusStats.newClientCallTracer(statsCtxFactory.getDefault(), method.getFullMethodName());
    Metadata headers = new Metadata();
    callTracer.newClientStreamTracer(CallOptions.DEFAULT, headers);
    assertFalse(headers.containsKey(censusStats.statsHeader));
  }

  @Test
  public void statsHeaderMalformed() {
    // Construct a malformed header and make sure parsing it will throw
    byte[] statsHeaderValue = new byte[]{1};
    Metadata.Key<byte[]> arbitraryStatsHeader =
        Metadata.Key.of("grpc-tags-bin", Metadata.BINARY_BYTE_MARSHALLER);
    try {
      statsCtxFactory.deserialize(new ByteArrayInputStream(statsHeaderValue));
      fail("Should have thrown");
    } catch (Exception e) {
      // Expected
    }

    // But the header key will return a default context for it
    Metadata headers = new Metadata();
    assertNull(headers.get(censusStats.statsHeader));
    headers.put(arbitraryStatsHeader, statsHeaderValue);
    assertSame(statsCtxFactory.getDefault(), headers.get(censusStats.statsHeader));
  }

  @Test
  public void traceHeadersPropagateSpanContext() throws Exception {
    CensusTracingModule.ClientCallTracer callTracer =
        censusTracing.newClientCallTracer(fakeClientParentSpan, method.getFullMethodName());
    Metadata headers = new Metadata();
    callTracer.newClientStreamTracer(CallOptions.DEFAULT, headers);

    verify(mockTracingPropagationHandler).toByteArray(same(fakeClientSpanContext));
    verifyNoMoreInteractions(mockTracingPropagationHandler);
    verify(tracer).spanBuilderWithExplicitParent(
        eq("Sent.package1.service2.method3"), same(fakeClientParentSpan));
    verify(spyClientSpanBuilder).setRecordEvents(eq(true));
    verifyNoMoreInteractions(tracer);
    assertTrue(headers.containsKey(censusTracing.tracingHeader));

    ServerStreamTracer serverTracer =
        censusTracing.getServerTracerFactory().newServerStreamTracer(
            method.getFullMethodName(), headers);
    verify(mockTracingPropagationHandler).fromByteArray(same(binarySpanContext));
    verify(tracer).spanBuilderWithRemoteParent(
        eq("Recv.package1.service2.method3"), same(spyClientSpan.getContext()));
    verify(spyServerSpanBuilder).setRecordEvents(eq(true));

    Context filteredContext = serverTracer.filterContext(Context.ROOT);
    assertSame(spyServerSpan, ContextUtils.CONTEXT_SPAN_KEY.get(filteredContext));
  }

  @Test
  public void traceHeaderMalformed() throws Exception {
    // As comparison, normal header parsing
    Metadata headers = new Metadata();
    headers.put(censusTracing.tracingHeader, fakeClientSpanContext);
    // mockTracingPropagationHandler was stubbed to always return fakeServerParentSpanContext
    assertSame(spyClientSpan.getContext(), headers.get(censusTracing.tracingHeader));

    // Make BinaryPropagationHandler always throw when parsing the header
    when(mockTracingPropagationHandler.fromByteArray(any(byte[].class)))
        .thenThrow(new SpanContextParseException("Malformed header"));

    headers = new Metadata();
    assertNull(headers.get(censusTracing.tracingHeader));
    headers.put(censusTracing.tracingHeader, fakeClientSpanContext);
    assertSame(SpanContext.INVALID, headers.get(censusTracing.tracingHeader));
    assertNotSame(spyClientSpan.getContext(), SpanContext.INVALID);

    // A null Span is used as the parent in this case
    censusTracing.getServerTracerFactory().newServerStreamTracer(
        method.getFullMethodName(), headers);
    verify(tracer).spanBuilderWithRemoteParent(
        eq("Recv.package1.service2.method3"), isNull(SpanContext.class));
    verify(spyServerSpanBuilder).setRecordEvents(eq(true));
  }

  @Test
  public void serverBasicStatsNoHeaders() {
    ServerStreamTracer.Factory tracerFactory = censusStats.getServerTracerFactory();
    ServerStreamTracer tracer =
        tracerFactory.newServerStreamTracer(method.getFullMethodName(), new Metadata());

    Context filteredContext = tracer.filterContext(Context.ROOT);
    StatsContext statsCtx = STATS_CONTEXT_KEY.get(filteredContext);
    assertEquals(
        statsCtxFactory.getDefault()
            .with(RpcConstants.RPC_SERVER_METHOD, TagValue.create(method.getFullMethodName())),
        statsCtx);

    tracer.inboundMessage(0);
    tracer.inboundWireSize(34);
    tracer.inboundUncompressedSize(67);

    fakeClock.forwardTime(100, MILLISECONDS);
    tracer.outboundMessage(0);
    tracer.outboundWireSize(1028);
    tracer.outboundUncompressedSize(1128);

    fakeClock.forwardTime(16, MILLISECONDS);
    tracer.inboundMessage(1);
    tracer.inboundWireSize(154);
    tracer.inboundUncompressedSize(552);
    tracer.outboundMessage(1);
    tracer.outboundWireSize(99);
    tracer.outboundUncompressedSize(865);

    fakeClock.forwardTime(24, MILLISECONDS);

    tracer.streamClosed(Status.CANCELLED);

    StatsTestUtils.MetricsRecord record = statsCtxFactory.pollRecord();
    assertNotNull(record);
    assertNoClientContent(record);
    TagValue methodTag = record.tags.get(RpcConstants.RPC_SERVER_METHOD);
    assertEquals(method.getFullMethodName(), methodTag.toString());
    TagValue statusTag = record.tags.get(RpcConstants.RPC_STATUS);
    assertEquals(Status.Code.CANCELLED.toString(), statusTag.toString());
    assertEquals(1, record.getMetricAsLongOrFail(RpcConstants.RPC_SERVER_ERROR_COUNT));
    assertEquals(2, record.getMetricAsLongOrFail(RpcConstants.RPC_SERVER_RESPONSE_COUNT));
    assertEquals(1028 + 99, record.getMetricAsLongOrFail(RpcConstants.RPC_SERVER_RESPONSE_BYTES));
    assertEquals(1128 + 865,
        record.getMetricAsLongOrFail(RpcConstants.RPC_SERVER_UNCOMPRESSED_RESPONSE_BYTES));
    assertEquals(2, record.getMetricAsLongOrFail(RpcConstants.RPC_SERVER_REQUEST_COUNT));
    assertEquals(34 + 154, record.getMetricAsLongOrFail(RpcConstants.RPC_SERVER_REQUEST_BYTES));
    assertEquals(67 + 552,
        record.getMetricAsLongOrFail(RpcConstants.RPC_SERVER_UNCOMPRESSED_REQUEST_BYTES));
    assertEquals(100 + 16 + 24,
        record.getMetricAsLongOrFail(RpcConstants.RPC_SERVER_SERVER_LATENCY));
  }

  @Test
  public void serverBasicTracingNoHeaders() {
    ServerStreamTracer.Factory tracerFactory = censusTracing.getServerTracerFactory();
    ServerStreamTracer serverStreamTracer =
        tracerFactory.newServerStreamTracer(method.getFullMethodName(), new Metadata());
    verifyZeroInteractions(mockTracingPropagationHandler);
    verify(tracer).spanBuilderWithRemoteParent(
        eq("Recv.package1.service2.method3"), isNull(SpanContext.class));
    verify(spyServerSpanBuilder).setRecordEvents(eq(true));

    Context filteredContext = serverStreamTracer.filterContext(Context.ROOT);
    assertSame(spyServerSpan, ContextUtils.CONTEXT_SPAN_KEY.get(filteredContext));

    verify(spyServerSpan, never()).end(any(EndSpanOptions.class));

    serverStreamTracer.outboundMessage(0);
    serverStreamTracer.outboundMessageSent(0, 882, -1);
    serverStreamTracer.inboundMessage(0);
    serverStreamTracer.outboundMessage(1);
    serverStreamTracer.outboundMessageSent(1, -1, 27);
    serverStreamTracer.inboundMessageRead(0, 255, 90);

    serverStreamTracer.streamClosed(Status.CANCELLED);

    InOrder inOrder = inOrder(spyServerSpan);
    inOrder.verify(spyServerSpan, times(3)).addNetworkEvent(networkEventCaptor.capture());
    List<NetworkEvent> events = networkEventCaptor.getAllValues();
    assertEquals(
        NetworkEvent.builder(Type.SENT, 0).setCompressedMessageSize(882).build(), events.get(0));
    assertEquals(
        NetworkEvent.builder(Type.SENT, 1).setUncompressedMessageSize(27).build(), events.get(1));
    assertEquals(
        NetworkEvent.builder(Type.RECV, 0)
            .setCompressedMessageSize(255)
            .setUncompressedMessageSize(90)
            .build(),
        events.get(2));
    inOrder.verify(spyServerSpan).end(
        EndSpanOptions.builder()
            .setStatus(io.opencensus.trace.Status.CANCELLED).build());
    verifyNoMoreInteractions(spyServerSpan);
  }

  @Test
  public void convertToTracingStatus() {
    // Without description
    for (Status.Code grpcCode : Status.Code.values()) {
      Status grpcStatus = Status.fromCode(grpcCode);
      io.opencensus.trace.Status tracingStatus =
          CensusTracingModule.convertStatus(grpcStatus);
      assertEquals(grpcCode.toString(), tracingStatus.getCanonicalCode().toString());
      assertNull(tracingStatus.getDescription());
    }

    // With description
    for (Status.Code grpcCode : Status.Code.values()) {
      Status grpcStatus = Status.fromCode(grpcCode).withDescription("This is my description");
      io.opencensus.trace.Status tracingStatus =
          CensusTracingModule.convertStatus(grpcStatus);
      assertEquals(grpcCode.toString(), tracingStatus.getCanonicalCode().toString());
      assertEquals(grpcStatus.getDescription(), tracingStatus.getDescription());
    }
  }

  private static void assertNoServerContent(StatsTestUtils.MetricsRecord record) {
    assertNull(record.getMetric(RpcConstants.RPC_SERVER_ERROR_COUNT));
    assertNull(record.getMetric(RpcConstants.RPC_SERVER_REQUEST_COUNT));
    assertNull(record.getMetric(RpcConstants.RPC_SERVER_RESPONSE_COUNT));
    assertNull(record.getMetric(RpcConstants.RPC_SERVER_REQUEST_BYTES));
    assertNull(record.getMetric(RpcConstants.RPC_SERVER_RESPONSE_BYTES));
    assertNull(record.getMetric(RpcConstants.RPC_SERVER_SERVER_ELAPSED_TIME));
    assertNull(record.getMetric(RpcConstants.RPC_SERVER_SERVER_LATENCY));
    assertNull(record.getMetric(RpcConstants.RPC_SERVER_UNCOMPRESSED_REQUEST_BYTES));
    assertNull(record.getMetric(RpcConstants.RPC_SERVER_UNCOMPRESSED_RESPONSE_BYTES));
  }

  private static void assertNoClientContent(StatsTestUtils.MetricsRecord record) {
    assertNull(record.getMetric(RpcConstants.RPC_CLIENT_ERROR_COUNT));
    assertNull(record.getMetric(RpcConstants.RPC_CLIENT_REQUEST_COUNT));
    assertNull(record.getMetric(RpcConstants.RPC_CLIENT_RESPONSE_COUNT));
    assertNull(record.getMetric(RpcConstants.RPC_CLIENT_REQUEST_BYTES));
    assertNull(record.getMetric(RpcConstants.RPC_CLIENT_RESPONSE_BYTES));
    assertNull(record.getMetric(RpcConstants.RPC_CLIENT_ROUNDTRIP_LATENCY));
    assertNull(record.getMetric(RpcConstants.RPC_CLIENT_SERVER_ELAPSED_TIME));
    assertNull(record.getMetric(RpcConstants.RPC_CLIENT_UNCOMPRESSED_REQUEST_BYTES));
    assertNull(record.getMetric(RpcConstants.RPC_CLIENT_UNCOMPRESSED_RESPONSE_BYTES));
  }
<<<<<<< HEAD
=======

  // TODO(bdrutu): Remove this class after OpenCensus releases support for this class.
  private static class MockableSpan extends Span {
    private static MockableSpan generateRandomSpan(Random random) {
      return new MockableSpan(
          SpanContext.create(
              TraceId.generateRandomId(random),
              SpanId.generateRandomId(random),
              TraceOptions.DEFAULT),
          null);
    }

    @Override
    public void putAttributes(Map<String, AttributeValue> attributes) {}

    @Override
    public void addAnnotation(String description, Map<String, AttributeValue> attributes) {}

    @Override
    public void addAnnotation(Annotation annotation) {}

    @Override
    public void addNetworkEvent(NetworkEvent networkEvent) {}

    @Override
    public void addLink(Link link) {}

    @Override
    public void end(EndSpanOptions options) {}

    private MockableSpan(SpanContext context, @Nullable EnumSet<Options> options) {
      super(context, options);
    }

    /**
     * Mockable implementation for the {@link SpanBuilder} class.
     *
     * <p>Not {@code final} to allow easy mocking.
     *
     */
    public static class Builder extends SpanBuilder {

      @Override
      public SpanBuilder setSampler(Sampler sampler) {
        return this;
      }

      @Override
      public SpanBuilder setParentLinks(List<Span> parentLinks) {
        return this;
      }

      @Override
      public SpanBuilder setRecordEvents(boolean recordEvents) {
        return this;
      }

      @Override
      public Span startSpan() {
        return null;
      }
    }
  }
>>>>>>> 7c97aa95
}<|MERGE_RESOLUTION|>--- conflicted
+++ resolved
@@ -73,11 +73,6 @@
 import io.opencensus.trace.unsafe.ContextUtils;
 import java.io.ByteArrayInputStream;
 import java.io.InputStream;
-<<<<<<< HEAD
-import java.text.ParseException;
-=======
-import java.util.EnumSet;
->>>>>>> 7c97aa95
 import java.util.List;
 import java.util.Random;
 import java.util.concurrent.atomic.AtomicReference;
@@ -763,70 +758,4 @@
     assertNull(record.getMetric(RpcConstants.RPC_CLIENT_UNCOMPRESSED_REQUEST_BYTES));
     assertNull(record.getMetric(RpcConstants.RPC_CLIENT_UNCOMPRESSED_RESPONSE_BYTES));
   }
-<<<<<<< HEAD
-=======
-
-  // TODO(bdrutu): Remove this class after OpenCensus releases support for this class.
-  private static class MockableSpan extends Span {
-    private static MockableSpan generateRandomSpan(Random random) {
-      return new MockableSpan(
-          SpanContext.create(
-              TraceId.generateRandomId(random),
-              SpanId.generateRandomId(random),
-              TraceOptions.DEFAULT),
-          null);
-    }
-
-    @Override
-    public void putAttributes(Map<String, AttributeValue> attributes) {}
-
-    @Override
-    public void addAnnotation(String description, Map<String, AttributeValue> attributes) {}
-
-    @Override
-    public void addAnnotation(Annotation annotation) {}
-
-    @Override
-    public void addNetworkEvent(NetworkEvent networkEvent) {}
-
-    @Override
-    public void addLink(Link link) {}
-
-    @Override
-    public void end(EndSpanOptions options) {}
-
-    private MockableSpan(SpanContext context, @Nullable EnumSet<Options> options) {
-      super(context, options);
-    }
-
-    /**
-     * Mockable implementation for the {@link SpanBuilder} class.
-     *
-     * <p>Not {@code final} to allow easy mocking.
-     *
-     */
-    public static class Builder extends SpanBuilder {
-
-      @Override
-      public SpanBuilder setSampler(Sampler sampler) {
-        return this;
-      }
-
-      @Override
-      public SpanBuilder setParentLinks(List<Span> parentLinks) {
-        return this;
-      }
-
-      @Override
-      public SpanBuilder setRecordEvents(boolean recordEvents) {
-        return this;
-      }
-
-      @Override
-      public Span startSpan() {
-        return null;
-      }
-    }
-  }
->>>>>>> 7c97aa95
 }