/*
 * Copyright 2015, Google Inc. All rights reserved.
 *
 * Redistribution and use in source and binary forms, with or without
 * modification, are permitted provided that the following conditions are
 * met:
 *
 *    * Redistributions of source code must retain the above copyright
 * notice, this list of conditions and the following disclaimer.
 *    * Redistributions in binary form must reproduce the above
 * copyright notice, this list of conditions and the following disclaimer
 * in the documentation and/or other materials provided with the
 * distribution.
 *
 *    * Neither the name of Google Inc. nor the names of its
 * contributors may be used to endorse or promote products derived from
 * this software without specific prior written permission.
 *
 * THIS SOFTWARE IS PROVIDED BY THE COPYRIGHT HOLDERS AND CONTRIBUTORS
 * "AS IS" AND ANY EXPRESS OR IMPLIED WARRANTIES, INCLUDING, BUT NOT
 * LIMITED TO, THE IMPLIED WARRANTIES OF MERCHANTABILITY AND FITNESS FOR
 * A PARTICULAR PURPOSE ARE DISCLAIMED. IN NO EVENT SHALL THE COPYRIGHT
 * OWNER OR CONTRIBUTORS BE LIABLE FOR ANY DIRECT, INDIRECT, INCIDENTAL,
 * SPECIAL, EXEMPLARY, OR CONSEQUENTIAL DAMAGES (INCLUDING, BUT NOT
 * LIMITED TO, PROCUREMENT OF SUBSTITUTE GOODS OR SERVICES; LOSS OF USE,
 * DATA, OR PROFITS; OR BUSINESS INTERRUPTION) HOWEVER CAUSED AND ON ANY
 * THEORY OF LIABILITY, WHETHER IN CONTRACT, STRICT LIABILITY, OR TORT
 * (INCLUDING NEGLIGENCE OR OTHERWISE) ARISING IN ANY WAY OUT OF THE USE
 * OF THIS SOFTWARE, EVEN IF ADVISED OF THE POSSIBILITY OF SUCH DAMAGE.
 */

package io.grpc.internal;

import static com.google.common.truth.Truth.assertThat;
import static io.grpc.internal.GrpcUtil.ACCEPT_ENCODING_SPLITTER;
import static org.junit.Assert.assertEquals;
import static org.junit.Assert.assertFalse;
import static org.junit.Assert.assertNotNull;
import static org.junit.Assert.assertNull;
import static org.junit.Assert.assertSame;
import static org.junit.Assert.assertTrue;
import static org.junit.Assert.fail;
import static org.mockito.Matchers.any;
import static org.mockito.Matchers.eq;
import static org.mockito.Matchers.same;
import static org.mockito.Mockito.doThrow;
import static org.mockito.Mockito.never;
import static org.mockito.Mockito.timeout;
import static org.mockito.Mockito.times;
import static org.mockito.Mockito.verify;
import static org.mockito.Mockito.verifyZeroInteractions;
import static org.mockito.Mockito.when;

import com.google.common.collect.ImmutableSet;
import com.google.common.util.concurrent.MoreExecutors;
import com.google.common.util.concurrent.SettableFuture;
import com.google.instrumentation.stats.RpcConstants;
import com.google.instrumentation.stats.StatsContext;
import com.google.instrumentation.stats.TagValue;

import io.grpc.CallOptions;
import io.grpc.ClientCall;
import io.grpc.Codec;
import io.grpc.Context;
import io.grpc.Deadline;
import io.grpc.Decompressor;
import io.grpc.DecompressorRegistry;
import io.grpc.Metadata;
import io.grpc.MethodDescriptor;
import io.grpc.MethodDescriptor.Marshaller;
import io.grpc.MethodDescriptor.MethodType;
import io.grpc.Status;
import io.grpc.internal.ClientCallImpl.ClientTransportProvider;
import io.grpc.internal.testing.StatsTestUtils.FakeStatsContextFactory;
import io.grpc.internal.testing.StatsTestUtils;

import org.junit.After;
import org.junit.Before;
import org.junit.Test;
import org.junit.runner.RunWith;
import org.junit.runners.JUnit4;
import org.mockito.ArgumentCaptor;
import org.mockito.Captor;
import org.mockito.Matchers;
import org.mockito.Mock;
import org.mockito.MockitoAnnotations;

import java.io.ByteArrayInputStream;
import java.io.IOException;
import java.io.InputStream;
import java.util.Set;
import java.util.concurrent.BlockingQueue;
import java.util.concurrent.CountDownLatch;
import java.util.concurrent.Executor;
import java.util.concurrent.Executors;
import java.util.concurrent.LinkedBlockingQueue;
import java.util.concurrent.ScheduledExecutorService;
import java.util.concurrent.TimeUnit;
import java.util.concurrent.atomic.AtomicBoolean;

/**
 * Test for {@link ClientCallImpl}.
 */
@RunWith(JUnit4.class)
public class ClientCallImplTest {

  private static final MethodDescriptor<Void, Void> DESCRIPTOR = MethodDescriptor.create(
      MethodType.UNARY,
      "service/method",
      new TestMarshaller<Void>(),
      new TestMarshaller<Void>());

  private final FakeClock fakeClock = new FakeClock();
  private final ScheduledExecutorService deadlineCancellationExecutor =
      fakeClock.getScheduledExecutorService();
  private final DecompressorRegistry decompressorRegistry =
      DecompressorRegistry.getDefaultInstance().with(new Codec.Gzip(), true);
  private final MethodDescriptor<Void, Void> method = MethodDescriptor.create(
      MethodType.UNARY,
      "service/method",
      new TestMarshaller<Void>(),
      new TestMarshaller<Void>());

  private final FakeStatsContextFactory statsCtxFactory = new FakeStatsContextFactory();
  private final StatsContext parentStatsContext = statsCtxFactory.getDefault().with(
      StatsTestUtils.EXTRA_TAG, TagValue.create("extra-tag-value"));
  private final StatsTraceContext statsTraceCtx = StatsTraceContext.newClientContextForTesting(
      method.getFullMethodName(), statsCtxFactory, parentStatsContext,
      fakeClock.getStopwatchSupplier());
  private final StatsContext statsCtx = statsCtxFactory.contexts.poll();

  @Mock private ClientStreamListener streamListener;
  @Mock private ClientTransport clientTransport;
  @Captor private ArgumentCaptor<Status> statusCaptor;

  @Mock
  private ClientTransport transport;

  @Mock
  private ClientTransportProvider provider;

  @Mock
  private ClientStream stream;

  @Mock
  private ClientCall.Listener<Void> callListener;

  @Captor
  private ArgumentCaptor<ClientStreamListener> listenerArgumentCaptor;

  @Captor
  private ArgumentCaptor<Status> statusArgumentCaptor;

  @Before
  public void setUp() {
    MockitoAnnotations.initMocks(this);
<<<<<<< HEAD
    assertNotNull(censusCtx);
    when(provider.get(any(CallOptions.class), any(Metadata.class))).thenReturn(transport);
=======
    assertNotNull(statsCtx);
    when(provider.get(any(CallOptions.class))).thenReturn(transport);
>>>>>>> fed9be28
    when(transport.newStream(any(MethodDescriptor.class), any(Metadata.class),
            any(CallOptions.class), any(StatsTraceContext.class))).thenReturn(stream);
  }

  @After
  public void tearDown() {
    Context.ROOT.attach();
  }

  @Test
  public void statusPropagatedFromStreamToCallListener() {
    DelayedExecutor executor = new DelayedExecutor();
    ClientCallImpl<Void, Void> call = new ClientCallImpl<Void, Void>(
        method,
        executor,
        CallOptions.DEFAULT,
        statsTraceCtx,
        provider,
        deadlineCancellationExecutor);
    call.start(callListener, new Metadata());
    verify(stream).start(listenerArgumentCaptor.capture());
    final ClientStreamListener streamListener = listenerArgumentCaptor.getValue();
    streamListener.headersRead(new Metadata());
    Status status = Status.RESOURCE_EXHAUSTED.withDescription("simulated");
    streamListener.closed(status , new Metadata());
    executor.release();

    verify(callListener).onClose(statusArgumentCaptor.capture(), Matchers.isA(Metadata.class));
    assertThat(statusArgumentCaptor.getValue()).isSameAs(status);
    assertStatusInStats(status.getCode());
  }

  @Test
  public void exceptionInOnMessageTakesPrecedenceOverServer() {
    DelayedExecutor executor = new DelayedExecutor();
    ClientCallImpl<Void, Void> call = new ClientCallImpl<Void, Void>(
        method,
        executor,
        CallOptions.DEFAULT,
        statsTraceCtx,
        provider,
        deadlineCancellationExecutor);
    call.start(callListener, new Metadata());
    verify(stream).start(listenerArgumentCaptor.capture());
    final ClientStreamListener streamListener = listenerArgumentCaptor.getValue();
    streamListener.headersRead(new Metadata());

    RuntimeException failure = new RuntimeException("bad");
    doThrow(failure).when(callListener).onMessage(any(Void.class));

    /*
     * In unary calls, the server closes the call right after responding, so the onClose call is
     * queued to run.  When messageRead is called, an exception will occur and attempt to cancel the
     * stream.  However, since the server closed it "first" the second exception is lost leading to
     * the call being counted as successful.
     */
    streamListener.messageRead(new ByteArrayInputStream(new byte[]{}));
    streamListener.closed(Status.OK, new Metadata());
    executor.release();

    verify(callListener).onClose(statusArgumentCaptor.capture(), Matchers.isA(Metadata.class));
    assertThat(statusArgumentCaptor.getValue().getCode()).isEqualTo(Status.Code.CANCELLED);
    assertThat(statusArgumentCaptor.getValue().getCause()).isSameAs(failure);
    verify(stream).cancel(statusArgumentCaptor.getValue());
    assertStatusInStats(Status.Code.CANCELLED);
  }

  @Test
  public void exceptionInOnHeadersTakesPrecedenceOverServer() {
    DelayedExecutor executor = new DelayedExecutor();
    ClientCallImpl<Void, Void> call = new ClientCallImpl<Void, Void>(
        method,
        executor,
        CallOptions.DEFAULT,
        statsTraceCtx,
        provider,
        deadlineCancellationExecutor);
    call.start(callListener, new Metadata());
    verify(stream).start(listenerArgumentCaptor.capture());
    final ClientStreamListener streamListener = listenerArgumentCaptor.getValue();

    RuntimeException failure = new RuntimeException("bad");
    doThrow(failure).when(callListener).onHeaders(any(Metadata.class));

    /*
     * In unary calls, the server closes the call right after responding, so the onClose call is
     * queued to run.  When headersRead is called, an exception will occur and attempt to cancel the
     * stream.  However, since the server closed it "first" the second exception is lost leading to
     * the call being counted as successful.
     */
    streamListener.headersRead(new Metadata());
    streamListener.closed(Status.OK, new Metadata());
    executor.release();

    verify(callListener).onClose(statusArgumentCaptor.capture(), Matchers.isA(Metadata.class));
    assertThat(statusArgumentCaptor.getValue().getCode()).isEqualTo(Status.Code.CANCELLED);
    assertThat(statusArgumentCaptor.getValue().getCause()).isSameAs(failure);
    verify(stream).cancel(statusArgumentCaptor.getValue());
    assertStatusInStats(Status.Code.CANCELLED);
  }

  @Test
  public void exceptionInOnReadyTakesPrecedenceOverServer() {
    DelayedExecutor executor = new DelayedExecutor();
    ClientCallImpl<Void, Void> call = new ClientCallImpl<Void, Void>(
        method,
        executor,
        CallOptions.DEFAULT,
        statsTraceCtx,
        provider,
        deadlineCancellationExecutor);
    call.start(callListener, new Metadata());
    verify(stream).start(listenerArgumentCaptor.capture());
    final ClientStreamListener streamListener = listenerArgumentCaptor.getValue();

    RuntimeException failure = new RuntimeException("bad");
    doThrow(failure).when(callListener).onReady();

    /*
     * In unary calls, the server closes the call right after responding, so the onClose call is
     * queued to run.  When onReady is called, an exception will occur and attempt to cancel the
     * stream.  However, since the server closed it "first" the second exception is lost leading to
     * the call being counted as successful.
     */
    streamListener.onReady();
    streamListener.closed(Status.OK, new Metadata());
    executor.release();

    verify(callListener).onClose(statusArgumentCaptor.capture(), Matchers.isA(Metadata.class));
    assertThat(statusArgumentCaptor.getValue().getCode()).isEqualTo(Status.Code.CANCELLED);
    assertThat(statusArgumentCaptor.getValue().getCause()).isSameAs(failure);
    verify(stream).cancel(statusArgumentCaptor.getValue());
    assertStatusInStats(Status.Code.CANCELLED);
  }

  @Test
  public void advertisedEncodingsAreSent() {
    ClientCallImpl<Void, Void> call = new ClientCallImpl<Void, Void>(
        method,
        MoreExecutors.directExecutor(),
        CallOptions.DEFAULT,
        statsTraceCtx,
        provider,
        deadlineCancellationExecutor)
            .setDecompressorRegistry(decompressorRegistry);

    call.start(callListener, new Metadata());

    ArgumentCaptor<Metadata> metadataCaptor = ArgumentCaptor.forClass(Metadata.class);
    verify(transport).newStream(eq(method), metadataCaptor.capture(), same(CallOptions.DEFAULT),
        same(statsTraceCtx));
    Metadata actual = metadataCaptor.getValue();

    Set<String> acceptedEncodings =
        ImmutableSet.copyOf(actual.getAll(GrpcUtil.MESSAGE_ACCEPT_ENCODING_KEY));
    assertEquals(decompressorRegistry.getAdvertisedMessageEncodings(), acceptedEncodings);
  }

  @Test
  public void authorityPropagatedToStream() {
    ClientCallImpl<Void, Void> call = new ClientCallImpl<Void, Void>(
        method,
        MoreExecutors.directExecutor(),
        CallOptions.DEFAULT.withAuthority("overridden-authority"),
        statsTraceCtx,
        provider,
        deadlineCancellationExecutor)
            .setDecompressorRegistry(decompressorRegistry);

    call.start(callListener, new Metadata());
    verify(stream).setAuthority("overridden-authority");
  }

  @Test
  public void callOptionsPropagatedToTransport() {
    final CallOptions callOptions = CallOptions.DEFAULT.withAuthority("dummy_value");
    final ClientCallImpl<Void, Void> call = new ClientCallImpl<Void, Void>(
        method,
        MoreExecutors.directExecutor(),
        callOptions,
        statsTraceCtx,
        provider,
        deadlineCancellationExecutor)
        .setDecompressorRegistry(decompressorRegistry);
    final Metadata metadata = new Metadata();

    call.start(callListener, metadata);

    verify(transport).newStream(same(method), same(metadata), same(callOptions),
        same(statsTraceCtx));
  }

  @Test
  public void authorityNotPropagatedToStream() {
    ClientCallImpl<Void, Void> call = new ClientCallImpl<Void, Void>(
        method,
        MoreExecutors.directExecutor(),
        // Don't provide an authority
        CallOptions.DEFAULT,
        statsTraceCtx,
        provider,
        deadlineCancellationExecutor)
            .setDecompressorRegistry(decompressorRegistry);

    call.start(callListener, new Metadata());
    verify(stream, never()).setAuthority(any(String.class));
  }

  @Test
  public void prepareHeaders_userAgentIgnored() {
    Metadata m = new Metadata();
    m.put(GrpcUtil.USER_AGENT_KEY, "batmobile");
    ClientCallImpl.prepareHeaders(m, decompressorRegistry, Codec.Identity.NONE, statsTraceCtx);

    // User Agent is removed and set by the transport
    assertThat(m.get(GrpcUtil.USER_AGENT_KEY)).isNotNull();
  }

  @Test
  public void prepareHeaders_ignoreIdentityEncoding() {
    Metadata m = new Metadata();
    ClientCallImpl.prepareHeaders(m, decompressorRegistry, Codec.Identity.NONE, statsTraceCtx);

    assertNull(m.get(GrpcUtil.MESSAGE_ENCODING_KEY));
  }

  @Test
  public void prepareHeaders_acceptedEncodingsAdded() {
    Metadata m = new Metadata();
    DecompressorRegistry customRegistry = DecompressorRegistry.emptyInstance()
        .with(new Decompressor() {
          @Override
          public String getMessageEncoding() {
            return "a";
          }

          @Override
          public InputStream decompress(InputStream is) throws IOException {
            return null;
          }
        }, true)
        .with(new Decompressor() {
          @Override
          public String getMessageEncoding() {
            return "b";
          }

          @Override
          public InputStream decompress(InputStream is) throws IOException {
            return null;
          }
        }, true)
        .with(new Decompressor() {
          @Override
          public String getMessageEncoding() {
            return "c";
          }

          @Override
          public InputStream decompress(InputStream is) throws IOException {
            return null;
          }
        }, false); // not advertised

    ClientCallImpl.prepareHeaders(m, customRegistry, Codec.Identity.NONE, statsTraceCtx);

    Iterable<String> acceptedEncodings =
        ACCEPT_ENCODING_SPLITTER.split(m.get(GrpcUtil.MESSAGE_ACCEPT_ENCODING_KEY));

    // Order may be different, since decoder priorities have not yet been implemented.
    assertEquals(ImmutableSet.of("b", "a"), ImmutableSet.copyOf(acceptedEncodings));
  }

  @Test
  public void prepareHeaders_removeReservedHeaders() {
    Metadata m = new Metadata();
    m.put(GrpcUtil.MESSAGE_ENCODING_KEY, "gzip");
    m.put(GrpcUtil.MESSAGE_ACCEPT_ENCODING_KEY, "gzip");

    ClientCallImpl.prepareHeaders(m, DecompressorRegistry.emptyInstance(), Codec.Identity.NONE,
        statsTraceCtx);

    assertNull(m.get(GrpcUtil.MESSAGE_ENCODING_KEY));
    assertNull(m.get(GrpcUtil.MESSAGE_ACCEPT_ENCODING_KEY));
  }

  @Test
  public void prepareHeaders_statsCtxAdded() {
    Metadata m = new Metadata();
    ClientCallImpl.prepareHeaders(m, decompressorRegistry, Codec.Identity.NONE, statsTraceCtx);
    assertEquals(parentStatsContext, m.get(statsTraceCtx.getStatsHeader()));
  }

  @Test
  public void callerContextPropagatedToListener() throws Exception {
    // Attach the context which is recorded when the call is created
    final Context.Key<String> testKey = Context.key("testing");
    Context.current().withValue(testKey, "testValue").attach();

    ClientCallImpl<Void, Void> call = new ClientCallImpl<Void, Void>(
        DESCRIPTOR,
        new SerializingExecutor(Executors.newSingleThreadExecutor()),
        CallOptions.DEFAULT,
        statsTraceCtx,
        provider,
        deadlineCancellationExecutor)
            .setDecompressorRegistry(decompressorRegistry);

    Context.ROOT.attach();

    // Override the value after creating the call, this should not be seen by callbacks
    Context.current().withValue(testKey, "badValue").attach();

    final AtomicBoolean onHeadersCalled = new AtomicBoolean();
    final AtomicBoolean onMessageCalled = new AtomicBoolean();
    final AtomicBoolean onReadyCalled = new AtomicBoolean();
    final AtomicBoolean observedIncorrectContext = new AtomicBoolean();
    final CountDownLatch latch = new CountDownLatch(1);

    call.start(new ClientCall.Listener<Void>() {
      @Override
      public void onHeaders(Metadata headers) {
        onHeadersCalled.set(true);
        checkContext();
      }

      @Override
      public void onMessage(Void message) {
        onMessageCalled.set(true);
        checkContext();
      }

      @Override
      public void onClose(Status status, Metadata trailers) {
        checkContext();
        latch.countDown();
      }

      @Override
      public void onReady() {
        onReadyCalled.set(true);
        checkContext();
      }

      private void checkContext() {
        if (!"testValue".equals(testKey.get())) {
          observedIncorrectContext.set(true);
        }
      }
    }, new Metadata());

    verify(stream).start(listenerArgumentCaptor.capture());
    ClientStreamListener listener = listenerArgumentCaptor.getValue();
    listener.onReady();
    listener.headersRead(new Metadata());
    listener.messageRead(new ByteArrayInputStream(new byte[0]));
    listener.messageRead(new ByteArrayInputStream(new byte[0]));
    listener.closed(Status.OK, new Metadata());

    assertTrue(latch.await(5, TimeUnit.SECONDS));

    assertTrue(onHeadersCalled.get());
    assertTrue(onMessageCalled.get());
    assertTrue(onReadyCalled.get());
    assertFalse(observedIncorrectContext.get());
  }

  @Test
  public void contextCancellationCancelsStream() throws Exception {
    // Attach the context which is recorded when the call is created
    Context.CancellableContext cancellableContext = Context.current().withCancellation();
    Context previous = cancellableContext.attach();

    ClientCallImpl<Void, Void> call = new ClientCallImpl<Void, Void>(
        DESCRIPTOR,
        new SerializingExecutor(Executors.newSingleThreadExecutor()),
        CallOptions.DEFAULT,
        statsTraceCtx,
        provider,
        deadlineCancellationExecutor)
            .setDecompressorRegistry(decompressorRegistry);

    previous.attach();

    call.start(callListener, new Metadata());

    Throwable t = new Throwable();
    cancellableContext.cancel(t);

    verify(stream, times(1)).cancel(statusArgumentCaptor.capture());

    verify(stream, times(1)).cancel(statusCaptor.capture());
    assertEquals(Status.Code.CANCELLED, statusCaptor.getValue().getCode());
  }

  @Test
  public void contextAlreadyCancelledNotifiesImmediately() throws Exception {
    // Attach the context which is recorded when the call is created
    Context.CancellableContext cancellableContext = Context.current().withCancellation();
    Throwable cause = new Throwable();
    cancellableContext.cancel(cause);
    Context previous = cancellableContext.attach();

    ClientCallImpl<Void, Void> call = new ClientCallImpl<Void, Void>(
        DESCRIPTOR,
        new SerializingExecutor(Executors.newSingleThreadExecutor()),
        CallOptions.DEFAULT,
        statsTraceCtx,
        provider,
        deadlineCancellationExecutor)
        .setDecompressorRegistry(decompressorRegistry);

    previous.attach();

    final SettableFuture<Status> statusFuture = SettableFuture.create();
    call.start(new ClientCall.Listener<Void>() {
      @Override
      public void onClose(Status status, Metadata trailers) {
        statusFuture.set(status);
      }
    }, new Metadata());

    // Caller should receive onClose callback.
    Status status = statusFuture.get(5, TimeUnit.SECONDS);
    assertEquals(Status.Code.CANCELLED, status.getCode());
    assertSame(cause, status.getCause());
    assertStatusInStats(Status.Code.CANCELLED);

    // Following operations should be no-op.
    call.request(1);
    call.sendMessage(null);
    call.halfClose();

    // Stream should never be created.
    verifyZeroInteractions(transport);

    try {
      call.sendMessage(null);
      fail("Call has been cancelled");
    } catch (IllegalStateException ise) {
      // expected
    }
  }

  @Test
  public void deadlineExceededBeforeCallStarted() {
    CallOptions callOptions = CallOptions.DEFAULT.withDeadlineAfter(0, TimeUnit.SECONDS);
    fakeClock.forwardTime(System.nanoTime(), TimeUnit.NANOSECONDS);
    ClientCallImpl<Void, Void> call = new ClientCallImpl<Void, Void>(
        DESCRIPTOR,
        new SerializingExecutor(Executors.newSingleThreadExecutor()),
        callOptions,
        statsTraceCtx,
        provider,
        deadlineCancellationExecutor)
            .setDecompressorRegistry(decompressorRegistry);
    call.start(callListener, new Metadata());
    verify(transport, times(0)).newStream(any(MethodDescriptor.class), any(Metadata.class));
    verify(callListener, timeout(1000)).onClose(statusCaptor.capture(), any(Metadata.class));
    assertEquals(Status.Code.DEADLINE_EXCEEDED, statusCaptor.getValue().getCode());
    assertStatusInStats(Status.Code.DEADLINE_EXCEEDED);
    verifyZeroInteractions(provider);
  }

  @Test
  public void contextDeadlineShouldBePropagatedInMetadata() {
    long deadlineNanos = TimeUnit.SECONDS.toNanos(1);
    Context context = Context.current().withDeadlineAfter(deadlineNanos, TimeUnit.NANOSECONDS,
        deadlineCancellationExecutor);
    context.attach();

    ClientCallImpl<Void, Void> call = new ClientCallImpl<Void, Void>(
        DESCRIPTOR,
        MoreExecutors.directExecutor(),
        CallOptions.DEFAULT,
        statsTraceCtx,
        provider,
        deadlineCancellationExecutor);

    Metadata headers = new Metadata();

    call.start(callListener, headers);

    assertTrue(headers.containsKey(GrpcUtil.TIMEOUT_KEY));
    Long timeout = headers.get(GrpcUtil.TIMEOUT_KEY);
    assertNotNull(timeout);

    long deltaNanos = TimeUnit.MILLISECONDS.toNanos(400);
    assertTimeoutBetween(timeout, deadlineNanos - deltaNanos, deadlineNanos);
  }

  @Test
  public void contextDeadlineShouldOverrideLargerMetadataTimeout() {
    long deadlineNanos = TimeUnit.SECONDS.toNanos(1);
    Context context = Context.current().withDeadlineAfter(deadlineNanos, TimeUnit.NANOSECONDS,
        deadlineCancellationExecutor);
    context.attach();

    CallOptions callOpts = CallOptions.DEFAULT.withDeadlineAfter(2, TimeUnit.SECONDS);
    ClientCallImpl<Void, Void> call = new ClientCallImpl<Void, Void>(
        DESCRIPTOR,
        MoreExecutors.directExecutor(),
        callOpts,
        statsTraceCtx,
        provider,
        deadlineCancellationExecutor);

    Metadata headers = new Metadata();

    call.start(callListener, headers);

    assertTrue(headers.containsKey(GrpcUtil.TIMEOUT_KEY));
    Long timeout = headers.get(GrpcUtil.TIMEOUT_KEY);
    assertNotNull(timeout);

    long deltaNanos = TimeUnit.MILLISECONDS.toNanos(400);
    assertTimeoutBetween(timeout, deadlineNanos - deltaNanos, deadlineNanos);
  }

  @Test
  public void contextDeadlineShouldNotOverrideSmallerMetadataTimeout() {
    long deadlineNanos = TimeUnit.SECONDS.toNanos(2);
    Context context = Context.current().withDeadlineAfter(deadlineNanos, TimeUnit.NANOSECONDS,
        deadlineCancellationExecutor);
    context.attach();

    CallOptions callOpts = CallOptions.DEFAULT.withDeadlineAfter(1, TimeUnit.SECONDS);
    ClientCallImpl<Void, Void> call = new ClientCallImpl<Void, Void>(
        DESCRIPTOR,
        MoreExecutors.directExecutor(),
        callOpts,
        statsTraceCtx,
        provider,
        deadlineCancellationExecutor);

    Metadata headers = new Metadata();

    call.start(callListener, headers);

    assertTrue(headers.containsKey(GrpcUtil.TIMEOUT_KEY));
    Long timeout = headers.get(GrpcUtil.TIMEOUT_KEY);
    assertNotNull(timeout);

    long callOptsNanos = TimeUnit.SECONDS.toNanos(1);
    long deltaNanos = TimeUnit.MILLISECONDS.toNanos(400);
    assertTimeoutBetween(timeout, callOptsNanos - deltaNanos, callOptsNanos);
  }

  @Test
  public void expiredDeadlineCancelsStream_CallOptions() {
    fakeClock.forwardTime(System.nanoTime(), TimeUnit.NANOSECONDS);
    ClientCallImpl<Void, Void> call = new ClientCallImpl<Void, Void>(
        DESCRIPTOR,
        MoreExecutors.directExecutor(),
        CallOptions.DEFAULT.withDeadline(Deadline.after(1000, TimeUnit.MILLISECONDS)),
        statsTraceCtx,
        provider,
        deadlineCancellationExecutor);

    call.start(callListener, new Metadata());

    fakeClock.forwardMillis(1001);

    verify(stream, times(1)).cancel(statusCaptor.capture());
    assertEquals(Status.Code.DEADLINE_EXCEEDED, statusCaptor.getValue().getCode());
  }

  @Test
  public void expiredDeadlineCancelsStream_Context() {
    fakeClock.forwardTime(System.nanoTime(), TimeUnit.NANOSECONDS);

    Context.current()
        .withDeadlineAfter(1000, TimeUnit.MILLISECONDS, deadlineCancellationExecutor)
        .attach();

    ClientCallImpl<Void, Void> call = new ClientCallImpl<Void, Void>(
        DESCRIPTOR,
        MoreExecutors.directExecutor(),
        CallOptions.DEFAULT,
        statsTraceCtx,
        provider,
        deadlineCancellationExecutor);

    call.start(callListener, new Metadata());

    fakeClock.forwardMillis(TimeUnit.SECONDS.toMillis(1001));

    verify(stream, times(1)).cancel(statusCaptor.capture());
    assertEquals(Status.Code.DEADLINE_EXCEEDED, statusCaptor.getValue().getCode());
  }

  @Test
  public void streamCancelAbortsDeadlineTimer() {
    fakeClock.forwardTime(System.nanoTime(), TimeUnit.NANOSECONDS);

    ClientCallImpl<Void, Void> call = new ClientCallImpl<Void, Void>(
        DESCRIPTOR,
        MoreExecutors.directExecutor(),
        CallOptions.DEFAULT.withDeadline(Deadline.after(1000, TimeUnit.MILLISECONDS)),
        statsTraceCtx,
        provider,
        deadlineCancellationExecutor);
    call.start(callListener, new Metadata());
    call.cancel("canceled", null);

    // Run the deadline timer, which should have been cancelled by the previous call to cancel()
    fakeClock.forwardMillis(1001);

    verify(stream, times(1)).cancel(statusCaptor.capture());

    assertEquals(Status.CANCELLED.getCode(), statusCaptor.getValue().getCode());
  }

  /**
   * Without a context or call options deadline,
   * a timeout should not be set in metadata.
   */
  @Test
  public void timeoutShouldNotBeSet() {
    ClientCallImpl<Void, Void> call = new ClientCallImpl<Void, Void>(
        DESCRIPTOR,
        MoreExecutors.directExecutor(),
        CallOptions.DEFAULT,
        statsTraceCtx,
        provider,
        deadlineCancellationExecutor);

    Metadata headers = new Metadata();

    call.start(callListener, headers);

    assertFalse(headers.containsKey(GrpcUtil.TIMEOUT_KEY));
  }

  @Test
  public void cancelInOnMessageShouldInvokeStreamCancel() throws Exception {
    final ClientCallImpl<Void, Void> call = new ClientCallImpl<Void, Void>(
        DESCRIPTOR,
        MoreExecutors.directExecutor(),
        CallOptions.DEFAULT,
        statsTraceCtx,
        provider,
        deadlineCancellationExecutor);
    final Exception cause = new Exception();
    ClientCall.Listener<Void> callListener =
        new ClientCall.Listener<Void>() {
          @Override
          public void onMessage(Void message) {
            call.cancel("foo", cause);
          }
        };

    call.start(callListener, new Metadata());
    call.halfClose();
    call.request(1);

    verify(stream).start(listenerArgumentCaptor.capture());
    ClientStreamListener streamListener = listenerArgumentCaptor.getValue();
    streamListener.onReady();
    streamListener.headersRead(new Metadata());
    streamListener.messageRead(new ByteArrayInputStream(new byte[0]));
    verify(stream).cancel(statusCaptor.capture());
    Status status = statusCaptor.getValue();
    assertEquals(Status.CANCELLED.getCode(), status.getCode());
    assertEquals("foo", status.getDescription());
    assertSame(cause, status.getCause());
  }

  @Test
  public void startAddsMaxSize() {
    CallOptions callOptions =
        CallOptions.DEFAULT.withMaxInboundMessageSize(1).withMaxOutboundMessageSize(2);
    ClientCallImpl<Void, Void> call = new ClientCallImpl<Void, Void>(
        DESCRIPTOR,
        new SerializingExecutor(Executors.newSingleThreadExecutor()),
        callOptions,
        statsTraceCtx,
        provider,
        deadlineCancellationExecutor)
            .setDecompressorRegistry(decompressorRegistry);

    call.start(callListener, new Metadata());

    verify(stream).setMaxInboundMessageSize(1);
    verify(stream).setMaxOutboundMessageSize(2);
  }

  private void assertStatusInStats(Status.Code statusCode) {
    StatsTestUtils.MetricsRecord record = statsCtxFactory.pollRecord();
    assertNotNull(record);
    TagValue statusTag = record.tags.get(RpcConstants.RPC_STATUS);
    assertNotNull(statusTag);
    assertEquals(statusCode.toString(), statusTag.toString());
  }

  private static class TestMarshaller<T> implements Marshaller<T> {
    @Override
    public InputStream stream(T value) {
      return null;
    }

    @Override
    public T parse(InputStream stream) {
      return null;
    }
  }

  private static void assertTimeoutBetween(long timeout, long from, long to) {
    assertTrue("timeout: " + timeout + " ns", timeout <= to);
    assertTrue("timeout: " + timeout + " ns", timeout >= from);
  }

  private static final class DelayedExecutor implements Executor {
    private final BlockingQueue<Runnable> commands = new LinkedBlockingQueue<Runnable>();

    @Override
    public void execute(Runnable command) {
      commands.add(command);
    }

    void release() {
      while (!commands.isEmpty()) {
        commands.poll().run();
      }
    }
  }
}
<|MERGE_RESOLUTION|>--- conflicted
+++ resolved
@@ -154,13 +154,8 @@
   @Before
   public void setUp() {
     MockitoAnnotations.initMocks(this);
-<<<<<<< HEAD
-    assertNotNull(censusCtx);
+    assertNotNull(statsCtx);
     when(provider.get(any(CallOptions.class), any(Metadata.class))).thenReturn(transport);
-=======
-    assertNotNull(statsCtx);
-    when(provider.get(any(CallOptions.class))).thenReturn(transport);
->>>>>>> fed9be28
     when(transport.newStream(any(MethodDescriptor.class), any(Metadata.class),
             any(CallOptions.class), any(StatsTraceContext.class))).thenReturn(stream);
   }
