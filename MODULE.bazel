module(
    name = "grpc-java",
    compatibility_level = 0,
    repo_name = "io_grpc_grpc_java",
    version = "1.68.0-SNAPSHOT",  # CURRENT_GRPC_VERSION
)

# GRPC_DEPS_START
IO_GRPC_GRPC_JAVA_ARTIFACTS = [
    "com.google.android:annotations:4.1.1.4",
    "com.google.api.grpc:proto-google-common-protos:2.29.0",
    "com.google.auth:google-auth-library-credentials:1.23.0",
    "com.google.auth:google-auth-library-oauth2-http:1.23.0",
    "com.google.auto.value:auto-value-annotations:1.11.0",
    "com.google.auto.value:auto-value:1.11.0",
    "com.google.code.findbugs:jsr305:3.0.2",
    "com.google.code.gson:gson:2.11.0",
    "com.google.errorprone:error_prone_annotations:2.28.0",
    "com.google.guava:failureaccess:1.0.1",
    "com.google.guava:guava:33.2.1-android",
    "com.google.re2j:re2j:1.7",
    "com.google.truth:truth:1.4.2",
    "com.squareup.okhttp:okhttp:2.7.5",
    "com.squareup.okio:okio:2.10.0",  # 3.0+ needs swapping to -jvm; need work to avoid flag-day
    "io.netty:netty-buffer:4.1.110.Final",
    "io.netty:netty-codec-http2:4.1.110.Final",
    "io.netty:netty-codec-http:4.1.110.Final",
    "io.netty:netty-codec-socks:4.1.110.Final",
    "io.netty:netty-codec:4.1.110.Final",
    "io.netty:netty-common:4.1.110.Final",
    "io.netty:netty-handler-proxy:4.1.110.Final",
    "io.netty:netty-handler:4.1.110.Final",
    "io.netty:netty-resolver:4.1.110.Final",
    "io.netty:netty-tcnative-boringssl-static:2.0.65.Final",
    "io.netty:netty-tcnative-classes:2.0.65.Final",
    "io.netty:netty-transport-native-epoll:jar:linux-x86_64:4.1.110.Final",
    "io.netty:netty-transport-native-unix-common:4.1.110.Final",
    "io.netty:netty-transport:4.1.110.Final",
    "io.opencensus:opencensus-api:0.31.0",
    "io.opencensus:opencensus-contrib-grpc-metrics:0.31.0",
    "io.perfmark:perfmark-api:0.27.0",
    "junit:junit:4.13.2",
    "org.apache.tomcat:annotations-api:6.0.53",
<<<<<<< HEAD
    "org.checkerframework:checker-qual:3.12.0",
    "org.codehaus.mojo:animal-sniffer-annotations:1.23",
=======
    "org.codehaus.mojo:animal-sniffer-annotations:1.24",
>>>>>>> 5de65a6d
]
# GRPC_DEPS_END

bazel_dep(name = "bazel_skylib", version = "1.7.1")
bazel_dep(name = "googleapis", repo_name = "com_google_googleapis", version = "0.0.0-20240326-1c8d509c5")
# CEL Spec may be removed when cncf/xds MODULE is no longer using protobuf 27.x
bazel_dep(name = "cel-spec", repo_name = "dev_cel", version = "0.15.0")
bazel_dep(name = "grpc", repo_name = "com_github_grpc_grpc", version = "1.56.3.bcr.1")
bazel_dep(name = "grpc-proto", repo_name = "io_grpc_grpc_proto", version = "0.0.0-20240627-ec30f58")
bazel_dep(name = "protobuf", repo_name = "com_google_protobuf", version = "23.1")
bazel_dep(name = "rules_cc", version = "0.0.9")
bazel_dep(name = "rules_java", version = "5.3.5")
bazel_dep(name = "rules_go", repo_name = "io_bazel_rules_go", version = "0.46.0")
bazel_dep(name = "rules_jvm_external", version = "6.0")
bazel_dep(name = "rules_proto", version = "5.3.0-21.7")

non_module_deps = use_extension("//:repositories.bzl", "grpc_java_repositories_extension")

use_repo(
    non_module_deps,
    "com_github_cncf_xds",
    "envoy_api",
)

grpc_repo_deps_ext = use_extension("@com_github_grpc_grpc//bazel:grpc_deps.bzl", "grpc_repo_deps_ext")

use_repo(
    grpc_repo_deps_ext,
    "com_envoyproxy_protoc_gen_validate",
    "opencensus_proto",
)

maven = use_extension("@rules_jvm_external//:extensions.bzl", "maven")

maven.install(
    artifacts = IO_GRPC_GRPC_JAVA_ARTIFACTS,
    repositories = [
        "https://repo.maven.apache.org/maven2/",
    ],
    strict_visibility = True,
)

use_repo(maven, "maven")

maven.override(
    coordinates = "com.google.protobuf:protobuf-java",
    target = "@com_google_protobuf//:protobuf_java",
)

maven.override(
    coordinates = "com.google.protobuf:protobuf-java-util",
    target = "@com_google_protobuf//:protobuf_java_util",
)

maven.override(
    coordinates = "com.google.protobuf:protobuf-javalite",
    target = "@com_google_protobuf//:protobuf_javalite",
)

maven.override(
    coordinates = "io.grpc:grpc-alts",
    target = "@io_grpc_grpc_java//alts",
)

maven.override(
    coordinates = "io.grpc:grpc-api",
    target = "@io_grpc_grpc_java//api",
)

maven.override(
    coordinates = "io.grpc:grpc-auth",
    target = "@io_grpc_grpc_java//auth",
)

maven.override(
    coordinates = "io.grpc:grpc-census",
    target = "@io_grpc_grpc_java//census",
)

maven.override(
    coordinates = "io.grpc:grpc-context",
    target = "@io_grpc_grpc_java//context",
)

maven.override(
    coordinates = "io.grpc:grpc-core",
    target = "@io_grpc_grpc_java//core:core_maven",
)

maven.override(
    coordinates = "io.grpc:grpc-googleapis",
    target = "@io_grpc_grpc_java//googleapis",
)

maven.override(
    coordinates = "io.grpc:grpc-grpclb",
    target = "@io_grpc_grpc_java//grpclb",
)

maven.override(
    coordinates = "io.grpc:grpc-inprocess",
    target = "@io_grpc_grpc_java//inprocess",
)

maven.override(
    coordinates = "io.grpc:grpc-netty",
    target = "@io_grpc_grpc_java//netty",
)

maven.override(
    coordinates = "io.grpc:grpc-netty-shaded",
    target = "@io_grpc_grpc_java//netty:shaded_maven",
)

maven.override(
    coordinates = "io.grpc:grpc-okhttp",
    target = "@io_grpc_grpc_java//okhttp",
)

maven.override(
    coordinates = "io.grpc:grpc-protobuf",
    target = "@io_grpc_grpc_java//protobuf",
)

maven.override(
    coordinates = "io.grpc:grpc-protobuf-lite",
    target = "@io_grpc_grpc_java//protobuf-lite",
)

maven.override(
    coordinates = "io.grpc:grpc-rls",
    target = "@io_grpc_grpc_java//rls",
)

maven.override(
    coordinates = "io.grpc:grpc-services",
    target = "@io_grpc_grpc_java//services:services_maven",
)

maven.override(
    coordinates = "io.grpc:grpc-stub",
    target = "@io_grpc_grpc_java//stub",
)

maven.override(
    coordinates = "io.grpc:grpc-testing",
    target = "@io_grpc_grpc_java//testing",
)

maven.override(
    coordinates = "io.grpc:grpc-xds",
    target = "@io_grpc_grpc_java//xds:xds_maven",
)

maven.override(
    coordinates = "io.grpc:grpc-util",
    target = "@io_grpc_grpc_java//util",
)

switched_rules = use_extension("@com_google_googleapis//:extensions.bzl", "switched_rules")

switched_rules.use_languages(java = True)<|MERGE_RESOLUTION|>--- conflicted
+++ resolved
@@ -41,12 +41,8 @@
     "io.perfmark:perfmark-api:0.27.0",
     "junit:junit:4.13.2",
     "org.apache.tomcat:annotations-api:6.0.53",
-<<<<<<< HEAD
     "org.checkerframework:checker-qual:3.12.0",
-    "org.codehaus.mojo:animal-sniffer-annotations:1.23",
-=======
     "org.codehaus.mojo:animal-sniffer-annotations:1.24",
->>>>>>> 5de65a6d
 ]
 # GRPC_DEPS_END
 
