plugins {
    // Provide convenience executables for trying out the examples.
    id 'application'
    id 'com.google.protobuf' version '0.9.1'
    // Generate IntelliJ IDEA's .idea & .iml project files
    id 'idea'
}

repositories {
    maven { // The google mirror is less flaky than mavenCentral()
        url "https://maven-central.storage-download.googleapis.com/maven2/" }
    mavenCentral()
    mavenLocal()
}

sourceCompatibility = 1.8
targetCompatibility = 1.8

// IMPORTANT: You probably want the non-SNAPSHOT version of gRPC. Make sure you
// are looking at a tagged version of the example and not "master"!

// Feel free to delete the comment at the next line. It is just for safely
// updating the version in our release process.
def grpcVersion = '1.55.0-SNAPSHOT' // CURRENT_GRPC_VERSION
def protobufVersion = '3.21.7'
def protocVersion = protobufVersion

dependencies {
    implementation "io.grpc:grpc-protobuf:${grpcVersion}"
    implementation "io.grpc:grpc-services:${grpcVersion}"
    implementation "io.grpc:grpc-stub:${grpcVersion}"
    compileOnly "org.apache.tomcat:annotations-api:6.0.53"

    // examples/advanced need this for JsonFormat
    implementation "com.google.protobuf:protobuf-java-util:${protobufVersion}"

    runtimeOnly "io.grpc:grpc-netty-shaded:${grpcVersion}"

    testImplementation "io.grpc:grpc-testing:${grpcVersion}"
    testImplementation "junit:junit:4.13.2"
    testImplementation "org.mockito:mockito-core:3.4.0"
}

protobuf {
    protoc { artifact = "com.google.protobuf:protoc:${protocVersion}" }
    plugins {
        grpc { artifact = "io.grpc:protoc-gen-grpc-java:${grpcVersion}" }
    }
    generateProtoTasks {
        all()*.plugins { grpc {} }
    }
}

// Inform IDEs like IntelliJ IDEA, Eclipse or NetBeans about the generated code.
sourceSets {
    main {
        java {
            srcDirs 'build/generated/source/proto/main/grpc'
            srcDirs 'build/generated/source/proto/main/java'
        }
    }
}

startScripts.enabled = false

task routeGuideServer(type: CreateStartScripts) {
    mainClass = 'io.grpc.examples.routeguide.RouteGuideServer'
    applicationName = 'route-guide-server'
    outputDir = new File(project.buildDir, 'tmp/scripts/' + name)
    classpath = startScripts.classpath
}

task routeGuideClient(type: CreateStartScripts) {
    mainClass = 'io.grpc.examples.routeguide.RouteGuideClient'
    applicationName = 'route-guide-client'
    outputDir = new File(project.buildDir, 'tmp/scripts/' + name)
    classpath = startScripts.classpath
}

task helloWorldServer(type: CreateStartScripts) {
    mainClass = 'io.grpc.examples.helloworld.HelloWorldServer'
    applicationName = 'hello-world-server'
    outputDir = new File(project.buildDir, 'tmp/scripts/' + name)
    classpath = startScripts.classpath
}

task helloWorldClient(type: CreateStartScripts) {
    mainClass = 'io.grpc.examples.helloworld.HelloWorldClient'
    applicationName = 'hello-world-client'
    outputDir = new File(project.buildDir, 'tmp/scripts/' + name)
    classpath = startScripts.classpath
}

task retryingHelloWorldServer(type: CreateStartScripts) {
    mainClass = 'io.grpc.examples.retrying.RetryingHelloWorldServer'
    applicationName = 'retrying-hello-world-server'
    outputDir = new File(project.buildDir, 'tmp/scripts/' + name)
    classpath = startScripts.classpath
}

task retryingHelloWorldClient(type: CreateStartScripts) {
    mainClass = 'io.grpc.examples.retrying.RetryingHelloWorldClient'
    applicationName = 'retrying-hello-world-client'
    outputDir = new File(project.buildDir, 'tmp/scripts/' + name)
    classpath = startScripts.classpath
}

task hedgingHelloWorldServer(type: CreateStartScripts) {
    mainClass = 'io.grpc.examples.hedging.HedgingHelloWorldServer'
    applicationName = 'hedging-hello-world-server'
    outputDir = new File(project.buildDir, 'tmp/scripts/' + name)
    classpath = startScripts.classpath
}

task hedgingHelloWorldClient(type: CreateStartScripts) {
    mainClass = 'io.grpc.examples.hedging.HedgingHelloWorldClient'
    applicationName = 'hedging-hello-world-client'
    outputDir = new File(project.buildDir, 'tmp/scripts/' + name)
    classpath = startScripts.classpath
}

task compressingHelloWorldClient(type: CreateStartScripts) {
    mainClass = 'io.grpc.examples.experimental.CompressingHelloWorldClient'
    applicationName = 'compressing-hello-world-client'
    outputDir = new File(project.buildDir, 'tmp/scripts/' + name)
    classpath = startScripts.classpath
}

task manualFlowControlClient(type: CreateStartScripts) {
    mainClass = 'io.grpc.examples.manualflowcontrol.ManualFlowControlClient'
    applicationName = 'manual-flow-control-client'
    outputDir = new File(project.buildDir, 'tmp/scripts/' + name)
    classpath = startScripts.classpath
}

task manualFlowControlServer(type: CreateStartScripts) {
    mainClass = 'io.grpc.examples.manualflowcontrol.ManualFlowControlServer'
    applicationName = 'manual-flow-control-server'
    outputDir = new File(project.buildDir, 'tmp/scripts/' + name)
    classpath = startScripts.classpath
}

task waitForReadyClient(type: CreateStartScripts) {
    mainClass = 'io.grpc.examples.waitforready.WaitForReadyClient'
    applicationName = 'wait-for-ready-client'
    outputDir = new File(project.buildDir, 'tmp/scripts/' + name)
    classpath = startScripts.classpath
}

task loadBalanceServer(type: CreateStartScripts) {
    mainClass = 'io.grpc.examples.loadbalance.LoadBalanceServer'
    applicationName = 'load-balance-server'
    outputDir = new File(project.buildDir, 'tmp/scripts/' + name)
    classpath = startScripts.classpath
}

task loadBalanceClient(type: CreateStartScripts) {
    mainClass = 'io.grpc.examples.loadbalance.LoadBalanceClient'
    applicationName = 'load-balance-client'
    outputDir = new File(project.buildDir, 'tmp/scripts/' + name)
    classpath = startScripts.classpath
}

task customLoadBalanceClient(type: CreateStartScripts) {
    mainClass = 'io.grpc.examples.customloadbalance.CustomLoadBalanceClient'
    applicationName = 'custom-load-balance-client'
    outputDir = new File(project.buildDir, 'tmp/scripts/' + name)
    classpath = startScripts.classpath
}

task nameResolveServer(type: CreateStartScripts) {
    mainClass = 'io.grpc.examples.nameresolve.NameResolveServer'
    applicationName = 'name-resolve-server'
    outputDir = new File(project.buildDir, 'tmp/scripts/' + name)
    classpath = startScripts.classpath
}

task nameResolveClient(type: CreateStartScripts) {
    mainClass = 'io.grpc.examples.nameresolve.NameResolveClient'
    applicationName = 'name-resolve-client'
    outputDir = new File(project.buildDir, 'tmp/scripts/' + name)
    classpath = startScripts.classpath
}

task deadlineServer(type: CreateStartScripts) {
    mainClass = 'io.grpc.examples.deadline.DeadlineServer'
    applicationName = 'deadline-server'
    outputDir = new File(project.buildDir, 'tmp/scripts/' + name)
    classpath = startScripts.classpath
}

task keepAliveServer(type: CreateStartScripts) {
    mainClass = 'io.grpc.examples.keepalive.KeepAliveServer'
    applicationName = 'keep-alive-server'
    outputDir = new File(project.buildDir, 'tmp/scripts/' + name)
    classpath = startScripts.classpath
}

task deadlineClient(type: CreateStartScripts) {
    mainClass = 'io.grpc.examples.deadline.DeadlineClient'
    applicationName = 'deadline-client'
    outputDir = new File(project.buildDir, 'tmp/scripts/' + name)
    classpath = startScripts.classpath
}

task keepAliveClient(type: CreateStartScripts) {
    mainClass = 'io.grpc.examples.keepalive.KeepAliveClient'
    applicationName = 'keep-alive-client'
    outputDir = new File(project.buildDir, 'tmp/scripts/' + name)
    classpath = startScripts.classpath
}

<<<<<<< HEAD
task healthServiceServer(type: CreateStartScripts) {
    mainClass = 'io.grpc.examples.healthservice.HealthServiceServer'
    applicationName = 'health-service-server'
=======
task cancellationClient(type: CreateStartScripts) {
    mainClass = 'io.grpc.examples.cancellation.CancellationClient'
    applicationName = 'cancellation-client'
>>>>>>> 8ceac65e
    outputDir = new File(project.buildDir, 'tmp/scripts/' + name)
    classpath = startScripts.classpath
}

<<<<<<< HEAD
task cancellationClient(type: CreateStartScripts) {
    mainClass = 'io.grpc.examples.cancellation.CancellationClient'
    applicationName = 'cancellation-client'
=======
task cancellationServer(type: CreateStartScripts) {
    mainClass = 'io.grpc.examples.cancellation.CancellationServer'
    applicationName = 'cancellation-server'
>>>>>>> 8ceac65e
    outputDir = new File(project.buildDir, 'tmp/scripts/' + name)
    classpath = startScripts.classpath
}

<<<<<<< HEAD
task healthServiceClient(type: CreateStartScripts) {
    mainClass = 'io.grpc.examples.healthservice.HealthServiceClient'
    applicationName = 'health-service-client'
=======
task multiplexingServer(type: CreateStartScripts) {
    mainClass = 'io.grpc.examples.multiplex.MultiplexingServer'
    applicationName = 'multiplexing-server'
>>>>>>> 8ceac65e
    outputDir = new File(project.buildDir, 'tmp/scripts/' + name)
    classpath = startScripts.classpath
}

<<<<<<< HEAD
task cancellationServer(type: CreateStartScripts) {
    mainClass = 'io.grpc.examples.cancellation.CancellationServer'
    applicationName = 'cancellation-server'
=======
task sharingClient(type: CreateStartScripts) {
    mainClass = 'io.grpc.examples.multiplex.SharingClient'
    applicationName = 'sharing-client'
>>>>>>> 8ceac65e
    outputDir = new File(project.buildDir, 'tmp/scripts/' + name)
    classpath = startScripts.classpath
}

applicationDistribution.into('bin') {
    from(routeGuideServer)
    from(routeGuideClient)
    from(helloWorldServer)
    from(helloWorldClient)
    from(hedgingHelloWorldClient)
    from(hedgingHelloWorldServer)
    from(retryingHelloWorldClient)
    from(retryingHelloWorldServer)
    from(compressingHelloWorldClient)
    from(manualFlowControlClient)
    from(manualFlowControlServer)
    from(waitForReadyClient)
    from(loadBalanceServer)
    from(loadBalanceClient)
    from(customLoadBalanceClient)
    from(nameResolveServer)
    from(nameResolveClient)
    from(deadlineServer)
    from(deadlineClient)
    from(keepAliveServer)
    from(keepAliveClient)
<<<<<<< HEAD
    from(healthServiceServer)
    from(healthServiceClient)
    from(cancellationClient)
    from(cancellationServer)
=======
    from(cancellationClient)
    from(cancellationServer)
    from(multiplexingServer)
    from(sharingClient)
>>>>>>> 8ceac65e
    fileMode = 0755
}<|MERGE_RESOLUTION|>--- conflicted
+++ resolved
@@ -210,54 +210,44 @@
     classpath = startScripts.classpath
 }
 
-<<<<<<< HEAD
+task cancellationClient(type: CreateStartScripts) {
+    mainClass = 'io.grpc.examples.cancellation.CancellationClient'
+    applicationName = 'cancellation-client'
+    outputDir = new File(project.buildDir, 'tmp/scripts/' + name)
+    classpath = startScripts.classpath
+}
+
+task cancellationServer(type: CreateStartScripts) {
+    mainClass = 'io.grpc.examples.cancellation.CancellationServer'
+    applicationName = 'cancellation-server'
+    outputDir = new File(project.buildDir, 'tmp/scripts/' + name)
+    classpath = startScripts.classpath
+}
+
 task healthServiceServer(type: CreateStartScripts) {
     mainClass = 'io.grpc.examples.healthservice.HealthServiceServer'
     applicationName = 'health-service-server'
-=======
-task cancellationClient(type: CreateStartScripts) {
-    mainClass = 'io.grpc.examples.cancellation.CancellationClient'
-    applicationName = 'cancellation-client'
->>>>>>> 8ceac65e
-    outputDir = new File(project.buildDir, 'tmp/scripts/' + name)
-    classpath = startScripts.classpath
-}
-
-<<<<<<< HEAD
-task cancellationClient(type: CreateStartScripts) {
-    mainClass = 'io.grpc.examples.cancellation.CancellationClient'
-    applicationName = 'cancellation-client'
-=======
-task cancellationServer(type: CreateStartScripts) {
-    mainClass = 'io.grpc.examples.cancellation.CancellationServer'
-    applicationName = 'cancellation-server'
->>>>>>> 8ceac65e
-    outputDir = new File(project.buildDir, 'tmp/scripts/' + name)
-    classpath = startScripts.classpath
-}
-
-<<<<<<< HEAD
+    outputDir = new File(project.buildDir, 'tmp/scripts/' + name)
+    classpath = startScripts.classpath
+}
+
 task healthServiceClient(type: CreateStartScripts) {
     mainClass = 'io.grpc.examples.healthservice.HealthServiceClient'
     applicationName = 'health-service-client'
-=======
+    outputDir = new File(project.buildDir, 'tmp/scripts/' + name)
+    classpath = startScripts.classpath
+}
+
 task multiplexingServer(type: CreateStartScripts) {
     mainClass = 'io.grpc.examples.multiplex.MultiplexingServer'
     applicationName = 'multiplexing-server'
->>>>>>> 8ceac65e
-    outputDir = new File(project.buildDir, 'tmp/scripts/' + name)
-    classpath = startScripts.classpath
-}
-
-<<<<<<< HEAD
-task cancellationServer(type: CreateStartScripts) {
-    mainClass = 'io.grpc.examples.cancellation.CancellationServer'
-    applicationName = 'cancellation-server'
-=======
+    outputDir = new File(project.buildDir, 'tmp/scripts/' + name)
+    classpath = startScripts.classpath
+}
+
 task sharingClient(type: CreateStartScripts) {
     mainClass = 'io.grpc.examples.multiplex.SharingClient'
     applicationName = 'sharing-client'
->>>>>>> 8ceac65e
     outputDir = new File(project.buildDir, 'tmp/scripts/' + name)
     classpath = startScripts.classpath
 }
@@ -284,16 +274,11 @@
     from(deadlineClient)
     from(keepAliveServer)
     from(keepAliveClient)
-<<<<<<< HEAD
     from(healthServiceServer)
     from(healthServiceClient)
     from(cancellationClient)
     from(cancellationServer)
-=======
-    from(cancellationClient)
-    from(cancellationServer)
     from(multiplexingServer)
     from(sharingClient)
->>>>>>> 8ceac65e
     fileMode = 0755
 }