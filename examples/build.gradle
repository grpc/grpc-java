apply plugin: 'java'
apply plugin: 'com.google.protobuf'

buildscript {
  repositories {
    mavenCentral()
  }
  dependencies {
    // ASSUMES GRADLE 2.12 OR HIGHER. Use plugin version 0.7.5 with earlier
    // gradle versions
    classpath 'com.google.protobuf:protobuf-gradle-plugin:0.8.3'
  }
}

repositories {
  mavenCentral()
  mavenLocal()
}

// IMPORTANT: You probably want the non-SNAPSHOT version of gRPC. Make sure you
// are looking at a tagged version of the example and not "master"!

// Feel free to delete the comment at the next line. It is just for safely
// updating the version in our release process.
def grpcVersion = '1.11.0-SNAPSHOT' // CURRENT_GRPC_VERSION
def nettyTcNativeVersion = '2.0.7.Final'

dependencies {
  compile "com.google.api.grpc:proto-google-common-protos:1.0.0"
  compile "io.grpc:grpc-alts:${grpcVersion}"
  compile "io.grpc:grpc-netty:${grpcVersion}"
  compile "io.grpc:grpc-protobuf:${grpcVersion}"
  compile "io.grpc:grpc-stub:${grpcVersion}"

  // Used for TLS in HelloWorldServerTls
  compile "io.netty:netty-tcnative-boringssl-static:${nettyTcNativeVersion}"

  testCompile "io.grpc:grpc-testing:${grpcVersion}"
  testCompile "junit:junit:4.12"
  testCompile "org.mockito:mockito-core:1.9.5"
}

protobuf {
  protoc {
    artifact = 'com.google.protobuf:protoc:3.5.1-1'
  }
  plugins {
    grpc {
      artifact = "io.grpc:protoc-gen-grpc-java:${grpcVersion}"
    }
  }
  generateProtoTasks {
    all()*.plugins {
      grpc {}
    }
  }
}

// Inform IDEs like IntelliJ IDEA, Eclipse or NetBeans about the generated code.
sourceSets {
    main {
        java {
            srcDirs 'build/generated/source/proto/main/grpc'
            srcDirs 'build/generated/source/proto/main/java'
        }
    }
}

// Generate IntelliJ IDEA's .idea & .iml project files
apply plugin: 'idea'

// Provide convenience executables for trying out the examples.
apply plugin: 'application'

startScripts.enabled = false

task routeGuideServer(type: CreateStartScripts) {
  mainClassName = 'io.grpc.examples.routeguide.RouteGuideServer'
  applicationName = 'route-guide-server'
  outputDir = new File(project.buildDir, 'tmp')
  classpath = jar.outputs.files + project.configurations.runtime
}

task routeGuideClient(type: CreateStartScripts) {
  mainClassName = 'io.grpc.examples.routeguide.RouteGuideClient'
  applicationName = 'route-guide-client'
  outputDir = new File(project.buildDir, 'tmp')
  classpath = jar.outputs.files + project.configurations.runtime
}

task helloWorldServer(type: CreateStartScripts) {
  mainClassName = 'io.grpc.examples.helloworld.HelloWorldServer'
  applicationName = 'hello-world-server'
  outputDir = new File(project.buildDir, 'tmp')
  classpath = jar.outputs.files + project.configurations.runtime
}

task helloWorldClient(type: CreateStartScripts) {
  mainClassName = 'io.grpc.examples.helloworld.HelloWorldClient'
  applicationName = 'hello-world-client'
  outputDir = new File(project.buildDir, 'tmp')
  classpath = jar.outputs.files + project.configurations.runtime
}

<<<<<<< HEAD
task helloWorldAltsServer(type: CreateStartScripts) {
  mainClassName = 'io.grpc.examples.alts.HelloWorldAltsServer'
  applicationName = 'hello-world-alts-server'
=======
task helloWorldTlsServer(type: CreateStartScripts) {
  mainClassName = 'io.grpc.examples.helloworldtls.HelloWorldServerTls'
  applicationName = 'hello-world-tls-server'
>>>>>>> 890da706
  outputDir = new File(project.buildDir, 'tmp')
  classpath = jar.outputs.files + project.configurations.runtime
}

<<<<<<< HEAD
task helloWorldAltsClient(type: CreateStartScripts) {
  mainClassName = 'io.grpc.examples.alts.HelloWorldAltsClient'
  applicationName = 'hello-world-alts-client'
=======
task helloWorldTlsClient(type: CreateStartScripts) {
  mainClassName = 'io.grpc.examples.helloworldtls.HelloWorldClientTls'
  applicationName = 'hello-world-tls-client'
>>>>>>> 890da706
  outputDir = new File(project.buildDir, 'tmp')
  classpath = jar.outputs.files + project.configurations.runtime
}

task compressingHelloWorldClient(type: CreateStartScripts) {
  mainClassName = 'io.grpc.examples.experimental.CompressingHelloWorldClient'
  applicationName = 'compressing-hello-world-client'
  outputDir = new File(project.buildDir, 'tmp')
  classpath = jar.outputs.files + project.configurations.runtime
}

applicationDistribution.into('bin') {
  from(routeGuideServer)
  from(routeGuideClient)
  from(helloWorldServer)
  from(helloWorldClient)
<<<<<<< HEAD
  from(helloWorldAltsServer)
  from(helloWorldAltsClient)
=======
  from(helloWorldTlsServer)
  from(helloWorldTlsClient)
>>>>>>> 890da706
  from(compressingHelloWorldClient)
  fileMode = 0755
}<|MERGE_RESOLUTION|>--- conflicted
+++ resolved
@@ -102,28 +102,30 @@
   classpath = jar.outputs.files + project.configurations.runtime
 }
 
-<<<<<<< HEAD
 task helloWorldAltsServer(type: CreateStartScripts) {
   mainClassName = 'io.grpc.examples.alts.HelloWorldAltsServer'
   applicationName = 'hello-world-alts-server'
-=======
-task helloWorldTlsServer(type: CreateStartScripts) {
-  mainClassName = 'io.grpc.examples.helloworldtls.HelloWorldServerTls'
-  applicationName = 'hello-world-tls-server'
->>>>>>> 890da706
   outputDir = new File(project.buildDir, 'tmp')
   classpath = jar.outputs.files + project.configurations.runtime
 }
 
-<<<<<<< HEAD
 task helloWorldAltsClient(type: CreateStartScripts) {
   mainClassName = 'io.grpc.examples.alts.HelloWorldAltsClient'
   applicationName = 'hello-world-alts-client'
-=======
+  outputDir = new File(project.buildDir, 'tmp')
+  classpath = jar.outputs.files + project.configurations.runtime
+}
+
+task helloWorldTlsServer(type: CreateStartScripts) {
+  mainClassName = 'io.grpc.examples.helloworldtls.HelloWorldServerTls'
+  applicationName = 'hello-world-tls-server'
+  outputDir = new File(project.buildDir, 'tmp')
+  classpath = jar.outputs.files + project.configurations.runtime
+}
+
 task helloWorldTlsClient(type: CreateStartScripts) {
   mainClassName = 'io.grpc.examples.helloworldtls.HelloWorldClientTls'
   applicationName = 'hello-world-tls-client'
->>>>>>> 890da706
   outputDir = new File(project.buildDir, 'tmp')
   classpath = jar.outputs.files + project.configurations.runtime
 }
@@ -140,13 +142,10 @@
   from(routeGuideClient)
   from(helloWorldServer)
   from(helloWorldClient)
-<<<<<<< HEAD
   from(helloWorldAltsServer)
   from(helloWorldAltsClient)
-=======
   from(helloWorldTlsServer)
   from(helloWorldTlsClient)
->>>>>>> 890da706
   from(compressingHelloWorldClient)
   fileMode = 0755
 }