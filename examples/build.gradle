plugins {
    // Provide convenience executables for trying out the examples.
    id 'application'
    id 'com.google.protobuf' version '0.9.1'
    // Generate IntelliJ IDEA's .idea & .iml project files
    id 'idea'
}

repositories {
    maven { // The google mirror is less flaky than mavenCentral()
        url "https://maven-central.storage-download.googleapis.com/maven2/" }
    mavenCentral()
    mavenLocal()
}

sourceCompatibility = 1.8
targetCompatibility = 1.8

// IMPORTANT: You probably want the non-SNAPSHOT version of gRPC. Make sure you
// are looking at a tagged version of the example and not "master"!

// Feel free to delete the comment at the next line. It is just for safely
// updating the version in our release process.
def grpcVersion = '1.55.0-SNAPSHOT' // CURRENT_GRPC_VERSION
def protobufVersion = '3.21.7'
def protocVersion = protobufVersion

dependencies {
    implementation "io.grpc:grpc-protobuf:${grpcVersion}"
    implementation "io.grpc:grpc-stub:${grpcVersion}"
    compileOnly "org.apache.tomcat:annotations-api:6.0.53"

    // examples/advanced need this for JsonFormat
    implementation "com.google.protobuf:protobuf-java-util:${protobufVersion}"

    runtimeOnly "io.grpc:grpc-netty-shaded:${grpcVersion}"

    testImplementation "io.grpc:grpc-testing:${grpcVersion}"
    testImplementation "junit:junit:4.13.2"
    testImplementation "org.mockito:mockito-core:3.4.0"
}

protobuf {
    protoc { artifact = "com.google.protobuf:protoc:${protocVersion}" }
    plugins {
        grpc { artifact = "io.grpc:protoc-gen-grpc-java:${grpcVersion}" }
    }
    generateProtoTasks {
        all()*.plugins { grpc {} }
    }
}

// Inform IDEs like IntelliJ IDEA, Eclipse or NetBeans about the generated code.
sourceSets {
    main {
        java {
            srcDirs 'build/generated/source/proto/main/grpc'
            srcDirs 'build/generated/source/proto/main/java'
        }
    }
}

startScripts.enabled = false

task routeGuideServer(type: CreateStartScripts) {
    mainClass = 'io.grpc.examples.routeguide.RouteGuideServer'
    applicationName = 'route-guide-server'
    outputDir = new File(project.buildDir, 'tmp/scripts/' + name)
    classpath = startScripts.classpath
}

task routeGuideClient(type: CreateStartScripts) {
    mainClass = 'io.grpc.examples.routeguide.RouteGuideClient'
    applicationName = 'route-guide-client'
    outputDir = new File(project.buildDir, 'tmp/scripts/' + name)
    classpath = startScripts.classpath
}

task helloWorldServer(type: CreateStartScripts) {
    mainClass = 'io.grpc.examples.helloworld.HelloWorldServer'
    applicationName = 'hello-world-server'
    outputDir = new File(project.buildDir, 'tmp/scripts/' + name)
    classpath = startScripts.classpath
}

task helloWorldClient(type: CreateStartScripts) {
    mainClass = 'io.grpc.examples.helloworld.HelloWorldClient'
    applicationName = 'hello-world-client'
    outputDir = new File(project.buildDir, 'tmp/scripts/' + name)
    classpath = startScripts.classpath
}

task retryingHelloWorldServer(type: CreateStartScripts) {
    mainClass = 'io.grpc.examples.retrying.RetryingHelloWorldServer'
    applicationName = 'retrying-hello-world-server'
    outputDir = new File(project.buildDir, 'tmp/scripts/' + name)
    classpath = startScripts.classpath
}

task retryingHelloWorldClient(type: CreateStartScripts) {
    mainClass = 'io.grpc.examples.retrying.RetryingHelloWorldClient'
    applicationName = 'retrying-hello-world-client'
    outputDir = new File(project.buildDir, 'tmp/scripts/' + name)
    classpath = startScripts.classpath
}

task hedgingHelloWorldServer(type: CreateStartScripts) {
    mainClass = 'io.grpc.examples.hedging.HedgingHelloWorldServer'
    applicationName = 'hedging-hello-world-server'
    outputDir = new File(project.buildDir, 'tmp/scripts/' + name)
    classpath = startScripts.classpath
}

task hedgingHelloWorldClient(type: CreateStartScripts) {
    mainClass = 'io.grpc.examples.hedging.HedgingHelloWorldClient'
    applicationName = 'hedging-hello-world-client'
    outputDir = new File(project.buildDir, 'tmp/scripts/' + name)
    classpath = startScripts.classpath
}

task compressingHelloWorldClient(type: CreateStartScripts) {
    mainClass = 'io.grpc.examples.experimental.CompressingHelloWorldClient'
    applicationName = 'compressing-hello-world-client'
    outputDir = new File(project.buildDir, 'tmp/scripts/' + name)
    classpath = startScripts.classpath
}

task manualFlowControlClient(type: CreateStartScripts) {
    mainClass = 'io.grpc.examples.manualflowcontrol.ManualFlowControlClient'
    applicationName = 'manual-flow-control-client'
    outputDir = new File(project.buildDir, 'tmp/scripts/' + name)
    classpath = startScripts.classpath
}

task manualFlowControlServer(type: CreateStartScripts) {
    mainClass = 'io.grpc.examples.manualflowcontrol.ManualFlowControlServer'
    applicationName = 'manual-flow-control-server'
    outputDir = new File(project.buildDir, 'tmp/scripts/' + name)
    classpath = startScripts.classpath
}

task loadBalanceServer(type: CreateStartScripts) {
    mainClass = 'io.grpc.examples.loadbalance.LoadBalanceServer'
    applicationName = 'load-balance-server'
    outputDir = new File(project.buildDir, 'tmp/scripts/' + name)
    classpath = startScripts.classpath
}

task loadBalanceClient(type: CreateStartScripts) {
    mainClass = 'io.grpc.examples.loadbalance.LoadBalanceClient'
    applicationName = 'load-balance-client'
    outputDir = new File(project.buildDir, 'tmp/scripts/' + name)
    classpath = startScripts.classpath
}

task nameResolveServer(type: CreateStartScripts) {
    mainClass = 'io.grpc.examples.nameresolve.NameResolveServer'
    applicationName = 'name-resolve-server'
    outputDir = new File(project.buildDir, 'tmp/scripts/' + name)
    classpath = startScripts.classpath
}

task nameResolveClient(type: CreateStartScripts) {
    mainClass = 'io.grpc.examples.nameresolve.NameResolveClient'
    applicationName = 'name-resolve-client'
    outputDir = new File(project.buildDir, 'tmp/scripts/' + name)
    classpath = startScripts.classpath
}

<<<<<<< HEAD
task deadlineServer(type: CreateStartScripts) {
    mainClass = 'io.grpc.examples.deadline.DeadlineServer'
    applicationName = 'deadline-server'
=======
task keepAliveServer(type: CreateStartScripts) {
    mainClass = 'io.grpc.examples.keepalive.KeepAliveServer'
    applicationName = 'keep-alive-server'
>>>>>>> 4bbee695
    outputDir = new File(project.buildDir, 'tmp/scripts/' + name)
    classpath = startScripts.classpath
}

<<<<<<< HEAD
task deadlineClient(type: CreateStartScripts) {
    mainClass = 'io.grpc.examples.deadline.DeadlineClient'
    applicationName = 'deadline-client'
=======
task keepAliveClient(type: CreateStartScripts) {
    mainClass = 'io.grpc.examples.keepalive.KeepAliveClient'
    applicationName = 'keep-alive-client'
>>>>>>> 4bbee695
    outputDir = new File(project.buildDir, 'tmp/scripts/' + name)
    classpath = startScripts.classpath
}

applicationDistribution.into('bin') {
    from(routeGuideServer)
    from(routeGuideClient)
    from(helloWorldServer)
    from(helloWorldClient)
    from(hedgingHelloWorldClient)
    from(hedgingHelloWorldServer)
    from(retryingHelloWorldClient)
    from(retryingHelloWorldServer)
    from(compressingHelloWorldClient)
    from(manualFlowControlClient)
    from(manualFlowControlServer)
    from(loadBalanceServer)
    from(loadBalanceClient)
    from(nameResolveServer)
    from(nameResolveClient)
<<<<<<< HEAD
    from(deadlineServer)
    from(deadlineClient)
=======
    from(keepAliveServer)
    from(keepAliveClient)
>>>>>>> 4bbee695
    fileMode = 0755
}<|MERGE_RESOLUTION|>--- conflicted
+++ resolved
@@ -167,28 +167,30 @@
     classpath = startScripts.classpath
 }
 
-<<<<<<< HEAD
 task deadlineServer(type: CreateStartScripts) {
     mainClass = 'io.grpc.examples.deadline.DeadlineServer'
     applicationName = 'deadline-server'
-=======
+    outputDir = new File(project.buildDir, 'tmp/scripts/' + name)
+    classpath = startScripts.classpath
+}
+
 task keepAliveServer(type: CreateStartScripts) {
     mainClass = 'io.grpc.examples.keepalive.KeepAliveServer'
     applicationName = 'keep-alive-server'
->>>>>>> 4bbee695
-    outputDir = new File(project.buildDir, 'tmp/scripts/' + name)
-    classpath = startScripts.classpath
-}
-
-<<<<<<< HEAD
+    outputDir = new File(project.buildDir, 'tmp/scripts/' + name)
+    classpath = startScripts.classpath
+}
+
 task deadlineClient(type: CreateStartScripts) {
     mainClass = 'io.grpc.examples.deadline.DeadlineClient'
     applicationName = 'deadline-client'
-=======
+    outputDir = new File(project.buildDir, 'tmp/scripts/' + name)
+    classpath = startScripts.classpath
+}
+
 task keepAliveClient(type: CreateStartScripts) {
     mainClass = 'io.grpc.examples.keepalive.KeepAliveClient'
     applicationName = 'keep-alive-client'
->>>>>>> 4bbee695
     outputDir = new File(project.buildDir, 'tmp/scripts/' + name)
     classpath = startScripts.classpath
 }
@@ -209,12 +211,9 @@
     from(loadBalanceClient)
     from(nameResolveServer)
     from(nameResolveClient)
-<<<<<<< HEAD
     from(deadlineServer)
     from(deadlineClient)
-=======
     from(keepAliveServer)
     from(keepAliveClient)
->>>>>>> 4bbee695
     fileMode = 0755
 }