plugins {
    // Provide convenience executables for trying out the examples.
    id 'application'
    // ASSUMES GRADLE 2.12 OR HIGHER. Use plugin version 0.7.5 with earlier gradle versions
    id 'com.google.protobuf' version '0.8.8'
    // Generate IntelliJ IDEA's .idea & .iml project files
    id 'idea'
}

repositories {
    maven { // The google mirror is less flaky than mavenCentral()
        url "https://maven-central.storage-download.googleapis.com/repos/central/data/"
    }
    mavenCentral()
    mavenLocal()
}

sourceCompatibility = 1.7
targetCompatibility = 1.7

// IMPORTANT: You probably want the non-SNAPSHOT version of gRPC. Make sure you
// are looking at a tagged version of the example and not "master"!

// Feel free to delete the comment at the next line. It is just for safely
// updating the version in our release process.
<<<<<<< HEAD
def grpcVersion = '1.27.0-SNAPSHOT' // CURRENT_GRPC_VERSION
def nettyTcNativeVersion = '2.0.28.Final'
=======
def grpcVersion = '1.28.0-SNAPSHOT' // CURRENT_GRPC_VERSION
def nettyTcNativeVersion = '2.0.26.Final'
>>>>>>> 258fe12f
def protocVersion = '3.11.0'

dependencies {
    implementation "io.grpc:grpc-netty:${grpcVersion}"
    implementation "io.grpc:grpc-protobuf:${grpcVersion}"
    implementation "io.grpc:grpc-stub:${grpcVersion}"
    compileOnly "javax.annotation:javax.annotation-api:1.2"
    runtimeOnly "io.netty:netty-tcnative-boringssl-static:${nettyTcNativeVersion}"
}

protobuf {
    protoc { artifact = "com.google.protobuf:protoc:${protocVersion}" }
    plugins {
        grpc { artifact = "io.grpc:protoc-gen-grpc-java:${grpcVersion}" }
    }
    generateProtoTasks {
        all()*.plugins { grpc {} }
    }
}

// Inform IDEs like IntelliJ IDEA, Eclipse or NetBeans about the generated code.
sourceSets {
    main {
        java {
            srcDirs 'build/generated/source/proto/main/grpc'
            srcDirs 'build/generated/source/proto/main/java'
        }
    }
}

startScripts.enabled = false

task helloWorldTlsServer(type: CreateStartScripts) {
    mainClassName = 'io.grpc.examples.helloworldtls.HelloWorldServerTls'
    applicationName = 'hello-world-tls-server'
    outputDir = new File(project.buildDir, 'tmp')
    classpath = startScripts.classpath
}

task helloWorldTlsClient(type: CreateStartScripts) {
    mainClassName = 'io.grpc.examples.helloworldtls.HelloWorldClientTls'
    applicationName = 'hello-world-tls-client'
    outputDir = new File(project.buildDir, 'tmp')
    classpath = startScripts.classpath
}

applicationDistribution.into('bin') {
    from(helloWorldTlsServer)
    from(helloWorldTlsClient)
    fileMode = 0755
}<|MERGE_RESOLUTION|>--- conflicted
+++ resolved
@@ -23,13 +23,8 @@
 
 // Feel free to delete the comment at the next line. It is just for safely
 // updating the version in our release process.
-<<<<<<< HEAD
-def grpcVersion = '1.27.0-SNAPSHOT' // CURRENT_GRPC_VERSION
+def grpcVersion = '1.28.0-SNAPSHOT' // CURRENT_GRPC_VERSION
 def nettyTcNativeVersion = '2.0.28.Final'
-=======
-def grpcVersion = '1.28.0-SNAPSHOT' // CURRENT_GRPC_VERSION
-def nettyTcNativeVersion = '2.0.26.Final'
->>>>>>> 258fe12f
 def protocVersion = '3.11.0'
 
 dependencies {
