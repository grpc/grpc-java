/*
 * Copyright 2015 The gRPC Authors
 *
 * Licensed under the Apache License, Version 2.0 (the "License");
 * you may not use this file except in compliance with the License.
 * You may obtain a copy of the License at
 *
 *     http://www.apache.org/licenses/LICENSE-2.0
 *
 * Unless required by applicable law or agreed to in writing, software
 * distributed under the License is distributed on an "AS IS" BASIS,
 * WITHOUT WARRANTIES OR CONDITIONS OF ANY KIND, either express or implied.
 * See the License for the specific language governing permissions and
 * limitations under the License.
 */

package io.grpc.examples.helloworldtls;

import static io.grpc.examples.helloworld.GreeterGrpc.getSayHelloMethod;

<<<<<<< HEAD
=======
import io.grpc.CallOptions;
>>>>>>> 7fcd98db
import io.grpc.Channel;
import io.grpc.Grpc;
import io.grpc.ManagedChannel;
import io.grpc.StatusRuntimeException;
import io.grpc.TlsChannelCredentials;
import io.grpc.examples.helloworld.GreeterGrpc;
import io.grpc.examples.helloworld.HelloReply;
import io.grpc.examples.helloworld.HelloRequest;
import java.io.File;
import java.io.IOException;
import java.util.concurrent.TimeUnit;
import java.util.logging.Level;
import java.util.logging.Logger;

/**
 * A simple client that requests a greeting from the {@link HelloWorldServerTls} with TLS.
 */
public class HelloWorldClientTls {
    private static final Logger logger = Logger.getLogger(HelloWorldClientTls.class.getName());

    private final GreeterGrpc.GreeterBlockingStub blockingStub;

    /**
     * Construct client for accessing RouteGuide server using the existing channel.
     */
    public HelloWorldClientTls(Channel channel) {
        blockingStub = GreeterGrpc.newBlockingStub(channel);
    }

    /**
     * Say hello to server.
     */
    public void greet(String name) {
        System.setProperty("GRPC_ENABLE_PER_RPC_AUTHORITY_CHECK", "true");
        logger.info("Will try to greet " + name + " ...");
        HelloRequest request = HelloRequest.newBuilder().setName(name).build();
        HelloReply response;
        try {
<<<<<<< HEAD
            response = io.grpc.stub.ClientCalls.blockingUnaryCall(
                blockingStub.getChannel(), getSayHelloMethod(), blockingStub.getCallOptions().withAuthority("foo.goog.test.in"), request);
=======
            CallOptions callOptions = blockingStub.getCallOptions()
                .withAuthority("moo.test.goog.fr");
            response = io.grpc.stub.ClientCalls.blockingUnaryCall(
                blockingStub.getChannel(), getSayHelloMethod(),
                callOptions, request);
>>>>>>> 7fcd98db
        } catch (StatusRuntimeException e) {
            logger.log(Level.WARNING, "RPC failed: {0}", e.getStatus());
            return;
        }
        logger.info("Greeting: " + response.getMessage());
    }

    /**
     * Greet server. If provided, the first element of {@code args} is the name to use in the
     * greeting.
     */
    public static void main(String[] args) throws Exception {

        if (args.length < 2 || args.length == 4 || args.length > 5) {
            System.out.println("USAGE: HelloWorldClientTls host port [trustCertCollectionFilePath " +
                    "[clientCertChainFilePath clientPrivateKeyFilePath]]\n  Note: clientCertChainFilePath and " +
                    "clientPrivateKeyFilePath are only needed if mutual auth is desired.");
            System.exit(0);
        }

        // If only defaults are necessary, you can use TlsChannelCredentials.create() instead of
        // interacting with the Builder.
        TlsChannelCredentials.Builder tlsBuilder = TlsChannelCredentials.newBuilder();
        switch (args.length) {
            case 5:
                tlsBuilder.keyManager(new File(args[3]), new File(args[4]));
                // fallthrough
            case 3:
                tlsBuilder.trustManager(new File(args[2]));
                // fallthrough
            default:
        }
        String host = args[0];
        int port = Integer.parseInt(args[1]);
        ManagedChannel channel = Grpc.newChannelBuilderForAddress(host, port, tlsBuilder.build())
                /* Only for using provided test certs. */
                .overrideAuthority("foo.test.google.fr")
                .build();
        try {
            HelloWorldClientTls client = new HelloWorldClientTls(channel);
            client.greet(host);
        } finally {
            channel.shutdownNow().awaitTermination(5, TimeUnit.SECONDS);
        }
    }
}<|MERGE_RESOLUTION|>--- conflicted
+++ resolved
@@ -18,10 +18,7 @@
 
 import static io.grpc.examples.helloworld.GreeterGrpc.getSayHelloMethod;
 
-<<<<<<< HEAD
-=======
 import io.grpc.CallOptions;
->>>>>>> 7fcd98db
 import io.grpc.Channel;
 import io.grpc.Grpc;
 import io.grpc.ManagedChannel;
@@ -55,21 +52,15 @@
      * Say hello to server.
      */
     public void greet(String name) {
-        System.setProperty("GRPC_ENABLE_PER_RPC_AUTHORITY_CHECK", "true");
         logger.info("Will try to greet " + name + " ...");
         HelloRequest request = HelloRequest.newBuilder().setName(name).build();
         HelloReply response;
         try {
-<<<<<<< HEAD
-            response = io.grpc.stub.ClientCalls.blockingUnaryCall(
-                blockingStub.getChannel(), getSayHelloMethod(), blockingStub.getCallOptions().withAuthority("foo.goog.test.in"), request);
-=======
             CallOptions callOptions = blockingStub.getCallOptions()
                 .withAuthority("moo.test.goog.fr");
             response = io.grpc.stub.ClientCalls.blockingUnaryCall(
                 blockingStub.getChannel(), getSayHelloMethod(),
                 callOptions, request);
->>>>>>> 7fcd98db
         } catch (StatusRuntimeException e) {
             logger.log(Level.WARNING, "RPC failed: {0}", e.getStatus());
             return;
