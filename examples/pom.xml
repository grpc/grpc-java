<project xmlns="http://maven.apache.org/POM/4.0.0" xmlns:xsi="http://www.w3.org/2001/XMLSchema-instance"
  xsi:schemaLocation="http://maven.apache.org/POM/4.0.0 http://maven.apache.org/maven-v4_0_0.xsd">
  <modelVersion>4.0.0</modelVersion>
  <groupId>io.grpc</groupId>
  <artifactId>examples</artifactId>
  <packaging>jar</packaging>
  <!-- Feel free to delete the comment at the end of these lines. It is just
       for safely updating the version in our release process. -->
  <version>1.54.0-SNAPSHOT</version><!-- CURRENT_GRPC_VERSION -->
  <name>examples</name>
  <url>https://github.com/grpc/grpc-java</url>

  <properties>
    <project.build.sourceEncoding>UTF-8</project.build.sourceEncoding>
    <grpc.version>1.54.0-SNAPSHOT</grpc.version><!-- CURRENT_GRPC_VERSION -->
    <protobuf.version>3.21.7</protobuf.version>
    <protoc.version>3.21.7</protoc.version>
<<<<<<< HEAD
    <!-- required for jdk9 -->
=======
    <!-- required for JDK 8 -->
>>>>>>> 3d4d46d9
    <maven.compiler.source>1.8</maven.compiler.source>
    <maven.compiler.target>1.8</maven.compiler.target>
  </properties>

  <dependencyManagement>
    <dependencies>
      <dependency>
        <groupId>io.grpc</groupId>
        <artifactId>grpc-bom</artifactId>
        <version>${grpc.version}</version>
        <type>pom</type>
        <scope>import</scope>
      </dependency>
    </dependencies>
  </dependencyManagement>

  <dependencies>
    <dependency>
      <groupId>io.grpc</groupId>
      <artifactId>grpc-netty-shaded</artifactId>
      <scope>runtime</scope>
    </dependency>
    <dependency>
      <groupId>io.grpc</groupId>
      <artifactId>grpc-protobuf</artifactId>
    </dependency>
    <dependency>
      <groupId>io.grpc</groupId>
      <artifactId>grpc-stub</artifactId>
    </dependency>
    <dependency>
      <groupId>com.google.protobuf</groupId>
      <artifactId>protobuf-java-util</artifactId>
      <version>${protobuf.version}</version>
    </dependency>
    <dependency>
      <groupId>com.google.code.gson</groupId>
      <artifactId>gson</artifactId>
      <version>2.9.0</version> <!-- prevent downgrade via protobuf-java-util -->
    </dependency>
    <dependency>
      <groupId>org.apache.tomcat</groupId>
      <artifactId>annotations-api</artifactId>
      <version>6.0.53</version>
      <scope>provided</scope> <!-- not needed at runtime -->
    </dependency>
    <dependency>
      <groupId>io.grpc</groupId>
      <artifactId>grpc-testing</artifactId>
      <scope>test</scope>
    </dependency>
    <dependency>
      <groupId>junit</groupId>
      <artifactId>junit</artifactId>
      <version>4.13.2</version>
      <scope>test</scope>
    </dependency>
    <dependency>
      <groupId>org.mockito</groupId>
      <artifactId>mockito-core</artifactId>
      <version>3.4.0</version>
      <scope>test</scope>
    </dependency>
  </dependencies>

  <build>
    <extensions>
      <extension>
        <groupId>kr.motd.maven</groupId>
        <artifactId>os-maven-plugin</artifactId>
        <version>1.7.1</version>
      </extension>
    </extensions>
    <plugins>
      <plugin>
        <groupId>org.xolstice.maven.plugins</groupId>
        <artifactId>protobuf-maven-plugin</artifactId>
        <version>0.6.1</version>
        <configuration>
          <protocArtifact>com.google.protobuf:protoc:${protoc.version}:exe:${os.detected.classifier}</protocArtifact>
          <pluginId>grpc-java</pluginId>
          <pluginArtifact>io.grpc:protoc-gen-grpc-java:${grpc.version}:exe:${os.detected.classifier}</pluginArtifact>
        </configuration>
        <executions>
          <execution>
            <goals>
              <goal>compile</goal>
              <goal>compile-custom</goal>
            </goals>
          </execution>
        </executions>
      </plugin>
      <plugin>
        <groupId>org.apache.maven.plugins</groupId>
        <artifactId>maven-enforcer-plugin</artifactId>
        <version>1.4.1</version>
        <executions>
          <execution>
            <id>enforce</id>
            <goals>
              <goal>enforce</goal>
            </goals>
            <configuration>
              <rules>
                <requireUpperBoundDeps/>
              </rules>
            </configuration>
          </execution>
        </executions>
      </plugin>
    </plugins>
  </build>
</project><|MERGE_RESOLUTION|>--- conflicted
+++ resolved
@@ -15,11 +15,7 @@
     <grpc.version>1.54.0-SNAPSHOT</grpc.version><!-- CURRENT_GRPC_VERSION -->
     <protobuf.version>3.21.7</protobuf.version>
     <protoc.version>3.21.7</protoc.version>
-<<<<<<< HEAD
-    <!-- required for jdk9 -->
-=======
     <!-- required for JDK 8 -->
->>>>>>> 3d4d46d9
     <maven.compiler.source>1.8</maven.compiler.source>
     <maven.compiler.target>1.8</maven.compiler.target>
   </properties>
