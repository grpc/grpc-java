apply plugin: 'com.android.application'
apply plugin: 'com.google.protobuf'

android {
    compileSdkVersion 27

    defaultConfig {
        applicationId "io.grpc.clientcacheexample"
        minSdkVersion 19
        targetSdkVersion 27
        multiDexEnabled true
        versionCode 1
        versionName "1.0"
        testInstrumentationRunner "android.support.test.runner.AndroidJUnitRunner"
    }
    buildTypes {
        debug { minifyEnabled false }
        release {
            minifyEnabled true
            proguardFiles getDefaultProguardFile('proguard-android.txt'), 'proguard-rules.pro'
        }
    }
    lintOptions {
        disable 'GoogleAppIndexingWarning', 'HardcodedText', 'InvalidPackage'
        textReport true
        textOutput "stdout"
    }
}

protobuf {
    protoc { artifact = 'com.google.protobuf:protoc:3.4.0' }
    plugins {
        javalite { artifact = "com.google.protobuf:protoc-gen-javalite:3.0.0" }
        grpc { artifact = 'io.grpc:protoc-gen-grpc-java:1.25.0-SNAPSHOT' // CURRENT_GRPC_VERSION
        }
    }
    generateProtoTasks {
        all().each { task ->
            task.plugins {
                javalite {}
                grpc { // Options added to --grpc_out
                    option 'lite' }
            }
        }
    }
}

dependencies {
    implementation 'com.android.support:appcompat-v7:27.0.2'

    // You need to build grpc-java to obtain these libraries below.
    implementation 'io.grpc:grpc-okhttp:1.25.0-SNAPSHOT' // CURRENT_GRPC_VERSION
    implementation 'io.grpc:grpc-protobuf-lite:1.25.0-SNAPSHOT' // CURRENT_GRPC_VERSION
    implementation 'io.grpc:grpc-stub:1.25.0-SNAPSHOT' // CURRENT_GRPC_VERSION
    implementation 'javax.annotation:javax.annotation-api:1.2'

    testImplementation 'junit:junit:4.12'
<<<<<<< HEAD
    testImplementation 'com.google.truth:truth:1.0'
    testImplementation 'io.grpc:grpc-testing:1.24.0-SNAPSHOT' // CURRENT_GRPC_VERSION
=======
    testImplementation 'com.google.truth:truth:0.45'
    testImplementation 'io.grpc:grpc-testing:1.25.0-SNAPSHOT' // CURRENT_GRPC_VERSION
>>>>>>> fa8f89a1
}<|MERGE_RESOLUTION|>--- conflicted
+++ resolved
@@ -55,11 +55,6 @@
     implementation 'javax.annotation:javax.annotation-api:1.2'
 
     testImplementation 'junit:junit:4.12'
-<<<<<<< HEAD
     testImplementation 'com.google.truth:truth:1.0'
-    testImplementation 'io.grpc:grpc-testing:1.24.0-SNAPSHOT' // CURRENT_GRPC_VERSION
-=======
-    testImplementation 'com.google.truth:truth:0.45'
     testImplementation 'io.grpc:grpc-testing:1.25.0-SNAPSHOT' // CURRENT_GRPC_VERSION
->>>>>>> fa8f89a1
 }