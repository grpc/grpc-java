/*
 * Copyright 2024 The gRPC Authors
 *
 * Licensed under the Apache License, Version 2.0 (the "License");
 * you may not use this file except in compliance with the License.
 * You may obtain a copy of the License at
 *
 *     http://www.apache.org/licenses/LICENSE-2.0
 *
 * Unless required by applicable law or agreed to in writing, software
 * distributed under the License is distributed on an "AS IS" BASIS,
 * WITHOUT WARRANTIES OR CONDITIONS OF ANY KIND, either express or implied.
 * See the License for the specific language governing permissions and
 * limitations under the License.
 */

package io.grpc.s2a.channel;

import static com.google.common.base.Preconditions.checkNotNull;
import static java.util.concurrent.TimeUnit.SECONDS;

import com.google.common.annotations.VisibleForTesting;
import io.grpc.CallOptions;
import io.grpc.Channel;
import io.grpc.ChannelCredentials;
import io.grpc.ClientCall;
import io.grpc.ManagedChannel;
import io.grpc.MethodDescriptor;
import io.grpc.internal.SharedResourceHolder.Resource;
import io.grpc.netty.NettyChannelBuilder;
import java.time.Duration;
<<<<<<< HEAD
import java.util.Optional;
=======
import java.util.concurrent.ConcurrentMap;
>>>>>>> d8f73e04
import java.util.logging.Level;
import java.util.logging.Logger;
import javax.annotation.concurrent.ThreadSafe;

/**
 * Provides APIs for managing gRPC channels to an S2A server. Each channel is local and plaintext.
 * If credentials are provided, they are used to secure the channel.
 *
 * <p>This is done as follows: for an S2A server, provides an implementation of gRPC's {@link
 * SharedResourceHolder.Resource} interface called a {@code Resource<Channel>}. A {@code
 * Resource<Channel>} is a factory for creating gRPC channels to the S2A server at a given address,
 * and a channel must be returned to the {@code Resource<Channel>} when it is no longer needed.
 *
 * <p>Typical usage pattern is below:
 *
 * <pre>{@code
 * Resource<Channel> resource = S2AHandshakerServiceChannel.getChannelResource("localhost:1234",
 * creds);
 * Channel channel = resource.create();
 * // Send an RPC over the channel to the S2A server running at localhost:1234.
 * resource.close(channel);
 * }</pre>
 */
@ThreadSafe
public final class S2AHandshakerServiceChannel {
  private static final Duration CHANNEL_SHUTDOWN_TIMEOUT = Duration.ofSeconds(10);

  /**
   * Returns a {@link SharedResourceHolder.Resource} instance for managing channels to an S2A server
   * running at {@code s2aAddress}.
   *
   * @param s2aAddress the address of the S2A, typically in the format {@code host:port}.
   * @param s2aChannelCredentials the credentials to use when establishing a connection to the S2A.
   * @return a {@link ChannelResource} instance that manages a {@link Channel} to the S2A server
   *     running at {@code s2aAddress}.
   */
  public static Resource<Channel> getChannelResource(
      String s2aAddress, ChannelCredentials s2aChannelCredentials) {
    checkNotNull(s2aAddress);
<<<<<<< HEAD
    return new ChannelResource(s2aAddress, s2aChannelCredentials);
=======
    checkNotNull(s2aChannelCredentials);
    return SHARED_RESOURCE_CHANNELS.computeIfAbsent(
        s2aAddress, channelResource -> new ChannelResource(s2aAddress, s2aChannelCredentials));
>>>>>>> d8f73e04
  }

  /**
   * Defines how to create and destroy a {@link Channel} instance that uses shared resources. A
   * channel created by {@code ChannelResource} is a plaintext, local channel to the service running
   * at {@code targetAddress}.
   */
  private static class ChannelResource implements Resource<Channel> {
    private final String targetAddress;
    private final ChannelCredentials channelCredentials;

    public ChannelResource(String targetAddress, ChannelCredentials channelCredentials) {
      this.targetAddress = targetAddress;
      this.channelCredentials = channelCredentials;
    }

    /**
     * Creates a {@code HandshakerServiceChannel} instance to the service running at {@code
     * targetAddress}.
     */
    @Override
    public Channel create() {
      ManagedChannel channel =
          NettyChannelBuilder.forTarget(targetAddress, channelCredentials)
              .directExecutor()
              .build();
      return HandshakerServiceChannel.create(channel);
    }

    /** Destroys a {@code HandshakerServiceChannel} instance. */
    @Override
    public void close(Channel instanceChannel) {
      checkNotNull(instanceChannel);
      HandshakerServiceChannel channel = (HandshakerServiceChannel) instanceChannel;
      channel.close();
    }

    @Override
    public String toString() {
      return "grpc-s2a-channel";
    }
  }

  /**
   * Manages a channel using a {@link ManagedChannel} instance.
   */
  @VisibleForTesting
  static class HandshakerServiceChannel extends Channel {
    private static final Logger logger =
          Logger.getLogger(S2AHandshakerServiceChannel.class.getName());
    private final ManagedChannel delegate;

    static HandshakerServiceChannel create(ManagedChannel delegate) {
      checkNotNull(delegate);
      return new HandshakerServiceChannel(delegate);
    }

    private HandshakerServiceChannel(ManagedChannel delegate) {
      this.delegate = delegate;
    }

    /**
     * Returns the address of the service to which the {@code delegate} channel connects, which is
     * typically of the form {@code host:port}.
     */
    @Override
    public String authority() {
      return delegate.authority();
    }

    /** Creates a {@link ClientCall} that invokes the operations in {@link MethodDescriptor}. */
    @Override
    public <ReqT, RespT> ClientCall<ReqT, RespT> newCall(
        MethodDescriptor<ReqT, RespT> methodDescriptor, CallOptions options) {
      return delegate.newCall(methodDescriptor, options);
    }

    @SuppressWarnings("FutureReturnValueIgnored")
    public void close() {
      delegate.shutdownNow();
      try {
        delegate.awaitTermination(CHANNEL_SHUTDOWN_TIMEOUT.getSeconds(), SECONDS);
      } catch (InterruptedException e) {
        Thread.currentThread().interrupt();
        logger.log(Level.WARNING, "Channel to S2A was not shutdown.");
      }
    }
  }

  private S2AHandshakerServiceChannel() {}
}<|MERGE_RESOLUTION|>--- conflicted
+++ resolved
@@ -29,11 +29,6 @@
 import io.grpc.internal.SharedResourceHolder.Resource;
 import io.grpc.netty.NettyChannelBuilder;
 import java.time.Duration;
-<<<<<<< HEAD
-import java.util.Optional;
-=======
-import java.util.concurrent.ConcurrentMap;
->>>>>>> d8f73e04
 import java.util.logging.Level;
 import java.util.logging.Logger;
 import javax.annotation.concurrent.ThreadSafe;
@@ -73,13 +68,7 @@
   public static Resource<Channel> getChannelResource(
       String s2aAddress, ChannelCredentials s2aChannelCredentials) {
     checkNotNull(s2aAddress);
-<<<<<<< HEAD
     return new ChannelResource(s2aAddress, s2aChannelCredentials);
-=======
-    checkNotNull(s2aChannelCredentials);
-    return SHARED_RESOURCE_CHANNELS.computeIfAbsent(
-        s2aAddress, channelResource -> new ChannelResource(s2aAddress, s2aChannelCredentials));
->>>>>>> d8f73e04
   }
 
   /**
