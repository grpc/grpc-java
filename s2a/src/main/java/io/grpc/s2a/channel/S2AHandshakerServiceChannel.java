/*
 * Copyright 2024 The gRPC Authors
 *
 * Licensed under the Apache License, Version 2.0 (the "License");
 * you may not use this file except in compliance with the License.
 * You may obtain a copy of the License at
 *
 *     http://www.apache.org/licenses/LICENSE-2.0
 *
 * Unless required by applicable law or agreed to in writing, software
 * distributed under the License is distributed on an "AS IS" BASIS,
 * WITHOUT WARRANTIES OR CONDITIONS OF ANY KIND, either express or implied.
 * See the License for the specific language governing permissions and
 * limitations under the License.
 */

package io.grpc.s2a.channel;

import static com.google.common.base.Preconditions.checkNotNull;
import static java.util.concurrent.TimeUnit.SECONDS;

import com.google.common.annotations.VisibleForTesting;
import io.grpc.CallOptions;
import io.grpc.Channel;
import io.grpc.ChannelCredentials;
import io.grpc.ClientCall;
import io.grpc.ManagedChannel;
import io.grpc.MethodDescriptor;
import io.grpc.internal.SharedResourceHolder.Resource;
import io.grpc.netty.NettyChannelBuilder;
import java.time.Duration;
import java.util.Optional;
<<<<<<< HEAD
=======
import java.util.concurrent.ConcurrentMap;
import java.util.logging.Level;
import java.util.logging.Logger;
>>>>>>> e75a0441
import javax.annotation.concurrent.ThreadSafe;

/**
 * Provides APIs for managing gRPC channels to an S2A server. Each channel is local and plaintext.
 * If credentials are provided, they are used to secure the channel.
 *
 * <p>This is done as follows: for an S2A server, provides an implementation of gRPC's {@link
 * SharedResourceHolder.Resource} interface called a {@code Resource<Channel>}. A {@code
 * Resource<Channel>} is a factory for creating gRPC channels to the S2A server at a given address,
 * and a channel must be returned to the {@code Resource<Channel>} when it is no longer needed.
 *
 * <p>Typical usage pattern is below:
 *
 * <pre>{@code
 * Resource<Channel> resource = S2AHandshakerServiceChannel.getChannelResource("localhost:1234",
 * creds);
 * Channel channel = resource.create();
 * // Send an RPC over the channel to the S2A server running at localhost:1234.
 * resource.close(channel);
 * }</pre>
 */
@ThreadSafe
public final class S2AHandshakerServiceChannel {
<<<<<<< HEAD
  private static final Duration DELEGATE_TERMINATION_TIMEOUT = Duration.ofSeconds(2);
=======
  private static final ConcurrentMap<String, Resource<Channel>> SHARED_RESOURCE_CHANNELS =
      Maps.newConcurrentMap();
>>>>>>> e75a0441
  private static final Duration CHANNEL_SHUTDOWN_TIMEOUT = Duration.ofSeconds(10);

  /**
   * Returns a {@link SharedResourceHolder.Resource} instance for managing channels to an S2A server
   * running at {@code s2aAddress}.
   *
   * @param s2aAddress the address of the S2A, typically in the format {@code host:port}.
   * @param s2aChannelCredentials the credentials to use when establishing a connection to the S2A.
   * @return a {@link ChannelResource} instance that manages a {@link Channel} to the S2A server
   *     running at {@code s2aAddress}.
   */
  public static Resource<Channel> getChannelResource(
      String s2aAddress, Optional<ChannelCredentials> s2aChannelCredentials) {
    checkNotNull(s2aAddress);
    return new ChannelResource(s2aAddress, s2aChannelCredentials);
  }

  /**
   * Defines how to create and destroy a {@link Channel} instance that uses shared resources. A
   * channel created by {@code ChannelResource} is a plaintext, local channel to the service running
   * at {@code targetAddress}.
   */
  private static class ChannelResource implements Resource<Channel> {
    private final String targetAddress;
    private final Optional<ChannelCredentials> channelCredentials;

    public ChannelResource(String targetAddress, Optional<ChannelCredentials> channelCredentials) {
      this.targetAddress = targetAddress;
      this.channelCredentials = channelCredentials;
    }

    /**
     * Creates a {@code HandshakerServiceChannel} instance to the service running at {@code
     * targetAddress}.
     */
    @Override
    public Channel create() {
      ManagedChannel channel = null;
      if (channelCredentials.isPresent()) {
        // Create a secure channel.
        channel =
            NettyChannelBuilder.forTarget(targetAddress, channelCredentials.get())
                .directExecutor()
                .build();
      } else {
        // Create a plaintext channel.
        channel =
            NettyChannelBuilder.forTarget(targetAddress)
                .directExecutor()
                .usePlaintext()
                .build();
      }
      return HandshakerServiceChannel.create(channel);
    }

    /** Destroys a {@code HandshakerServiceChannel} instance. */
    @Override
    public void close(Channel instanceChannel) {
      checkNotNull(instanceChannel);
      HandshakerServiceChannel channel = (HandshakerServiceChannel) instanceChannel;
      channel.close();
    }

    @Override
    public String toString() {
      return "grpc-s2a-channel";
    }
  }

  /**
   * Manages a channel using a {@link ManagedChannel} instance.
   */
  @VisibleForTesting
  static class HandshakerServiceChannel extends Channel {
    private static final Logger logger =
          Logger.getLogger(S2AHandshakerServiceChannel.class.getName());
    private final ManagedChannel delegate;

    static HandshakerServiceChannel create(ManagedChannel delegate) {
      checkNotNull(delegate);
      return new HandshakerServiceChannel(delegate);
    }

    private HandshakerServiceChannel(ManagedChannel delegate) {
      this.delegate = delegate;
    }

    /**
     * Returns the address of the service to which the {@code delegate} channel connects, which is
     * typically of the form {@code host:port}.
     */
    @Override
    public String authority() {
      return delegate.authority();
    }

    /** Creates a {@link ClientCall} that invokes the operations in {@link MethodDescriptor}. */
    @Override
    public <ReqT, RespT> ClientCall<ReqT, RespT> newCall(
        MethodDescriptor<ReqT, RespT> methodDescriptor, CallOptions options) {
      return delegate.newCall(methodDescriptor, options);
    }

    @SuppressWarnings("FutureReturnValueIgnored")
    public void close() {
      delegate.shutdownNow();
      try {
        delegate.awaitTermination(CHANNEL_SHUTDOWN_TIMEOUT.getSeconds(), SECONDS);
      } catch (InterruptedException e) {
        Thread.currentThread().interrupt();
        logger.log(Level.WARNING, "Channel to S2A was not shutdown.");
      }
    }
  }

  private S2AHandshakerServiceChannel() {}
}<|MERGE_RESOLUTION|>--- conflicted
+++ resolved
@@ -30,12 +30,8 @@
 import io.grpc.netty.NettyChannelBuilder;
 import java.time.Duration;
 import java.util.Optional;
-<<<<<<< HEAD
-=======
-import java.util.concurrent.ConcurrentMap;
 import java.util.logging.Level;
 import java.util.logging.Logger;
->>>>>>> e75a0441
 import javax.annotation.concurrent.ThreadSafe;
 
 /**
@@ -59,12 +55,6 @@
  */
 @ThreadSafe
 public final class S2AHandshakerServiceChannel {
-<<<<<<< HEAD
-  private static final Duration DELEGATE_TERMINATION_TIMEOUT = Duration.ofSeconds(2);
-=======
-  private static final ConcurrentMap<String, Resource<Channel>> SHARED_RESOURCE_CHANNELS =
-      Maps.newConcurrentMap();
->>>>>>> e75a0441
   private static final Duration CHANNEL_SHUTDOWN_TIMEOUT = Duration.ofSeconds(10);
 
   /**
