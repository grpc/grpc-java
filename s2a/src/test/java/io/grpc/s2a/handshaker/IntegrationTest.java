--- conflicted
+++ resolved
@@ -30,7 +30,6 @@
 import io.grpc.benchmarks.Utils;
 import io.grpc.netty.GrpcSslContexts;
 import io.grpc.netty.NettyServerBuilder;
-import io.grpc.s2a.MtlsToS2AChannelCredentials;
 import io.grpc.s2a.S2AChannelCredentials;
 import io.grpc.s2a.handshaker.FakeS2AServer;
 import io.grpc.stub.StreamObserver;
@@ -203,24 +202,13 @@
   @Test
   public void clientCommunicateUsingMtlsToS2ACredentials_succeeds() throws Exception {
     ChannelCredentials credentials =
-<<<<<<< HEAD
-    S2AChannelCredentials.createBuilder(mtlsS2AAddress)
-        .setUseMtlsToS2A(true)
-        .setPrivateKeyPath("src/test/resources/client_key.pem")
-        .setCertChainPath("src/test/resources/client_cert.pem")
-        .setTrustBundlePath("src/test/resources/root_cert.pem")
-        .setLocalSpiffeId("test-spiffe-id")
-        .build();
-=======
-        MtlsToS2AChannelCredentials.newBuilder(
-                /* s2aAddress= */ mtlsS2AAddress,
-                /* privateKeyPath= */ "src/test/resources/client_key.pem",
-                /* certChainPath= */ "src/test/resources/client_cert.pem",
-                /* trustBundlePath= */ "src/test/resources/root_cert.pem")
-            .build()
-            .setLocalSpiffeId("test-spiffe-id")
-            .build();
->>>>>>> 5dbca0e8
+        S2AChannelCredentials.newBuilder(mtlsS2AAddress)
+          .setUseMtlsToS2A(true)
+          .setPrivateKeyPath("src/test/resources/client_key.pem")
+          .setCertChainPath("src/test/resources/client_cert.pem")
+          .setTrustBundlePath("src/test/resources/root_cert.pem")
+          .setLocalSpiffeId("test-spiffe-id")
+          .build();
     ManagedChannel channel = Grpc.newChannelBuilder(serverAddress, credentials).build();
 
     assertThat(doUnaryRpc(channel)).isTrue();
