/*
 * Copyright 2021 The gRPC Authors
 *
 * Licensed under the Apache License, Version 2.0 (the "License");
 * you may not use this file except in compliance with the License.
 * You may obtain a copy of the License at
 *
 *     http://www.apache.org/licenses/LICENSE-2.0
 *
 * Unless required by applicable law or agreed to in writing, software
 * distributed under the License is distributed on an "AS IS" BASIS,
 * WITHOUT WARRANTIES OR CONDITIONS OF ANY KIND, either express or implied.
 * See the License for the specific language governing permissions and
 * limitations under the License.
 */

package io.grpc.util;

import static com.google.common.base.Preconditions.checkNotNull;

import java.io.File;
import java.io.FileInputStream;
import java.io.IOException;
import java.net.Socket;
import java.security.GeneralSecurityException;
import java.security.KeyStore;
import java.security.KeyStoreException;
import java.security.NoSuchAlgorithmException;
import java.security.cert.CertificateException;
import java.security.cert.X509Certificate;
import java.util.concurrent.ScheduledExecutorService;
import java.util.concurrent.ScheduledFuture;
import java.util.concurrent.TimeUnit;
import java.util.logging.Level;
import java.util.logging.Logger;
import javax.net.ssl.SSLEngine;
import javax.net.ssl.SSLParameters;
import javax.net.ssl.SSLSocket;
import javax.net.ssl.TrustManager;
import javax.net.ssl.TrustManagerFactory;
import javax.net.ssl.X509ExtendedTrustManager;
import org.codehaus.mojo.animal_sniffer.IgnoreJRERequirement;

/**
 * AdvancedTlsX509TrustManager is an {@code X509ExtendedTrustManager} that allows users to configure
 * advanced TLS features, such as root certificate reloading and peer cert custom verification.
 * The basic instantiation pattern is
 * <code>new Builder().build().useSystemDefaultTrustCerts();</code>
 *
 * <p>For Android users: this class is only supported in API level 24 and above.
 */
@IgnoreJRERequirement
public final class AdvancedTlsX509TrustManager extends X509ExtendedTrustManager {
  private static final Logger log = Logger.getLogger(AdvancedTlsX509TrustManager.class.getName());

  // Minimum allowed period for refreshing files with credential information.
  private static final int MINIMUM_REFRESH_PERIOD_IN_MINUTES = 1;
  private static final String NOT_ENOUGH_INFO_MESSAGE =
      "Not enough information to validate peer. SSLEngine or Socket required.";
  private final Verification verification;
  private final SslSocketAndEnginePeerVerifier socketAndEnginePeerVerifier;

  // The delegated trust manager used to perform traditional certificate verification.
  private volatile X509ExtendedTrustManager delegateManager = null;

  private AdvancedTlsX509TrustManager(Verification verification,
      SslSocketAndEnginePeerVerifier socketAndEnginePeerVerifier) {
    this.verification = verification;
    this.socketAndEnginePeerVerifier = socketAndEnginePeerVerifier;
  }

  @Override
  public void checkClientTrusted(X509Certificate[] chain, String authType)
      throws CertificateException {
    throw new CertificateException(NOT_ENOUGH_INFO_MESSAGE);
  }

  @Override
  public void checkClientTrusted(X509Certificate[] chain, String authType, Socket socket)
      throws CertificateException {
    checkTrusted(chain, authType, null, socket, false);
  }

  @Override
  public void checkClientTrusted(X509Certificate[] chain, String authType, SSLEngine engine)
      throws CertificateException {
    checkTrusted(chain, authType, engine, null, false);
  }

  @Override
  public void checkServerTrusted(X509Certificate[] chain,  String authType, SSLEngine engine)
      throws CertificateException {
    checkTrusted(chain, authType, engine, null, true);
  }

  @Override
  public void checkServerTrusted(X509Certificate[] chain, String authType)
      throws CertificateException {
    throw new CertificateException(NOT_ENOUGH_INFO_MESSAGE);
  }

  @Override
  public void checkServerTrusted(X509Certificate[] chain, String authType, Socket socket)
      throws CertificateException {
    checkTrusted(chain, authType, null, socket, true);
  }

  @Override
  public X509Certificate[] getAcceptedIssuers() {
    if (this.delegateManager == null) {
      return new X509Certificate[0];
    }
    return this.delegateManager.getAcceptedIssuers();
  }

  /**
   * Uses the default trust certificates stored on user's local system.
   * After this is used, functions that will provide new credential
   * data(e.g. updateTrustCredentials(), updateTrustCredentialsFromFile()) should not be called.
   */
  public void useSystemDefaultTrustCerts() throws CertificateException, KeyStoreException,
      NoSuchAlgorithmException {
    // Passing a null value of KeyStore would make {@code TrustManagerFactory} attempt to use
    // system-default trust CA certs.
    this.delegateManager = createDelegateTrustManager(null);
  }

  /**
   * Updates the current cached trust certificates as well as the key store.
   *
   * @param trustCerts the trust certificates that are going to be used
   */
  public void updateTrustCredentials(X509Certificate[] trustCerts) throws IOException,
      GeneralSecurityException {
    checkNotNull(trustCerts, "trustCerts");
    KeyStore keyStore = KeyStore.getInstance(KeyStore.getDefaultType());
    keyStore.load(null, null);
    int i = 1;
    for (X509Certificate cert: trustCerts) {
      String alias = Integer.toString(i);
      keyStore.setCertificateEntry(alias, cert);
      i++;
    }
    this.delegateManager = createDelegateTrustManager(keyStore);
  }

  private static X509ExtendedTrustManager createDelegateTrustManager(KeyStore keyStore)
      throws CertificateException, KeyStoreException, NoSuchAlgorithmException {
    TrustManagerFactory tmf = TrustManagerFactory.getInstance(
        TrustManagerFactory.getDefaultAlgorithm());
    tmf.init(keyStore);
    X509ExtendedTrustManager delegateManager = null;
    TrustManager[] tms = tmf.getTrustManagers();
    // Iterate over the returned trust managers, looking for an instance of X509TrustManager.
    // If found, use that as the delegate trust manager.
    for (TrustManager tm : tms) {
      if (tm instanceof X509ExtendedTrustManager) {
        delegateManager = (X509ExtendedTrustManager) tm;
        break;
      }
    }
    if (delegateManager == null) {
      throw new CertificateException(
          "Failed to find X509ExtendedTrustManager with default TrustManager algorithm "
              + TrustManagerFactory.getDefaultAlgorithm());
    }
    return delegateManager;
  }

  private void checkTrusted(X509Certificate[] chain, String authType, SSLEngine sslEngine,
      Socket socket, boolean checkingServer) throws CertificateException {
    if (chain == null || chain.length == 0) {
      throw new IllegalArgumentException(
          "Want certificate verification but got null or empty certificates");
    }
    if (sslEngine == null && socket == null) {
      throw new CertificateException(NOT_ENOUGH_INFO_MESSAGE);
    }
    if (this.verification != Verification.INSECURELY_SKIP_ALL_VERIFICATION) {
      X509ExtendedTrustManager currentDelegateManager = this.delegateManager;
      if (currentDelegateManager == null) {
        throw new CertificateException("No trust roots configured");
      }
      if (checkingServer) {
        String algorithm = this.verification == Verification.CERTIFICATE_AND_HOST_NAME_VERIFICATION
            ? "HTTPS" : "";
        if (sslEngine != null) {
          SSLParameters sslParams = sslEngine.getSSLParameters();
          sslParams.setEndpointIdentificationAlgorithm(algorithm);
          sslEngine.setSSLParameters(sslParams);
          currentDelegateManager.checkServerTrusted(chain, authType, sslEngine);
        } else {
          if (!(socket instanceof SSLSocket)) {
            throw new CertificateException("socket is not a type of SSLSocket");
          }
          SSLSocket sslSocket = (SSLSocket)socket;
          SSLParameters sslParams = sslSocket.getSSLParameters();
          sslParams.setEndpointIdentificationAlgorithm(algorithm);
          sslSocket.setSSLParameters(sslParams);
          currentDelegateManager.checkServerTrusted(chain, authType, sslSocket);
        }
      } else {
        currentDelegateManager.checkClientTrusted(chain, authType, sslEngine);
      }
    }
    // Perform the additional peer cert check.
    if (socketAndEnginePeerVerifier != null) {
      if (sslEngine != null) {
        socketAndEnginePeerVerifier.verifyPeerCertificate(chain, authType, sslEngine);
      } else {
        socketAndEnginePeerVerifier.verifyPeerCertificate(chain, authType, socket);
      }
    }
  }

  /**
   * Schedules a {@code ScheduledExecutorService} to read trust certificates from a local file path
   * periodically, and updates the cached trust certs if there is an update. You must close the
   * returned Closeable before calling this method again or other update methods
   * ({@link AdvancedTlsX509TrustManager#useSystemDefaultTrustCerts()},
   * {@link AdvancedTlsX509TrustManager#updateTrustCredentials(X509Certificate[])},
   * {@link AdvancedTlsX509TrustManager#updateTrustCredentialsFromFile(File)}).
   * Before scheduling the task, the method synchronously reads and updates trust certificates once.
   * If the provided period is less than 1 minute, it is automatically adjusted to 1 minute.
   *
   * @param trustCertFile  the file on disk holding the trust certificates
   * @param period the period between successive read-and-update executions
   * @param unit the time unit of the initialDelay and period parameters
   * @param executor the executor service we use to read and update the credentials
   * @return an object that caller should close when the file refreshes are not needed
   */
  public Closeable updateTrustCredentialsFromFile(File trustCertFile, long period, TimeUnit unit,
      ScheduledExecutorService executor) throws IOException, GeneralSecurityException {
    long updatedTime = readAndUpdate(trustCertFile, 0);
    if (updatedTime == 0) {
      throw new GeneralSecurityException(
          "Files were unmodified before their initial update. Probably a bug.");
    }
    if (checkNotNull(unit, "unit").toMinutes(period) < MINIMUM_REFRESH_PERIOD_IN_MINUTES) {
      log.log(Level.FINE,
          "Provided refresh period of {0} {1} is too small. Default value of {2} minute(s) "
          + "will be used.", new Object[] {period, unit.name(), MINIMUM_REFRESH_PERIOD_IN_MINUTES});
      period = MINIMUM_REFRESH_PERIOD_IN_MINUTES;
      unit = TimeUnit.MINUTES;
    }
    final ScheduledFuture<?> future =
        checkNotNull(executor, "executor").scheduleWithFixedDelay(
            new LoadFilePathExecution(trustCertFile), period, period, unit);
    return () -> future.cancel(false);
  }

  /**
   * Updates the trust certificates from a local file path.
   *
   * @param trustCertFile  the file on disk holding the trust certificates
   */
  public void updateTrustCredentialsFromFile(File trustCertFile) throws IOException,
      GeneralSecurityException {
    long updatedTime = readAndUpdate(trustCertFile, 0);
    if (updatedTime == 0) {
      throw new GeneralSecurityException(
          "Files were unmodified before their initial update. Probably a bug.");
    }
  }

  private class LoadFilePathExecution implements Runnable {
    File file;
    long currentTime;

    public LoadFilePathExecution(File file) {
      this.file = file;
      this.currentTime = 0;
    }

    @Override
    public void run() {
      try {
        this.currentTime = readAndUpdate(this.file, this.currentTime);
      } catch (IOException | GeneralSecurityException e) {
        log.log(Level.SEVERE, String.format("Failed refreshing trust CAs from file. Using "
            + "previous CAs (file lastModified = %s)", file.lastModified()), e);
      }
    }
  }

  /**
<<<<<<< HEAD
   * Updates the trust certificates from a local file path.
   *
   * @param trustCertFile  the file on disk holding the trust certificates
   */
  public void updateTrustCredentialsFromFile(File trustCertFile) throws IOException,
      GeneralSecurityException {
    long updatedTime = readAndUpdate(trustCertFile, 0);
    if (updatedTime == 0) {
      throw new GeneralSecurityException(
          "Files were unmodified before their initial update. Probably a bug.");
    }
  }

  /**
   * Reads the trust certificates specified in the path location, and updates the key store if the
=======
   * Reads the trust certificates specified in the path location, and update the key store if the
>>>>>>> 50619287
   * modified time has changed since last read.
   *
   * @param trustCertFile  the file on disk holding the trust certificates
   * @param oldTime the time when the trust file is modified during last execution
   * @return oldTime if failed or the modified time is not changed, otherwise the new modified time
   */
  private long readAndUpdate(File trustCertFile, long oldTime)
      throws IOException, GeneralSecurityException {
    long newTime = checkNotNull(trustCertFile, "trustCertFile").lastModified();
    if (newTime == oldTime) {
      return oldTime;
    }
    FileInputStream inputStream = new FileInputStream(trustCertFile);
    try {
      X509Certificate[] certificates = CertificateUtils.getX509Certificates(inputStream);
      updateTrustCredentials(certificates);
      return newTime;
    } finally {
      inputStream.close();
    }
  }

  // Mainly used to avoid throwing IO Exceptions in java.io.Closeable.
  public interface Closeable extends java.io.Closeable {
    @Override
    void close();
  }

  public static Builder newBuilder() {
    return new Builder();
  }

  /**
   * The verification mode when authenticating the peer certificate.
   */
  public enum Verification {
    /**
     * This is the DEFAULT and RECOMMENDED mode for most applications.
     * Setting this on the client side performs both certificate and hostname verification, while
     * setting it on the server side only performs certificate verification.
     */
    CERTIFICATE_AND_HOST_NAME_VERIFICATION,
    /**
     * DANGEROUS: Use trusted credentials to verify the certificate, but clients will not verify the
     * certificate is for the expected host. This setting is only appropriate when accompanied by
     * proper additional peer identity checks set through SslSocketAndEnginePeerVerifier. Failing to
     * do so will leave your applications vulnerable to MITM attacks.
     * This setting has the same behavior on server-side as CERTIFICATE_AND_HOST_NAME_VERIFICATION.
     */
    CERTIFICATE_ONLY_VERIFICATION,
    /**
     * DANGEROUS: This SHOULD be used by advanced user intended to implement the entire verification
     * logic themselves {@link SslSocketAndEnginePeerVerifier}) themselves. This includes: <br>
     * 1. Proper verification of the peer certificate chain <br>
     * 2. Proper checks of the identity of the peer certificate <br>
     * Failing to do so will leave your application without any TLS-related protection. Keep in mind
     * that any loaded trust certificates will be ignored when using this mode.
     */
    INSECURELY_SKIP_ALL_VERIFICATION,
  }

  // Additional custom peer verification check.
  // It will be used when checkClientTrusted/checkServerTrusted is called with the {@code Socket} or
  // the {@code SSLEngine} parameter.
  public interface SslSocketAndEnginePeerVerifier {
    /**
     * Verifies the peer certificate chain. For more information, please refer to
     * {@code X509ExtendedTrustManager}.
     *
     * @param  peerCertChain  the certificate chain sent from the peer
     * @param  authType the key exchange algorithm used, e.g. "RSA", "DHE_DSS", etc
     * @param  socket the socket used for this connection. This parameter can be null, which
     *         indicates that implementations need not check the ssl parameters
     */
    void verifyPeerCertificate(X509Certificate[] peerCertChain,  String authType, Socket socket)
        throws CertificateException;

    /**
     * Verifies the peer certificate chain. For more information, please refer to
     * {@code X509ExtendedTrustManager}.
     *
     * @param  peerCertChain  the certificate chain sent from the peer
     * @param  authType the key exchange algorithm used, e.g. "RSA", "DHE_DSS", etc
     * @param  engine the engine used for this connection. This parameter can be null, which
     *         indicates that implementations need not check the ssl parameters
     */
    void verifyPeerCertificate(X509Certificate[] peerCertChain, String authType, SSLEngine engine)
        throws CertificateException;
  }

  /**
   * Builds a new {@link AdvancedTlsX509TrustManager}. By default, no trust certificates are loaded
   * after the build. To load them, use one of the following methods: {@link
   * AdvancedTlsX509TrustManager#updateTrustCredentials(X509Certificate[])}, {@link
   * AdvancedTlsX509TrustManager#updateTrustCredentialsFromFile(File, long, TimeUnit,
   * ScheduledExecutorService)}, {@link AdvancedTlsX509TrustManager#updateTrustCredentialsFromFile
   * (File, long, TimeUnit, ScheduledExecutorService)}.
   */
  public static final class Builder {

    private Verification verification = Verification.CERTIFICATE_AND_HOST_NAME_VERIFICATION;
    private SslSocketAndEnginePeerVerifier socketAndEnginePeerVerifier;

    private Builder() {}

    /**
     * Sets {@link Verification}, mode when authenticating the peer certificate. By default, {@link
     * Verification#CERTIFICATE_AND_HOST_NAME_VERIFICATION} value is used.
     *
     * @param  verification Verification mode used for the current AdvancedTlsX509TrustManager
     * @return Builder with set verification
     */
    public Builder setVerification(Verification verification) {
      this.verification = verification;
      return this;
    }

    /**
     * Sets {@link SslSocketAndEnginePeerVerifier}, which methods will be called in addition to
     * verifying certificates.
     *
     * @param  verifier SslSocketAndEnginePeerVerifier used for the current
     * AdvancedTlsX509TrustManager
     * @return Builder with set verifier
     */
    public Builder setSslSocketAndEnginePeerVerifier(SslSocketAndEnginePeerVerifier verifier) {
      this.socketAndEnginePeerVerifier = verifier;
      return this;
    }

    public AdvancedTlsX509TrustManager build() throws CertificateException {
      return new AdvancedTlsX509TrustManager(this.verification, this.socketAndEnginePeerVerifier);
    }
  }
}
<|MERGE_RESOLUTION|>--- conflicted
+++ resolved
@@ -284,25 +284,7 @@
   }
 
   /**
-<<<<<<< HEAD
-   * Updates the trust certificates from a local file path.
-   *
-   * @param trustCertFile  the file on disk holding the trust certificates
-   */
-  public void updateTrustCredentialsFromFile(File trustCertFile) throws IOException,
-      GeneralSecurityException {
-    long updatedTime = readAndUpdate(trustCertFile, 0);
-    if (updatedTime == 0) {
-      throw new GeneralSecurityException(
-          "Files were unmodified before their initial update. Probably a bug.");
-    }
-  }
-
-  /**
    * Reads the trust certificates specified in the path location, and updates the key store if the
-=======
-   * Reads the trust certificates specified in the path location, and update the key store if the
->>>>>>> 50619287
    * modified time has changed since last read.
    *
    * @param trustCertFile  the file on disk holding the trust certificates
