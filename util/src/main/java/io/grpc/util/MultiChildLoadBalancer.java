--- conflicted
+++ resolved
@@ -64,11 +64,7 @@
   // Set to true if currently in the process of handling resolved addresses.
   protected boolean resolvingAddresses;
 
-<<<<<<< HEAD
-  protected final LoadBalancerProvider childLbProvider = new PickFirstLoadBalancerProvider();
-=======
   protected final LoadBalancerProvider pickFirstLbProvider = new PickFirstLoadBalancerProvider();
->>>>>>> dfdd50bc
 
   protected ConnectivityState currentConnectivityState;
 
@@ -146,13 +142,8 @@
    * Override to create an instance of a subclass.
    */
   protected ChildLbState createChildLbState(Object key, Object policyConfig,
-<<<<<<< HEAD
-      SubchannelPicker initialPicker) {
-    return new ChildLbState(key, childLbProvider, policyConfig, initialPicker);
-=======
       SubchannelPicker initialPicker, ResolvedAddresses resolvedAddresses) {
     return new ChildLbState(key, pickFirstLbProvider, policyConfig, initialPicker);
->>>>>>> dfdd50bc
   }
 
   /**
