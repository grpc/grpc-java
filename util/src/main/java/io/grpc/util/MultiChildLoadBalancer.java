--- conflicted
+++ resolved
@@ -150,36 +150,7 @@
     childLbStates.clear();
   }
 
-<<<<<<< HEAD
-  /**
-   *   This does the work to update the child map and calculate which children have been removed.
-   *   You must call {@link #updateOverallBalancingState} to update the picker
-   *   and call {@link #shutdownRemoved(List)} to shutdown the endpoints that have been removed.
-    */
-  protected final AcceptResolvedAddrRetVal acceptResolvedAddressesInternal(
-      ResolvedAddresses resolvedAddresses) {
-    logger.log(Level.FINE, "Received resolution result: {0}", resolvedAddresses);
-
-    Map<Object, ResolvedAddresses> newChildAddresses = createChildAddressesMap(resolvedAddresses);
-
-    // Handle error case
-    if (newChildAddresses.isEmpty()) {
-      Status unavailableStatus = Status.UNAVAILABLE.withDescription(
-          "NameResolver returned no usable address. " + resolvedAddresses);
-      handleNameResolutionError(unavailableStatus);
-      return new AcceptResolvedAddrRetVal(unavailableStatus, null);
-    }
-
-    List<ChildLbState> removed = updateChildrenWithResolvedAddresses(newChildAddresses);
-    return new AcceptResolvedAddrRetVal(Status.OK, removed);
-  }
-
-  /** Returns removed children. */
-  @SuppressWarnings("deprecation")
-  private List<ChildLbState> updateChildrenWithResolvedAddresses(
-=======
   private Status updateChildrenWithResolvedAddresses(
->>>>>>> 9fc53910
       Map<Object, ResolvedAddresses> newChildAddresses) {
     // Create a map with the old values
     Map<Object, ChildLbState> oldStatesMap =
@@ -198,16 +169,11 @@
       }
       newChildLbStates.add(childLbState);
       if (entry.getValue() != null) {
-<<<<<<< HEAD
-        //TODO - https://github.com/grpc/grpc-java/issues/11194
-        childLbState.lb.handleResolvedAddresses(entry.getValue()); // update child LB
-=======
         // update child LB
         Status newStatus = childLbState.lb.acceptResolvedAddresses(entry.getValue());
         if (!newStatus.isOk()) {
           status = newStatus;
         }
->>>>>>> 9fc53910
       }
     }
 
