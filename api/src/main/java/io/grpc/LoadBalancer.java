/*
 * Copyright 2016 The gRPC Authors
 *
 * Licensed under the Apache License, Version 2.0 (the "License");
 * you may not use this file except in compliance with the License.
 * You may obtain a copy of the License at
 *
 *     http://www.apache.org/licenses/LICENSE-2.0
 *
 * Unless required by applicable law or agreed to in writing, software
 * distributed under the License is distributed on an "AS IS" BASIS,
 * WITHOUT WARRANTIES OR CONDITIONS OF ANY KIND, either express or implied.
 * See the License for the specific language governing permissions and
 * limitations under the License.
 */

package io.grpc;

import static com.google.common.base.Preconditions.checkArgument;
import static com.google.common.base.Preconditions.checkNotNull;

import com.google.common.base.MoreObjects;
import com.google.common.base.Objects;
import com.google.common.base.Preconditions;
import java.util.ArrayList;
import java.util.Arrays;
import java.util.Collections;
import java.util.List;
import java.util.Map;
import java.util.concurrent.ScheduledExecutorService;
import javax.annotation.Nonnull;
import javax.annotation.Nullable;
import javax.annotation.concurrent.Immutable;
import javax.annotation.concurrent.NotThreadSafe;
import javax.annotation.concurrent.ThreadSafe;

/**
 * A pluggable component that receives resolved addresses from {@link NameResolver} and provides the
 * channel a usable subchannel when asked.
 *
 * <h3>Overview</h3>
 *
 * <p>A LoadBalancer typically implements three interfaces:
 * <ol>
 *   <li>{@link LoadBalancer} is the main interface.  All methods on it are invoked sequentially
 *       in the same <strong>synchronization context</strong> (see next section) as returned by
 *       {@link io.grpc.LoadBalancer.Helper#getSynchronizationContext}.  It receives the results
 *       from the {@link NameResolver}, updates of subchannels' connectivity states, and the
 *       channel's request for the LoadBalancer to shutdown.</li>
 *   <li>{@link SubchannelPicker SubchannelPicker} does the actual load-balancing work.  It selects
 *       a {@link Subchannel Subchannel} for each new RPC.</li>
 *   <li>{@link Factory Factory} creates a new {@link LoadBalancer} instance.
 * </ol>
 *
 * <p>{@link Helper Helper} is implemented by gRPC library and provided to {@link Factory
 * Factory}. It provides functionalities that a {@code LoadBalancer} implementation would typically
 * need.
 *
 * <h3>The Synchronization Context</h3>
 *
 * <p>All methods on the {@link LoadBalancer} interface are called from a Synchronization Context,
 * meaning they are serialized, thus the balancer implementation doesn't need to worry about
 * synchronization among them.  {@link io.grpc.LoadBalancer.Helper#getSynchronizationContext}
 * allows implementations to schedule tasks to be run in the same Synchronization Context, with or
 * without a delay, thus those tasks don't need to worry about synchronizing with the balancer
 * methods.
 * 
 * <p>However, the actual running thread may be the network thread, thus the following rules must be
 * followed to prevent blocking or even dead-locking in a network:
 *
 * <ol>
 *
 *   <li><strong>Never block in the Synchronization Context</strong>.  The callback methods must
 *   return quickly.  Examples or work that must be avoided: CPU-intensive calculation, waiting on
 *   synchronization primitives, blocking I/O, blocking RPCs, etc.</li>
 *
 *   <li><strong>Avoid calling into other components with lock held</strong>.  The Synchronization
 *   Context may be under a lock, e.g., the transport lock of OkHttp.  If your LoadBalancer holds a
 *   lock in a callback method (e.g., {@link #handleResolvedAddresses handleResolvedAddresses()})
 *   while calling into another method that also involves locks, be cautious of deadlock.  Generally
 *   you wouldn't need any locking in the LoadBalancer if you follow the canonical implementation
 *   pattern below.</li>
 *
 * </ol>
 *
 * <h3>The canonical implementation pattern</h3>
 *
 * <p>A {@link LoadBalancer} keeps states like the latest addresses from NameResolver, the
 * Subchannel(s) and their latest connectivity states.  These states are mutated within the
 * Synchronization Context,
 *
 * <p>A typical {@link SubchannelPicker SubchannelPicker} holds a snapshot of these states.  It may
 * have its own states, e.g., a picker from a round-robin load-balancer may keep a pointer to the
 * next Subchannel, which are typically mutated by multiple threads.  The picker should only mutate
 * its own state, and should not mutate or re-acquire the states of the LoadBalancer.  This way the
 * picker only needs to synchronize its own states, which is typically trivial to implement.
 *
 * <p>When the LoadBalancer states changes, e.g., Subchannels has become or stopped being READY, and
 * we want subsequent RPCs to use the latest list of READY Subchannels, LoadBalancer would create a
 * new picker, which holds a snapshot of the latest Subchannel list.  Refer to the javadoc of {@link
 * io.grpc.LoadBalancer.SubchannelStateListener#onSubchannelState onSubchannelState()} how to do
 * this properly.
 *
 * <p>No synchronization should be necessary between LoadBalancer and its pickers if you follow
 * the pattern above.  It may be possible to implement in a different way, but that would usually
 * result in more complicated threading.
 *
 * @since 1.2.0
 */
@ExperimentalApi("https://github.com/grpc/grpc-java/issues/1771")
@NotThreadSafe
public abstract class LoadBalancer {

  @Internal
  @NameResolver.ResolutionResultAttr
  public static final Attributes.Key<Map<String, ?>> ATTR_HEALTH_CHECKING_CONFIG =
      Attributes.Key.create("internal:health-checking-config");

<<<<<<< HEAD
  @Internal
  public static final LoadBalancer.CreateSubchannelArgs.Key<LoadBalancer.SubchannelStateListener>
      HEALTH_CONSUMER_LISTENER_ARG_KEY =
      LoadBalancer.CreateSubchannelArgs.Key.create("internal:health-check-consumer-listener");

  @Internal
  public static final Attributes.Key<Boolean>
      HAS_HEALTH_PRODUCER_LISTENER_KEY =
      Attributes.Key.create("internal:has-health-check-producer-listener");

=======
  /**
   * A picker that always returns an erring pick.
   *
   * @deprecated Use {@code new FixedResultPicker(PickResult.withNoResult())} instead.
   */
  @Deprecated
>>>>>>> 57dae6e2
  public static final SubchannelPicker EMPTY_PICKER = new SubchannelPicker() {
    @Override
    public PickResult pickSubchannel(PickSubchannelArgs args) {
      return PickResult.withNoResult();
    }

    @Override
    public String toString() {
      return "EMPTY_PICKER";
    }
  };

  private int recursionCount;

  /**
   * Handles newly resolved server groups and metadata attributes from name resolution system.
   * {@code servers} contained in {@link EquivalentAddressGroup} should be considered equivalent
   * but may be flattened into a single list if needed.
   *
   * <p>Implementations should not modify the given {@code servers}.
   *
   * @param resolvedAddresses the resolved server addresses, attributes, and config.
   * @since 1.21.0
   */
  public void handleResolvedAddresses(ResolvedAddresses resolvedAddresses) {
    if (recursionCount++ == 0) {
      // Note that the information about the addresses actually being accepted will be lost
      // if you rely on this method for backward compatibility.
      acceptResolvedAddresses(resolvedAddresses);
    }
    recursionCount = 0;
  }

  /**
   * Accepts newly resolved addresses from the name resolution system. The {@link
   * EquivalentAddressGroup} addresses should be considered equivalent but may be flattened into a
   * single list if needed.
   *
   * <p>Implementations can choose to reject the given addresses by returning {@code false}.
   *
   * <p>Implementations should not modify the given {@code addresses}.
   *
   * @param resolvedAddresses the resolved server addresses, attributes, and config.
   * @return {@code true} if the resolved addresses were accepted. {@code false} if rejected.
   * @since 1.49.0
   */
  public Status acceptResolvedAddresses(ResolvedAddresses resolvedAddresses) {
    if (resolvedAddresses.getAddresses().isEmpty()
        && !canHandleEmptyAddressListFromNameResolution()) {
      Status unavailableStatus = Status.UNAVAILABLE.withDescription(
              "NameResolver returned no usable address. addrs=" + resolvedAddresses.getAddresses()
                      + ", attrs=" + resolvedAddresses.getAttributes());
      handleNameResolutionError(unavailableStatus);
      return unavailableStatus;
    } else {
      if (recursionCount++ == 0) {
        handleResolvedAddresses(resolvedAddresses);
      }
      recursionCount = 0;

      return Status.OK;
    }
  }

  /**
   * Represents a combination of the resolved server address, associated attributes and a load
   * balancing policy config.  The config is from the {@link
   * LoadBalancerProvider#parseLoadBalancingPolicyConfig(Map)}.
   *
   * @since 1.21.0
   */
  @ExperimentalApi("https://github.com/grpc/grpc-java/issues/1771")
  public static final class ResolvedAddresses {
    private final List<EquivalentAddressGroup> addresses;
    @NameResolver.ResolutionResultAttr
    private final Attributes attributes;
    @Nullable
    private final Object loadBalancingPolicyConfig;
    // Make sure to update toBuilder() below!

    private ResolvedAddresses(
        List<EquivalentAddressGroup> addresses,
        @NameResolver.ResolutionResultAttr Attributes attributes,
        Object loadBalancingPolicyConfig) {
      this.addresses =
          Collections.unmodifiableList(new ArrayList<>(checkNotNull(addresses, "addresses")));
      this.attributes = checkNotNull(attributes, "attributes");
      this.loadBalancingPolicyConfig = loadBalancingPolicyConfig;
    }

    /**
     * Factory for constructing a new Builder.
     *
     * @since 1.21.0
     */
    public static Builder newBuilder() {
      return new Builder();
    }

    /**
     * Converts this back to a builder.
     *
     * @since 1.21.0
     */
    public Builder toBuilder() {
      return newBuilder()
          .setAddresses(addresses)
          .setAttributes(attributes)
          .setLoadBalancingPolicyConfig(loadBalancingPolicyConfig);
    }

    /**
     * Gets the server addresses.
     *
     * @since 1.21.0
     */
    public List<EquivalentAddressGroup> getAddresses() {
      return addresses;
    }

    /**
     * Gets the attributes associated with these addresses.  If this was not previously set,
     * {@link Attributes#EMPTY} will be returned.
     *
     * @since 1.21.0
     */
    @NameResolver.ResolutionResultAttr
    public Attributes getAttributes() {
      return attributes;
    }

    /**
     * Gets the domain specific load balancing policy.  This is the config produced by
     * {@link LoadBalancerProvider#parseLoadBalancingPolicyConfig(Map)}.
     *
     * @since 1.21.0
     */
    @Nullable
    public Object getLoadBalancingPolicyConfig() {
      return loadBalancingPolicyConfig;
    }

    /**
     * Builder for {@link ResolvedAddresses}.
     */
    @ExperimentalApi("https://github.com/grpc/grpc-java/issues/1771")
    public static final class Builder {
      private List<EquivalentAddressGroup> addresses;
      @NameResolver.ResolutionResultAttr
      private Attributes attributes = Attributes.EMPTY;
      @Nullable
      private Object loadBalancingPolicyConfig;

      Builder() {}

      /**
       * Sets the addresses.  This field is required.
       *
       * @return this.
       */
      public Builder setAddresses(List<EquivalentAddressGroup> addresses) {
        this.addresses = addresses;
        return this;
      }

      /**
       * Sets the attributes.  This field is optional; if not called, {@link Attributes#EMPTY}
       * will be used.
       *
       * @return this.
       */
      public Builder setAttributes(@NameResolver.ResolutionResultAttr Attributes attributes) {
        this.attributes = attributes;
        return this;
      }

      /**
       * Sets the load balancing policy config. This field is optional.
       *
       * @return this.
       */
      public Builder setLoadBalancingPolicyConfig(@Nullable Object loadBalancingPolicyConfig) {
        this.loadBalancingPolicyConfig = loadBalancingPolicyConfig;
        return this;
      }

      /**
       * Constructs the {@link ResolvedAddresses}.
       */
      public ResolvedAddresses build() {
        return new ResolvedAddresses(addresses, attributes, loadBalancingPolicyConfig);
      }
    }

    @Override
    public String toString() {
      return MoreObjects.toStringHelper(this)
          .add("addresses", addresses)
          .add("attributes", attributes)
          .add("loadBalancingPolicyConfig", loadBalancingPolicyConfig)
          .toString();
    }

    @Override
    public int hashCode() {
      return Objects.hashCode(addresses, attributes, loadBalancingPolicyConfig);
    }

    @Override
    public boolean equals(Object obj) {
      if (!(obj instanceof ResolvedAddresses)) {
        return false;
      }
      ResolvedAddresses that = (ResolvedAddresses) obj;
      return Objects.equal(this.addresses, that.addresses)
          && Objects.equal(this.attributes, that.attributes)
          && Objects.equal(this.loadBalancingPolicyConfig, that.loadBalancingPolicyConfig);
    }
  }

  /**
   * Handles an error from the name resolution system.
   *
   * @param error a non-OK status
   * @since 1.2.0
   */
  public abstract void handleNameResolutionError(Status error);

  /**
   * Handles a state change on a Subchannel.
   *
   * <p>The initial state of a Subchannel is IDLE. You won't get a notification for the initial IDLE
   * state.
   *
   * <p>If the new state is not SHUTDOWN, this method should create a new picker and call {@link
   * Helper#updateBalancingState Helper.updateBalancingState()}.  Failing to do so may result in
   * unnecessary delays of RPCs. Please refer to {@link PickResult#withSubchannel
   * PickResult.withSubchannel()}'s javadoc for more information.
   *
   * <p>SHUTDOWN can only happen in two cases.  One is that LoadBalancer called {@link
   * Subchannel#shutdown} earlier, thus it should have already discarded this Subchannel.  The other
   * is that Channel is doing a {@link ManagedChannel#shutdownNow forced shutdown} or has already
   * terminated, thus there won't be further requests to LoadBalancer.  Therefore, the LoadBalancer
   * usually don't need to react to a SHUTDOWN state.
   *
   * @param subchannel the involved Subchannel
   * @param stateInfo the new state
   * @since 1.2.0
   * @deprecated This method will be removed.  Stop overriding it.  Instead, pass {@link
   *             SubchannelStateListener} to {@link Subchannel#start} to receive Subchannel state
   *             updates
   */
  @Deprecated
  public void handleSubchannelState(
      Subchannel subchannel, ConnectivityStateInfo stateInfo) {
    // Do nothing.  If the implementation doesn't implement this, it will get subchannel states from
    // the new API.  We don't throw because there may be forwarding LoadBalancers still plumb this.
  }

  /**
   * The channel asks the load-balancer to shutdown.  No more methods on this class will be called
   * after this method.  The implementation should shutdown all Subchannels and OOB channels, and do
   * any other cleanup as necessary.
   *
   * @since 1.2.0
   */
  public abstract void shutdown();

  /**
   * Whether this LoadBalancer can handle empty address group list to be passed to {@link
   * #handleResolvedAddresses(ResolvedAddresses)}.  The default implementation returns
   * {@code false}, meaning that if the NameResolver returns an empty list, the Channel will turn
   * that into an error and call {@link #handleNameResolutionError}.  LoadBalancers that want to
   * accept empty lists should override this method and return {@code true}.
   *
   * <p>This method should always return a constant value.  It's not specified when this will be
   * called.
   */
  public boolean canHandleEmptyAddressListFromNameResolution() {
    return false;
  }

  /**
   * The channel asks the LoadBalancer to establish connections now (if applicable) so that the
   * upcoming RPC may then just pick a ready connection without waiting for connections.  This
   * is triggered by {@link ManagedChannel#getState ManagedChannel.getState(true)}.
   *
   * <p>If LoadBalancer doesn't override it, this is no-op.  If it infeasible to create connections
   * given the current state, e.g. no Subchannel has been created yet, LoadBalancer can ignore this
   * request.
   *
   * @since 1.22.0
   */
  public void requestConnection() {}

  /**
   * The main balancing logic.  It <strong>must be thread-safe</strong>. Typically it should only
   * synchronize on its own state, and avoid synchronizing with the LoadBalancer's state.
   *
   * @since 1.2.0
   */
  @ThreadSafe
  @ExperimentalApi("https://github.com/grpc/grpc-java/issues/1771")
  public abstract static class SubchannelPicker {
    /**
     * Make a balancing decision for a new RPC.
     *
     * @param args the pick arguments
     * @since 1.3.0
     */
    public abstract PickResult pickSubchannel(PickSubchannelArgs args);

    /**
     * Tries to establish connections now so that the upcoming RPC may then just pick a ready
     * connection without having to connect first.
     *
     * <p>No-op if unsupported.
     *
     * @deprecated override {@link LoadBalancer#requestConnection} instead.
     * @since 1.11.0
     */
    @Deprecated
    public void requestConnection() {}
  }

  /**
   * Provides arguments for a {@link SubchannelPicker#pickSubchannel(
   * LoadBalancer.PickSubchannelArgs)}.
   *
   * @since 1.2.0
   */
  @ExperimentalApi("https://github.com/grpc/grpc-java/issues/1771")
  public abstract static class PickSubchannelArgs {

    /**
     * Call options.
     *
     * @since 1.2.0
     */
    public abstract CallOptions getCallOptions();

    /**
     * Headers of the call. {@link SubchannelPicker#pickSubchannel} may mutate it before before
     * returning.
     *
     * @since 1.2.0
     */
    public abstract Metadata getHeaders();

    /**
     * Call method.
     *
     * @since 1.2.0
     */
    public abstract MethodDescriptor<?, ?> getMethodDescriptor();
  }

  /**
   * A balancing decision made by {@link SubchannelPicker SubchannelPicker} for an RPC.
   *
   * <p>The outcome of the decision will be one of the following:
   * <ul>
   *   <li>Proceed: if a Subchannel is provided via {@link #withSubchannel withSubchannel()}, and is
   *       in READY state when the RPC tries to start on it, the RPC will proceed on that
   *       Subchannel.</li>
   *   <li>Error: if an error is provided via {@link #withError withError()}, and the RPC is not
   *       wait-for-ready (i.e., {@link CallOptions#withWaitForReady} was not called), the RPC will
   *       fail immediately with the given error.</li>
   *   <li>Buffer: in all other cases, the RPC will be buffered in the Channel, until the next
   *       picker is provided via {@link Helper#updateBalancingState Helper.updateBalancingState()},
   *       when the RPC will go through the same picking process again.</li>
   * </ul>
   *
   * @since 1.2.0
   */
  @Immutable
  @ExperimentalApi("https://github.com/grpc/grpc-java/issues/1771")
  public static final class PickResult {
    private static final PickResult NO_RESULT = new PickResult(null, null, Status.OK, false);

    @Nullable private final Subchannel subchannel;
    @Nullable private final ClientStreamTracer.Factory streamTracerFactory;
    // An error to be propagated to the application if subchannel == null
    // Or OK if there is no error.
    // subchannel being null and error being OK means RPC needs to wait
    private final Status status;
    // True if the result is created by withDrop()
    private final boolean drop;

    private PickResult(
        @Nullable Subchannel subchannel, @Nullable ClientStreamTracer.Factory streamTracerFactory,
        Status status, boolean drop) {
      this.subchannel = subchannel;
      this.streamTracerFactory = streamTracerFactory;
      this.status = checkNotNull(status, "status");
      this.drop = drop;
    }

    /**
     * A decision to proceed the RPC on a Subchannel.
     *
     * <p>The Subchannel should either be an original Subchannel returned by {@link
     * Helper#createSubchannel Helper.createSubchannel()}, or a wrapper of it preferably based on
     * {@code ForwardingSubchannel}.  At the very least its {@link Subchannel#getInternalSubchannel
     * getInternalSubchannel()} must return the same object as the one returned by the original.
     * Otherwise the Channel cannot use it for the RPC.
     *
     * <p>When the RPC tries to use the return Subchannel, which is briefly after this method
     * returns, the state of the Subchannel will decide where the RPC would go:
     *
     * <ul>
     *   <li>READY: the RPC will proceed on this Subchannel.</li>
     *   <li>IDLE: the RPC will be buffered.  Subchannel will attempt to create connection.</li>
     *   <li>All other states: the RPC will be buffered.</li>
     * </ul>
     *
     * <p><strong>All buffered RPCs will stay buffered</strong> until the next call of {@link
     * Helper#updateBalancingState Helper.updateBalancingState()}, which will trigger a new picking
     * process.
     *
     * <p>Note that Subchannel's state may change at the same time the picker is making the
     * decision, which means the decision may be made with (to-be) outdated information.  For
     * example, a picker may return a Subchannel known to be READY, but it has become IDLE when is
     * about to be used by the RPC, which makes the RPC to be buffered.  The LoadBalancer will soon
     * learn about the Subchannels' transition from READY to IDLE, create a new picker and allow the
     * RPC to use another READY transport if there is any.
     *
     * <p>You will want to avoid running into a situation where there are READY Subchannels out
     * there but some RPCs are still buffered for longer than a brief time.
     * <ul>
     *   <li>This can happen if you return Subchannels with states other than READY and IDLE.  For
     *       example, suppose you round-robin on 2 Subchannels, in READY and CONNECTING states
     *       respectively.  If the picker ignores the state and pick them equally, 50% of RPCs will
     *       be stuck in buffered state until both Subchannels are READY.</li>
     *   <li>This can also happen if you don't create a new picker at key state changes of
     *       Subchannels.  Take the above round-robin example again.  Suppose you do pick only READY
     *       and IDLE Subchannels, and initially both Subchannels are READY.  Now one becomes IDLE,
     *       then CONNECTING and stays CONNECTING for a long time.  If you don't create a new picker
     *       in response to the CONNECTING state to exclude that Subchannel, 50% of RPCs will hit it
     *       and be buffered even though the other Subchannel is READY.</li>
     * </ul>
     *
     * <p>In order to prevent unnecessary delay of RPCs, the rules of thumb are:
     * <ol>
     *   <li>The picker should only pick Subchannels that are known as READY or IDLE.  Whether to
     *       pick IDLE Subchannels depends on whether you want Subchannels to connect on-demand or
     *       actively:
     *       <ul>
     *         <li>If you want connect-on-demand, include IDLE Subchannels in your pick results,
     *             because when an RPC tries to use an IDLE Subchannel, the Subchannel will try to
     *             connect.</li>
     *         <li>If you want Subchannels to be always connected even when there is no RPC, you
     *             would call {@link Subchannel#requestConnection Subchannel.requestConnection()}
     *             whenever the Subchannel has transitioned to IDLE, then you don't need to include
     *             IDLE Subchannels in your pick results.</li>
     *       </ul></li>
     *   <li>Always create a new picker and call {@link Helper#updateBalancingState
     *       Helper.updateBalancingState()} whenever {@link #handleSubchannelState
     *       handleSubchannelState()} is called, unless the new state is SHUTDOWN. See
     *       {@code handleSubchannelState}'s javadoc for more details.</li>
     * </ol>
     *
     * @param subchannel the picked Subchannel.  It must have been {@link Subchannel#start started}
     * @param streamTracerFactory if not null, will be used to trace the activities of the stream
     *                            created as a result of this pick. Note it's possible that no
     *                            stream is created at all in some cases.
     * @since 1.3.0
     */
    public static PickResult withSubchannel(
        Subchannel subchannel, @Nullable ClientStreamTracer.Factory streamTracerFactory) {
      return new PickResult(
          checkNotNull(subchannel, "subchannel"), streamTracerFactory, Status.OK,
          false);
    }

    /**
     * Equivalent to {@code withSubchannel(subchannel, null)}.
     *
     * @since 1.2.0
     */
    public static PickResult withSubchannel(Subchannel subchannel) {
      return withSubchannel(subchannel, null);
    }

    /**
     * A decision to report a connectivity error to the RPC.  If the RPC is {@link
     * CallOptions#withWaitForReady wait-for-ready}, it will stay buffered.  Otherwise, it will fail
     * with the given error.
     *
     * @param error the error status.  Must not be OK.
     * @since 1.2.0
     */
    public static PickResult withError(Status error) {
      Preconditions.checkArgument(!error.isOk(), "error status shouldn't be OK");
      return new PickResult(null, null, error, false);
    }

    /**
     * A decision to fail an RPC immediately.  This is a final decision and will ignore retry
     * policy.
     *
     * @param status the status with which the RPC will fail.  Must not be OK.
     * @since 1.8.0
     */
    public static PickResult withDrop(Status status) {
      Preconditions.checkArgument(!status.isOk(), "drop status shouldn't be OK");
      return new PickResult(null, null, status, true);
    }

    /**
     * No decision could be made.  The RPC will stay buffered.
     *
     * @since 1.2.0
     */
    public static PickResult withNoResult() {
      return NO_RESULT;
    }

    /**
     * The Subchannel if this result was created by {@link #withSubchannel withSubchannel()}, or
     * null otherwise.
     *
     * @since 1.2.0
     */
    @Nullable
    public Subchannel getSubchannel() {
      return subchannel;
    }

    /**
     * The stream tracer factory this result was created with.
     *
     * @since 1.3.0
     */
    @Nullable
    public ClientStreamTracer.Factory getStreamTracerFactory() {
      return streamTracerFactory;
    }

    /**
     * The status associated with this result.  Non-{@code OK} if created with {@link #withError
     * withError}, or {@code OK} otherwise.
     *
     * @since 1.2.0
     */
    public Status getStatus() {
      return status;
    }

    /**
     * Returns {@code true} if this result was created by {@link #withDrop withDrop()}.
     *
     * @since 1.8.0
     */
    public boolean isDrop() {
      return drop;
    }

    @Override
    public String toString() {
      return MoreObjects.toStringHelper(this)
          .add("subchannel", subchannel)
          .add("streamTracerFactory", streamTracerFactory)
          .add("status", status)
          .add("drop", drop)
          .toString();
    }

    @Override
    public int hashCode() {
      return Objects.hashCode(subchannel, status, streamTracerFactory, drop);
    }

    /**
     * Returns true if the {@link Subchannel}, {@link Status}, and
     * {@link ClientStreamTracer.Factory} all match.
     */
    @Override
    public boolean equals(Object other) {
      if (!(other instanceof PickResult)) {
        return false;
      }
      PickResult that = (PickResult) other;
      return Objects.equal(subchannel, that.subchannel) && Objects.equal(status, that.status)
          && Objects.equal(streamTracerFactory, that.streamTracerFactory)
          && drop == that.drop;
    }
  }

  /**
   * Arguments for creating a {@link Subchannel}.
   *
   * @since 1.22.0
   */
  @ExperimentalApi("https://github.com/grpc/grpc-java/issues/1771")
  public static final class CreateSubchannelArgs {
    private final List<EquivalentAddressGroup> addrs;
    private final Attributes attrs;
    private final Object[][] customOptions;

    private CreateSubchannelArgs(
        List<EquivalentAddressGroup> addrs, Attributes attrs, Object[][] customOptions) {
      this.addrs = checkNotNull(addrs, "addresses are not set");
      this.attrs = checkNotNull(attrs, "attrs");
      this.customOptions = checkNotNull(customOptions, "customOptions");
    }

    /**
     * Returns the addresses, which is an unmodifiable list.
     */
    public List<EquivalentAddressGroup> getAddresses() {
      return addrs;
    }

    /**
     * Returns the attributes.
     */
    public Attributes getAttributes() {
      return attrs;
    }

    /**
     * Get the value for a custom option or its inherent default.
     *
     * @param key Key identifying option
     */
    @SuppressWarnings("unchecked")
    public <T> T getOption(Key<T> key) {
      Preconditions.checkNotNull(key, "key");
      for (int i = 0; i < customOptions.length; i++) {
        if (key.equals(customOptions[i][0])) {
          return (T) customOptions[i][1];
        }
      }
      return key.defaultValue;
    }

    /**
     * Returns a builder with the same initial values as this object.
     */
    public Builder toBuilder() {
      return newBuilder().setAddresses(addrs).setAttributes(attrs).copyCustomOptions(customOptions);
    }

    /**
     * Creates a new builder.
     */
    public static Builder newBuilder() {
      return new Builder();
    }

    @Override
    public String toString() {
      return MoreObjects.toStringHelper(this)
          .add("addrs", addrs)
          .add("attrs", attrs)
          .add("customOptions", Arrays.deepToString(customOptions))
          .toString();
    }

    @ExperimentalApi("https://github.com/grpc/grpc-java/issues/1771")
    public static final class Builder {

      private List<EquivalentAddressGroup> addrs;
      private Attributes attrs = Attributes.EMPTY;
      private Object[][] customOptions = new Object[0][2];

      Builder() {
      }

      private Builder copyCustomOptions(Object[][] options) {
        customOptions = new Object[options.length][2];
        System.arraycopy(options, 0, customOptions, 0, options.length);
        return this;
      }

      /**
       * Add a custom option. Any existing value for the key is overwritten.
       *
       * <p>This is an <strong>optional</strong> property.
       *
       * @param key the option key
       * @param value the option value
       */
      public <T> Builder addOption(Key<T> key, T value) {
        Preconditions.checkNotNull(key, "key");
        Preconditions.checkNotNull(value, "value");

        int existingIdx = -1;
        for (int i = 0; i < customOptions.length; i++) {
          if (key.equals(customOptions[i][0])) {
            existingIdx = i;
            break;
          }
        }

        if (existingIdx == -1) {
          Object[][] newCustomOptions = new Object[customOptions.length + 1][2];
          System.arraycopy(customOptions, 0, newCustomOptions, 0, customOptions.length);
          customOptions = newCustomOptions;
          existingIdx = customOptions.length - 1;
        }
        customOptions[existingIdx] = new Object[]{key, value};
        return this;
      }

      /**
       * The addresses to connect to.  All addresses are considered equivalent and will be tried
       * in the order they are provided.
       */
      public Builder setAddresses(EquivalentAddressGroup addrs) {
        this.addrs = Collections.singletonList(addrs);
        return this;
      }

      /**
       * The addresses to connect to.  All addresses are considered equivalent and will
       * be tried in the order they are provided.
       *
       * <p>This is a <strong>required</strong> property.
       *
       * @throws IllegalArgumentException if {@code addrs} is empty
       */
      public Builder setAddresses(List<EquivalentAddressGroup> addrs) {
        checkArgument(!addrs.isEmpty(), "addrs is empty");
        this.addrs = Collections.unmodifiableList(new ArrayList<>(addrs));
        return this;
      }

      /**
       * Attributes provided here will be included in {@link Subchannel#getAttributes}.
       *
       * <p>This is an <strong>optional</strong> property.  Default is empty if not set.
       */
      public Builder setAttributes(Attributes attrs) {
        this.attrs = checkNotNull(attrs, "attrs");
        return this;
      }

      /**
       * Creates a new args object.
       */
      public CreateSubchannelArgs build() {
        return new CreateSubchannelArgs(addrs, attrs, customOptions);
      }
    }

    /**
     * Key for a key-value pair. Uses reference equality.
     */
    @ExperimentalApi("https://github.com/grpc/grpc-java/issues/1771")
    public static final class Key<T> {

      private final String debugString;
      private final T defaultValue;

      private Key(String debugString, T defaultValue) {
        this.debugString = debugString;
        this.defaultValue = defaultValue;
      }

      /**
       * Factory method for creating instances of {@link Key}. The default value of the key is
       * {@code null}.
       *
       * @param debugString a debug string that describes this key.
       * @param <T> Key type
       * @return Key object
       */
      public static <T> Key<T> create(String debugString) {
        Preconditions.checkNotNull(debugString, "debugString");
        return new Key<>(debugString, /*defaultValue=*/ null);
      }

      /**
       * Factory method for creating instances of {@link Key}.
       *
       * @param debugString a debug string that describes this key.
       * @param defaultValue default value to return when value for key not set
       * @param <T> Key type
       * @return Key object
       */
      public static <T> Key<T> createWithDefault(String debugString, T defaultValue) {
        Preconditions.checkNotNull(debugString, "debugString");
        return new Key<>(debugString, defaultValue);
      }

      /**
       * Returns the user supplied default value for this key.
       */
      public T getDefault() {
        return defaultValue;
      }

      @Override
      public String toString() {
        return debugString;
      }
    }
  }

  /**
   * Provides essentials for LoadBalancer implementations.
   *
   * @since 1.2.0
   */
  @ThreadSafe
  @ExperimentalApi("https://github.com/grpc/grpc-java/issues/1771")
  public abstract static class Helper {
    /**
     * Creates a Subchannel, which is a logical connection to the given group of addresses which are
     * considered equivalent.  The {@code attrs} are custom attributes associated with this
     * Subchannel, and can be accessed later through {@link Subchannel#getAttributes
     * Subchannel.getAttributes()}.
     *
     * <p>The LoadBalancer is responsible for closing unused Subchannels, and closing all
     * Subchannels within {@link #shutdown}.
     *
     * <p>It must be called from {@link #getSynchronizationContext the Synchronization Context}
     *
     * @since 1.22.0
     */
    public Subchannel createSubchannel(CreateSubchannelArgs args) {
      throw new UnsupportedOperationException();
    }

    /**
     * Out-of-band channel for LoadBalancer’s own RPC needs, e.g., talking to an external
     * load-balancer service.
     *
     * <p>The LoadBalancer is responsible for closing unused OOB channels, and closing all OOB
     * channels within {@link #shutdown}.
     *
     * @since 1.4.0
     */
    public abstract ManagedChannel createOobChannel(EquivalentAddressGroup eag, String authority);

    /**
     * Accept a list of EAG for multiple authorities: https://github.com/grpc/grpc-java/issues/4618
     * */
    public ManagedChannel createOobChannel(List<EquivalentAddressGroup> eag,
        String authority) {
      throw new UnsupportedOperationException();
    }

    /**
     * Updates the addresses used for connections in the {@code Channel} that was created by {@link
     * #createOobChannel(EquivalentAddressGroup, String)}. This is superior to {@link
     * #createOobChannel(EquivalentAddressGroup, String)} when the old and new addresses overlap,
     * since the channel can continue using an existing connection.
     *
     * @throws IllegalArgumentException if {@code channel} was not returned from {@link
     *     #createOobChannel}
     * @since 1.4.0
     */
    public void updateOobChannelAddresses(ManagedChannel channel, EquivalentAddressGroup eag) {
      throw new UnsupportedOperationException();
    }

    /**
     * Updates the addresses with a new EAG list. Connection is continued when old and new addresses
     * overlap.
     * */
    public void updateOobChannelAddresses(ManagedChannel channel,
        List<EquivalentAddressGroup> eag) {
      throw new UnsupportedOperationException();
    }

    /**
     * Creates an out-of-band channel for LoadBalancer's own RPC needs, e.g., talking to an external
     * load-balancer service, that is specified by a target string.  See the documentation on
     * {@link ManagedChannelBuilder#forTarget} for the format of a target string.
     *
     * <p>The target string will be resolved by a {@link NameResolver} created according to the
     * target string.
     *
     * <p>The LoadBalancer is responsible for closing unused OOB channels, and closing all OOB
     * channels within {@link #shutdown}.
     *
     * @since 1.20.0
     */
    public ManagedChannel createResolvingOobChannel(String target) {
      return createResolvingOobChannelBuilder(target).build();
    }

    /**
     * Creates an out-of-band channel builder for LoadBalancer's own RPC needs, e.g., talking to an
     * external load-balancer service, that is specified by a target string.  See the documentation
     * on {@link ManagedChannelBuilder#forTarget} for the format of a target string.
     *
     * <p>The target string will be resolved by a {@link NameResolver} created according to the
     * target string.
     *
     * <p>The returned oob-channel builder defaults to use the same authority and ChannelCredentials
     * (without bearer tokens) as the parent channel's for authentication. This is different from
     * {@link #createResolvingOobChannelBuilder(String, ChannelCredentials)}.
     *
     * <p>The LoadBalancer is responsible for closing unused OOB channels, and closing all OOB
     * channels within {@link #shutdown}.
     *
     * @deprecated Use {@link #createResolvingOobChannelBuilder(String, ChannelCredentials)}
     *     instead.
     * @since 1.31.0
     */
    @Deprecated
    public ManagedChannelBuilder<?> createResolvingOobChannelBuilder(String target) {
      throw new UnsupportedOperationException("Not implemented");
    }

    /**
     * Creates an out-of-band channel builder for LoadBalancer's own RPC needs, e.g., talking to an
     * external load-balancer service, that is specified by a target string and credentials.  See
     * the documentation on {@link Grpc#newChannelBuilder} for the format of a target string.
     *
     * <p>The target string will be resolved by a {@link NameResolver} created according to the
     * target string.
     *
     * <p>The LoadBalancer is responsible for closing unused OOB channels, and closing all OOB
     * channels within {@link #shutdown}.
     *
     * @since 1.35.0
     */
    public ManagedChannelBuilder<?> createResolvingOobChannelBuilder(
        String target, ChannelCredentials creds) {
      throw new UnsupportedOperationException();
    }

    /**
     * Set a new state with a new picker to the channel.
     *
     * <p>When a new picker is provided via {@code updateBalancingState()}, the channel will apply
     * the picker on all buffered RPCs, by calling {@link SubchannelPicker#pickSubchannel(
     * LoadBalancer.PickSubchannelArgs)}.
     *
     * <p>The channel will hold the picker and use it for all RPCs, until {@code
     * updateBalancingState()} is called again and a new picker replaces the old one.  If {@code
     * updateBalancingState()} has never been called, the channel will buffer all RPCs until a
     * picker is provided.
     *
     * <p>It should be called from the Synchronization Context.  Currently will log a warning if
     * violated.  It will become an exception eventually.  See <a
     * href="https://github.com/grpc/grpc-java/issues/5015">#5015</a> for the background.
     *
     * <p>The passed state will be the channel's new state. The SHUTDOWN state should not be passed
     * and its behavior is undefined.
     *
     * @since 1.6.0
     */
    public abstract void updateBalancingState(
        @Nonnull ConnectivityState newState, @Nonnull SubchannelPicker newPicker);

    /**
     * Call {@link NameResolver#refresh} on the channel's resolver.
     *
     * <p>It should be called from the Synchronization Context.  Currently will log a warning if
     * violated.  It will become an exception eventually.  See <a
     * href="https://github.com/grpc/grpc-java/issues/5015">#5015</a> for the background.
     *
     * @since 1.18.0
     */
    public void refreshNameResolution() {
      throw new UnsupportedOperationException();
    }

    /**
     * Historically the channel automatically refreshes name resolution if any subchannel
     * connection is broken. It's transitioning to let load balancers make the decision. To
     * avoid silent breakages, the channel checks if {@link #refreshNameResolution} is called
     * by the load balancer. If not, it will do it and log a warning. This will be removed in
     * the future and load balancers are completely responsible for triggering the refresh.
     * See <a href="https://github.com/grpc/grpc-java/issues/8088">#8088</a> for the background.
     *
     * <p>This should rarely be used, but sometimes the address for the subchannel wasn't
     * provided by the name resolver and a refresh needs to be directed somewhere else instead.
     * Then you can call this method to disable the short-tem check for detecting LoadBalancers
     * that need to be updated for the new expected behavior.
     *
     * @since 1.38.0
     * @deprecated Warning has been removed
     */
    @ExperimentalApi("https://github.com/grpc/grpc-java/issues/8088")
    @Deprecated
    public void ignoreRefreshNameResolutionCheck() {
      // no-op
    }

    /**
     * Returns a {@link SynchronizationContext} that runs tasks in the same Synchronization Context
     * as that the callback methods on the {@link LoadBalancer} interface are run in.
     *
     * <p>Pro-tip: in order to call {@link SynchronizationContext#schedule}, you need to provide a
     * {@link ScheduledExecutorService}.  {@link #getScheduledExecutorService} is provided for your
     * convenience.
     *
     * @since 1.17.0
     */
    public SynchronizationContext getSynchronizationContext() {
      // TODO(zhangkun): make getSynchronizationContext() abstract after runSerialized() is deleted
      throw new UnsupportedOperationException();
    }

    /**
     * Returns a {@link ScheduledExecutorService} for scheduling delayed tasks.
     *
     * <p>This service is a shared resource and is only meant for quick tasks.  DO NOT block or run
     * time-consuming tasks.
     *
     * <p>The returned service doesn't support {@link ScheduledExecutorService#shutdown shutdown()}
     * and {@link ScheduledExecutorService#shutdownNow shutdownNow()}.  They will throw if called.
     *
     * @since 1.17.0
     */
    public ScheduledExecutorService getScheduledExecutorService() {
      throw new UnsupportedOperationException();
    }

    /**
     * Returns the authority string of the channel, which is derived from the DNS-style target name.
     * If overridden by a load balancer, {@link #getUnsafeChannelCredentials} must also be
     * overridden to call {@link #getChannelCredentials} or provide appropriate credentials.
     *
     * @since 1.2.0
     */
    public abstract String getAuthority();

    /**
     * Returns the ChannelCredentials used to construct the channel, without bearer tokens.
     *
     * @since 1.35.0
     */
    public ChannelCredentials getChannelCredentials() {
      return getUnsafeChannelCredentials().withoutBearerTokens();
    }

    /**
     * Returns the UNSAFE ChannelCredentials used to construct the channel,
     * including bearer tokens. Load balancers should generally have no use for
     * these credentials and use of them is heavily discouraged. These must be used
     * <em>very</em> carefully to avoid sending bearer tokens to untrusted servers
     * as the server could then impersonate the client. Generally it is only safe
     * to use these credentials when communicating with the backend.
     *
     * @since 1.35.0
     */
    public ChannelCredentials getUnsafeChannelCredentials() {
      throw new UnsupportedOperationException();
    }

    /**
     * Returns the {@link ChannelLogger} for the Channel served by this LoadBalancer.
     *
     * @since 1.17.0
     */
    public ChannelLogger getChannelLogger() {
      throw new UnsupportedOperationException();
    }

    /**
     * Returns the {@link NameResolver.Args} that the Channel uses to create {@link NameResolver}s.
     *
     * @since 1.22.0
     */
    public NameResolver.Args getNameResolverArgs() {
      throw new UnsupportedOperationException();
    }

    /**
     * Returns the {@link NameResolverRegistry} that the Channel uses to look for {@link
     * NameResolver}s.
     *
     * @since 1.22.0
     */
    public NameResolverRegistry getNameResolverRegistry() {
      throw new UnsupportedOperationException();
    }
  }

  /**
   * A logical connection to a server, or a group of equivalent servers represented by an {@link 
   * EquivalentAddressGroup}.
   *
   * <p>It maintains at most one physical connection (aka transport) for sending new RPCs, while
   * also keeps track of previous transports that has been shut down but not terminated yet.
   *
   * <p>If there isn't an active transport yet, and an RPC is assigned to the Subchannel, it will
   * create a new transport.  It won't actively create transports otherwise.  {@link
   * #requestConnection requestConnection()} can be used to ask Subchannel to create a transport if
   * there isn't any.
   *
   * <p>{@link #start} must be called prior to calling any other methods, with the exception of
   * {@link #shutdown}, which can be called at any time.
   *
   * @since 1.2.0
   */
  @ExperimentalApi("https://github.com/grpc/grpc-java/issues/1771")
  public abstract static class Subchannel {
    /**
     * Starts the Subchannel.  Can only be called once.
     *
     * <p>Must be called prior to any other method on this class, except for {@link #shutdown} which
     * may be called at any time.
     *
     * <p>Must be called from the {@link Helper#getSynchronizationContext Synchronization Context},
     * otherwise it may throw.  See <a href="https://github.com/grpc/grpc-java/issues/5015">
     * #5015</a> for more discussions.
     *
     * @param listener receives state updates for this Subchannel.
     */
    public void start(SubchannelStateListener listener) {
      throw new UnsupportedOperationException("Not implemented");
    }

    /**
     * Shuts down the Subchannel.  After this method is called, this Subchannel should no longer
     * be returned by the latest {@link SubchannelPicker picker}, and can be safely discarded.
     *
     * <p>Calling it on an already shut-down Subchannel has no effect.
     *
     * <p>It should be called from the Synchronization Context.  Currently will log a warning if
     * violated.  It will become an exception eventually.  See <a
     * href="https://github.com/grpc/grpc-java/issues/5015">#5015</a> for the background.
     *
     * @since 1.2.0
     */
    public abstract void shutdown();

    /**
     * Asks the Subchannel to create a connection (aka transport), if there isn't an active one.
     *
     * <p>It should be called from the Synchronization Context.  Currently will log a warning if
     * violated.  It will become an exception eventually.  See <a
     * href="https://github.com/grpc/grpc-java/issues/5015">#5015</a> for the background.
     *
     * @since 1.2.0
     */
    public abstract void requestConnection();

    /**
     * Returns the addresses that this Subchannel is bound to.  This can be called only if
     * the Subchannel has only one {@link EquivalentAddressGroup}.  Under the hood it calls
     * {@link #getAllAddresses}.
     *
     * <p>It should be called from the Synchronization Context.  Currently will log a warning if
     * violated.  It will become an exception eventually.  See <a
     * href="https://github.com/grpc/grpc-java/issues/5015">#5015</a> for the background.
     *
     * @throws IllegalStateException if this subchannel has more than one EquivalentAddressGroup.
     *         Use {@link #getAllAddresses} instead
     * @since 1.2.0
     */
    public final EquivalentAddressGroup getAddresses() {
      List<EquivalentAddressGroup> groups = getAllAddresses();
      Preconditions.checkState(groups.size() == 1, "%s does not have exactly one group", groups);
      return groups.get(0);
    }

    /**
     * Returns the addresses that this Subchannel is bound to. The returned list will not be empty.
     *
     * <p>It should be called from the Synchronization Context.  Currently will log a warning if
     * violated.  It will become an exception eventually.  See <a
     * href="https://github.com/grpc/grpc-java/issues/5015">#5015</a> for the background.
     *
     * @since 1.14.0
     */
    public List<EquivalentAddressGroup> getAllAddresses() {
      throw new UnsupportedOperationException();
    }

    /**
     * The same attributes passed to {@link Helper#createSubchannel Helper.createSubchannel()}.
     * LoadBalancer can use it to attach additional information here, e.g., the shard this
     * Subchannel belongs to.
     *
     * @since 1.2.0
     */
    public abstract Attributes getAttributes();

    /**
     * (Internal use only) returns a {@link Channel} that is backed by this Subchannel.  This allows
     * a LoadBalancer to issue its own RPCs for auxiliary purposes, such as health-checking, on
     * already-established connections.  This channel has certain restrictions:
     * <ol>
     *   <li>It can issue RPCs only if the Subchannel is {@code READY}. If {@link
     *   Channel#newCall} is called when the Subchannel is not {@code READY}, the RPC will fail
     *   immediately.</li>
     *   <li>It doesn't support {@link CallOptions#withWaitForReady wait-for-ready} RPCs. Such RPCs
     *   will fail immediately.</li>
     * </ol>
     *
     * <p>RPCs made on this Channel is not counted when determining ManagedChannel's {@link
     * ManagedChannelBuilder#idleTimeout idle mode}.  In other words, they won't prevent
     * ManagedChannel from entering idle mode.
     *
     * <p>Warning: RPCs made on this channel will prevent a shut-down transport from terminating. If
     * you make long-running RPCs, you need to make sure they will finish in time after the
     * Subchannel has transitioned away from {@code READY} state
     * (notified through {@link #handleSubchannelState}).
     *
     * <p>Warning: this is INTERNAL API, is not supposed to be used by external users, and may
     * change without notice. If you think you must use it, please file an issue.
     */
    @Internal
    public Channel asChannel() {
      throw new UnsupportedOperationException();
    }

    /**
     * Returns a {@link ChannelLogger} for this Subchannel.
     *
     * @since 1.17.0
     */
    public ChannelLogger getChannelLogger() {
      throw new UnsupportedOperationException();
    }

    /**
     * Replaces the existing addresses used with this {@code Subchannel}. If the new and old
     * addresses overlap, the Subchannel can continue using an existing connection.
     *
     * <p>It must be called from the Synchronization Context or will throw.
     *
     * @throws IllegalArgumentException if {@code addrs} is empty
     * @since 1.22.0
     */
    public void updateAddresses(List<EquivalentAddressGroup> addrs) {
      throw new UnsupportedOperationException();
    }

    /**
     * (Internal use only) returns an object that represents the underlying subchannel that is used
     * by the Channel for sending RPCs when this {@link Subchannel} is picked.  This is an opaque
     * object that is both provided and consumed by the Channel.  Its type <strong>is not</strong>
     * {@code Subchannel}.
     *
     * <p>Warning: this is INTERNAL API, is not supposed to be used by external users, and may
     * change without notice. If you think you must use it, please file an issue and we can consider
     * removing its "internal" status.
     */
    @Internal
    public Object getInternalSubchannel() {
      throw new UnsupportedOperationException();
    }
  }

  /**
   * Receives state changes for one {@link Subchannel}. All methods are run under {@link
   * Helper#getSynchronizationContext}.
   *
   * @since 1.22.0
   */
  public interface SubchannelStateListener {
    /**
     * Handles a state change on a Subchannel.
     *
     * <p>The initial state of a Subchannel is IDLE. You won't get a notification for the initial
     * IDLE state.
     *
     * <p>If the new state is not SHUTDOWN, this method should create a new picker and call {@link
     * Helper#updateBalancingState Helper.updateBalancingState()}.  Failing to do so may result in
     * unnecessary delays of RPCs. Please refer to {@link PickResult#withSubchannel
     * PickResult.withSubchannel()}'s javadoc for more information.
     *
     * <p>When a subchannel's state is IDLE or TRANSIENT_FAILURE and the address for the subchannel
     * was received in {@link LoadBalancer#handleResolvedAddresses}, load balancers should call
     * {@link Helper#refreshNameResolution} to inform polling name resolvers that it is an
     * appropriate time to refresh the addresses. Without the refresh, changes to the addresses may
     * never be detected.
     *
     * <p>SHUTDOWN can only happen in two cases.  One is that LoadBalancer called {@link
     * Subchannel#shutdown} earlier, thus it should have already discarded this Subchannel.  The
     * other is that Channel is doing a {@link ManagedChannel#shutdownNow forced shutdown} or has
     * already terminated, thus there won't be further requests to LoadBalancer.  Therefore, the
     * LoadBalancer usually don't need to react to a SHUTDOWN state.
     *
     * @param newState the new state
     * @since 1.22.0
     */
    void onSubchannelState(ConnectivityStateInfo newState);
  }

  /**
   * Factory to create {@link LoadBalancer} instance.
   *
   * @since 1.2.0
   */
  @ThreadSafe
  @ExperimentalApi("https://github.com/grpc/grpc-java/issues/1771")
  public abstract static class Factory {
    /**
     * Creates a {@link LoadBalancer} that will be used inside a channel.
     *
     * @since 1.2.0
     */
    public abstract LoadBalancer newLoadBalancer(Helper helper);
  }

  /**
   * A picker that always returns an erring pick.
   *
   * @deprecated Use {@code new FixedResultPicker(PickResult.withError(error))} instead.
   */
  @Deprecated
  public static final class ErrorPicker extends SubchannelPicker {

    private final Status error;

    public ErrorPicker(Status error) {
      this.error = checkNotNull(error, "error");
    }

    @Override
    public PickResult pickSubchannel(PickSubchannelArgs args) {
      return PickResult.withError(error);
    }

    @Override
    public String toString() {
      return MoreObjects.toStringHelper(this)
          .add("error", error)
          .toString();
    }
  }

  /** A picker that always returns the same result. */
  public static final class FixedResultPicker extends SubchannelPicker {
    private final PickResult result;

    public FixedResultPicker(PickResult result) {
      this.result = Preconditions.checkNotNull(result, "result");
    }

    @Override
    public PickResult pickSubchannel(PickSubchannelArgs args) {
      return result;
    }

    @Override
    public String toString() {
      return "FixedResultPicker(" + result + ")";
    }
  }
}<|MERGE_RESOLUTION|>--- conflicted
+++ resolved
@@ -116,7 +116,6 @@
   public static final Attributes.Key<Map<String, ?>> ATTR_HEALTH_CHECKING_CONFIG =
       Attributes.Key.create("internal:health-checking-config");
 
-<<<<<<< HEAD
   @Internal
   public static final LoadBalancer.CreateSubchannelArgs.Key<LoadBalancer.SubchannelStateListener>
       HEALTH_CONSUMER_LISTENER_ARG_KEY =
@@ -127,14 +126,12 @@
       HAS_HEALTH_PRODUCER_LISTENER_KEY =
       Attributes.Key.create("internal:has-health-check-producer-listener");
 
-=======
   /**
    * A picker that always returns an erring pick.
    *
    * @deprecated Use {@code new FixedResultPicker(PickResult.withNoResult())} instead.
    */
   @Deprecated
->>>>>>> 57dae6e2
   public static final SubchannelPicker EMPTY_PICKER = new SubchannelPicker() {
     @Override
     public PickResult pickSubchannel(PickSubchannelArgs args) {
