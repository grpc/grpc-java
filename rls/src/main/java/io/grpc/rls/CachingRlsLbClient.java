/*
 * Copyright 2020 The gRPC Authors
 *
 * Licensed under the Apache License, Version 2.0 (the "License");
 * you may not use this file except in compliance with the License.
 * You may obtain a copy of the License at
 *
 *     http://www.apache.org/licenses/LICENSE-2.0
 *
 * Unless required by applicable law or agreed to in writing, software
 * distributed under the License is distributed on an "AS IS" BASIS,
 * WITHOUT WARRANTIES OR CONDITIONS OF ANY KIND, either express or implied.
 * See the License for the specific language governing permissions and
 * limitations under the License.
 */

package io.grpc.rls;

import static com.google.common.base.Preconditions.checkNotNull;
import static com.google.common.base.Preconditions.checkState;

import com.google.common.annotations.VisibleForTesting;
import com.google.common.base.Converter;
import com.google.common.base.MoreObjects;
import com.google.common.base.MoreObjects.ToStringHelper;
import com.google.common.base.Ticker;
import com.google.common.util.concurrent.Futures;
import com.google.common.util.concurrent.ListenableFuture;
import com.google.common.util.concurrent.MoreExecutors;
import com.google.common.util.concurrent.SettableFuture;
import com.google.errorprone.annotations.CheckReturnValue;
import com.google.errorprone.annotations.concurrent.GuardedBy;
import io.grpc.ChannelLogger;
import io.grpc.ChannelLogger.ChannelLogLevel;
import io.grpc.ConnectivityState;
import io.grpc.LoadBalancer.Helper;
import io.grpc.LoadBalancer.PickResult;
import io.grpc.LoadBalancer.PickSubchannelArgs;
import io.grpc.LoadBalancer.ResolvedAddresses;
import io.grpc.LoadBalancer.SubchannelPicker;
import io.grpc.LongCounterMetricInstrument;
import io.grpc.LongGaugeMetricInstrument;
import io.grpc.ManagedChannel;
import io.grpc.ManagedChannelBuilder;
import io.grpc.Metadata;
import io.grpc.MetricInstrumentRegistry;
import io.grpc.MetricRecorder.BatchCallback;
import io.grpc.MetricRecorder.BatchRecorder;
import io.grpc.MetricRecorder.Registration;
import io.grpc.Status;
import io.grpc.internal.BackoffPolicy;
import io.grpc.internal.ExponentialBackoffPolicy;
import io.grpc.lookup.v1.RouteLookupServiceGrpc;
import io.grpc.lookup.v1.RouteLookupServiceGrpc.RouteLookupServiceStub;
import io.grpc.rls.ChildLoadBalancerHelper.ChildLoadBalancerHelperProvider;
import io.grpc.rls.LbPolicyConfiguration.ChildPolicyWrapper;
import io.grpc.rls.LbPolicyConfiguration.RefCountedChildPolicyWrapperFactory;
import io.grpc.rls.LruCache.EvictionListener;
import io.grpc.rls.LruCache.EvictionType;
import io.grpc.rls.RlsProtoConverters.RouteLookupResponseConverter;
import io.grpc.rls.RlsProtoData.RouteLookupConfig;
import io.grpc.rls.RlsProtoData.RouteLookupRequest;
import io.grpc.rls.RlsProtoData.RouteLookupResponse;
import io.grpc.stub.StreamObserver;
import io.grpc.util.ForwardingLoadBalancerHelper;
import java.net.URI;
import java.net.URISyntaxException;
import java.util.Arrays;
import java.util.Collections;
import java.util.HashMap;
import java.util.List;
import java.util.Map;
import java.util.UUID;
import java.util.concurrent.Future;
import java.util.concurrent.ScheduledExecutorService;
import java.util.concurrent.TimeUnit;
import javax.annotation.Nullable;
import javax.annotation.concurrent.ThreadSafe;

/**
 * A CachingRlsLbClient is a core implementation of RLS loadbalancer supports dynamic request
 * routing by fetching the decision from route lookup server. Every single request is routed by
 * the server's decision. To reduce the performance penalty, {@link LruCache} is used.
 */
@ThreadSafe
final class CachingRlsLbClient {

  private static final Converter<RouteLookupRequest, io.grpc.lookup.v1.RouteLookupRequest>
      REQUEST_CONVERTER = new RlsProtoConverters.RouteLookupRequestConverter().reverse();
  private static final Converter<RouteLookupResponse, io.grpc.lookup.v1.RouteLookupResponse>
      RESPONSE_CONVERTER = new RouteLookupResponseConverter().reverse();
  public static final long MIN_EVICTION_TIME_DELTA_NANOS = TimeUnit.SECONDS.toNanos(5);
  public static final int BYTES_PER_CHAR = 2;
  public static final int STRING_OVERHEAD_BYTES = 38;
  /** Minimum bytes for a Java Object. */
  public static final int OBJ_OVERHEAD_B = 16;

  private static final LongCounterMetricInstrument DEFAULT_TARGET_PICKS_COUNTER;
  private static final LongCounterMetricInstrument TARGET_PICKS_COUNTER;
  private static final LongCounterMetricInstrument FAILED_PICKS_COUNTER;
  private static final LongGaugeMetricInstrument CACHE_ENTRIES_GAUGE;
  private static final LongGaugeMetricInstrument CACHE_SIZE_GAUGE;
  private final Registration gaugeRegistration;
  private final String metricsInstanceUuid = UUID.randomUUID().toString();

  // All cache status changes (pending, backoff, success) must be under this lock
  private final Object lock = new Object();
  // LRU cache based on access order (BACKOFF and actual data will be here)
  @GuardedBy("lock")
  private final RlsAsyncLruCache linkedHashLruCache;
  private final Future<?> periodicCleaner;
  // any RPC on the fly will cached in this map
  @GuardedBy("lock")
  private final Map<RouteLookupRequest, PendingCacheEntry> pendingCallCache = new HashMap<>();

  private final ScheduledExecutorService scheduledExecutorService;
  private final Ticker ticker;
  private final Throttler throttler;

  private final LbPolicyConfiguration lbPolicyConfig;
  private final BackoffPolicy.Provider backoffProvider;
  private final long maxAgeNanos;
  private final long staleAgeNanos;
  private final long callTimeoutNanos;

  private final RlsLbHelper helper;
  private final ManagedChannel rlsChannel;
  private final RouteLookupServiceStub rlsStub;
  private final RlsPicker rlsPicker;
  private final ResolvedAddressFactory childLbResolvedAddressFactory;
  @GuardedBy("lock")
  private final RefCountedChildPolicyWrapperFactory refCountedChildPolicyWrapperFactory;
  private final ChannelLogger logger;
  private final ChildPolicyWrapper fallbackChildPolicyWrapper;

  static {
    MetricInstrumentRegistry metricInstrumentRegistry
        = MetricInstrumentRegistry.getDefaultRegistry();
    DEFAULT_TARGET_PICKS_COUNTER = metricInstrumentRegistry.registerLongCounter(
        "grpc.lb.rls.default_target_picks",
        "EXPERIMENTAL. Number of LB picks sent to the default target", "{pick}",
        Arrays.asList("grpc.target", "grpc.lb.rls.server_target",
            "grpc.lb.rls.data_plane_target", "grpc.lb.pick_result"), Collections.emptyList(),
        false);
    TARGET_PICKS_COUNTER = metricInstrumentRegistry.registerLongCounter("grpc.lb.rls.target_picks",
        "EXPERIMENTAL. Number of LB picks sent to each RLS target. Note that if the default "
            + "target is also returned by the RLS server, RPCs sent to that target from the cache "
            + "will be counted in this metric, not in grpc.rls.default_target_picks.", "{pick}",
        Arrays.asList("grpc.target", "grpc.lb.rls.server_target", "grpc.lb.rls.data_plane_target",
            "grpc.lb.pick_result"), Collections.emptyList(),
        false);
    FAILED_PICKS_COUNTER = metricInstrumentRegistry.registerLongCounter("grpc.lb.rls.failed_picks",
        "EXPERIMENTAL. Number of LB picks failed due to either a failed RLS request or the "
            + "RLS channel being throttled", "{pick}",
        Arrays.asList("grpc.target", "grpc.lb.rls.server_target"),
        Collections.emptyList(), false);
    CACHE_ENTRIES_GAUGE = metricInstrumentRegistry.registerLongGauge("grpc.lb.rls.cache_entries",
        "EXPERIMENTAL. Number of entries in the RLS cache", "{entry}",
        Arrays.asList("grpc.target", "grpc.lb.rls.server_target", "grpc.lb.rls.instance_uuid"),
        Collections.emptyList(), false);
    CACHE_SIZE_GAUGE = metricInstrumentRegistry.registerLongGauge("grpc.lb.rls.cache_size",
        "EXPERIMENTAL. The current size of the RLS cache", "By",
        Arrays.asList("grpc.target", "grpc.lb.rls.server_target", "grpc.lb.rls.instance_uuid"),
        Collections.emptyList(), false);
  }

  private CachingRlsLbClient(Builder builder) {
    helper = new RlsLbHelper(checkNotNull(builder.helper, "helper"));
    scheduledExecutorService = helper.getScheduledExecutorService();
    lbPolicyConfig = checkNotNull(builder.lbPolicyConfig, "lbPolicyConfig");
    RouteLookupConfig rlsConfig = lbPolicyConfig.getRouteLookupConfig();
    maxAgeNanos = rlsConfig.maxAgeInNanos();
    staleAgeNanos = rlsConfig.staleAgeInNanos();
    callTimeoutNanos = rlsConfig.lookupServiceTimeoutInNanos();
    ticker = checkNotNull(builder.ticker, "ticker");
    throttler = checkNotNull(builder.throttler, "throttler");
    linkedHashLruCache =
        new RlsAsyncLruCache(
            rlsConfig.cacheSizeBytes(),
            new AutoCleaningEvictionListener(builder.evictionListener),
            ticker,
            helper);
    periodicCleaner =
        scheduledExecutorService.scheduleAtFixedRate(this::periodicClean, 1, 1, TimeUnit.MINUTES);
    logger = helper.getChannelLogger();
    String serverHost = null;
    try {
      serverHost = new URI(null, helper.getAuthority(), null, null, null).getHost();
    } catch (URISyntaxException ignore) {
      // handled by the following null check
    }
    if (serverHost == null) {
      logger.log(
          ChannelLogLevel.DEBUG, "Can not get hostname from authority: {0}", helper.getAuthority());
      serverHost = helper.getAuthority();
    }
    RlsRequestFactory requestFactory = new RlsRequestFactory(
        lbPolicyConfig.getRouteLookupConfig(), serverHost);
    rlsPicker = new RlsPicker(requestFactory, rlsConfig.lookupService());
    // It is safe to use helper.getUnsafeChannelCredentials() because the client authenticates the
    // RLS server using the same authority as the backends, even though the RLS server’s addresses
    // will be looked up differently than the backends; overrideAuthority(helper.getAuthority()) is
    // called to impose the authority security restrictions.
    ManagedChannelBuilder<?> rlsChannelBuilder = helper.createResolvingOobChannelBuilder(
        rlsConfig.lookupService(), helper.getUnsafeChannelCredentials());
    rlsChannelBuilder.overrideAuthority(helper.getAuthority());
    Map<String, ?> routeLookupChannelServiceConfig =
        lbPolicyConfig.getRouteLookupChannelServiceConfig();
    if (routeLookupChannelServiceConfig != null) {
      logger.log(
          ChannelLogLevel.DEBUG,
          "RLS channel service config: {0}",
          routeLookupChannelServiceConfig);
      rlsChannelBuilder.defaultServiceConfig(routeLookupChannelServiceConfig);
      rlsChannelBuilder.disableServiceConfigLookUp();
    }
    rlsChannel = rlsChannelBuilder.build();
    Runnable rlsServerConnectivityStateChangeHandler = new Runnable() {
      private boolean wasInTransientFailure;
      @Override
      public void run() {
        ConnectivityState currentState = rlsChannel.getState(false);
        if (currentState == ConnectivityState.TRANSIENT_FAILURE) {
          wasInTransientFailure = true;
        } else if (wasInTransientFailure && currentState == ConnectivityState.READY) {
          wasInTransientFailure = false;
          synchronized (lock) {
            for (CacheEntry value : linkedHashLruCache.values()) {
              if (value instanceof BackoffCacheEntry) {
                refreshBackoffEntry((BackoffCacheEntry) value);
              }
            }
          }
        }
        rlsChannel.notifyWhenStateChanged(currentState, this);
      }
    };
    rlsChannel.notifyWhenStateChanged(
        ConnectivityState.IDLE, rlsServerConnectivityStateChangeHandler);
    rlsStub = RouteLookupServiceGrpc.newStub(rlsChannel);
    childLbResolvedAddressFactory =
        checkNotNull(builder.resolvedAddressFactory, "resolvedAddressFactory");
    backoffProvider = builder.backoffProvider;
    ChildLoadBalancerHelperProvider childLbHelperProvider =
        new ChildLoadBalancerHelperProvider(helper, new SubchannelStateManagerImpl(), rlsPicker);
    refCountedChildPolicyWrapperFactory =
        new RefCountedChildPolicyWrapperFactory(
            lbPolicyConfig.getLoadBalancingPolicy(), childLbResolvedAddressFactory,
            childLbHelperProvider);
    // TODO(creamsoup) wait until lb is ready
    String defaultTarget = lbPolicyConfig.getRouteLookupConfig().defaultTarget();
    if (defaultTarget != null && !defaultTarget.isEmpty()) {
      fallbackChildPolicyWrapper = refCountedChildPolicyWrapperFactory.createOrGet(defaultTarget);
    } else {
      fallbackChildPolicyWrapper = null;
    }

    gaugeRegistration = helper.getMetricRecorder()
        .registerBatchCallback(new BatchCallback() {
          @Override
          public void accept(BatchRecorder recorder) {
            int estimatedSize;
            long estimatedSizeBytes;
            synchronized (lock) {
              estimatedSize = linkedHashLruCache.estimatedSize();
              estimatedSizeBytes = linkedHashLruCache.estimatedSizeBytes();
            }
            recorder.recordLongGauge(CACHE_ENTRIES_GAUGE, estimatedSize,
                Arrays.asList(helper.getChannelTarget(), rlsConfig.lookupService(),
                    metricsInstanceUuid), Collections.emptyList());
            recorder.recordLongGauge(CACHE_SIZE_GAUGE, estimatedSizeBytes,
                Arrays.asList(helper.getChannelTarget(), rlsConfig.lookupService(),
                    metricsInstanceUuid), Collections.emptyList());
          }
        }, CACHE_ENTRIES_GAUGE, CACHE_SIZE_GAUGE);

    logger.log(ChannelLogLevel.DEBUG, "CachingRlsLbClient created");
  }

  void init() {
    synchronized (lock) {
      refCountedChildPolicyWrapperFactory.init();
    }
  }

  Status acceptResolvedAddressFactory(ResolvedAddressFactory childLbResolvedAddressFactory) {
    synchronized (lock) {
      return refCountedChildPolicyWrapperFactory.acceptResolvedAddressFactory(
          childLbResolvedAddressFactory);
    }
  }

  /**
   * Convert the status to UNAVAILABLE and enhance the error message.
   * @param status status as provided by server
   * @param serverName Used for error description
   * @return Transformed status
   */
  static Status convertRlsServerStatus(Status status, String serverName) {
    return Status.UNAVAILABLE.withCause(status.getCause()).withDescription(
        String.format("Unable to retrieve RLS targets from RLS server %s.  "
                + "RLS server returned: %s: %s",
            serverName, status.getCode(), status.getDescription()));
  }

  private void periodicClean() {
    synchronized (lock) {
      linkedHashLruCache.cleanupExpiredEntries();
    }
  }

  /** Populates async cache entry for new request. */
  @GuardedBy("lock")
  private CachedRouteLookupResponse asyncRlsCall(
      RouteLookupRequest request, @Nullable BackoffPolicy backoffPolicy) {
    if (throttler.shouldThrottle()) {
      logger.log(ChannelLogLevel.DEBUG, "[RLS Entry {0}] Throttled RouteLookup", request);
      // Cache updated, but no need to call updateBalancingState because no RPCs were queued waiting
      // on this result
      return CachedRouteLookupResponse.backoffEntry(createBackOffEntry(
          request, Status.RESOURCE_EXHAUSTED.withDescription("RLS throttled"), backoffPolicy));
    }
    final SettableFuture<RouteLookupResponse> response = SettableFuture.create();
    io.grpc.lookup.v1.RouteLookupRequest routeLookupRequest = REQUEST_CONVERTER.convert(request);
    logger.log(ChannelLogLevel.DEBUG,
        "[RLS Entry {0}] Starting RouteLookup: {1}", request, routeLookupRequest);
    rlsStub.withDeadlineAfter(callTimeoutNanos, TimeUnit.NANOSECONDS)
        .routeLookup(
            routeLookupRequest,
            new StreamObserver<io.grpc.lookup.v1.RouteLookupResponse>() {
              @Override
              public void onNext(io.grpc.lookup.v1.RouteLookupResponse value) {
                logger.log(ChannelLogLevel.DEBUG,
                    "[RLS Entry {0}] RouteLookup succeeded: {1}", request, value);
                response.set(RESPONSE_CONVERTER.reverse().convert(value));
              }

              @Override
              public void onError(Throwable t) {
                logger.log(ChannelLogLevel.DEBUG,
                    "[RLS Entry {0}] RouteLookup failed: {1}", request, t);
                response.setException(t);
                throttler.registerBackendResponse(true);
              }

              @Override
              public void onCompleted() {
                throttler.registerBackendResponse(false);
              }
            });
    return CachedRouteLookupResponse.pendingResponse(
        createPendingEntry(request, response, backoffPolicy));
  }

  /**
   * Returns async response of the {@code request}. The returned value can be in 3 different states;
   * cached, pending and backed-off due to error. The result remains same even if the status is
   * changed after the return.
   */
  @CheckReturnValue
  final CachedRouteLookupResponse get(final RouteLookupRequest request) {
    synchronized (lock) {
      final CacheEntry cacheEntry;
      cacheEntry = linkedHashLruCache.read(request);
      if (cacheEntry == null
          || cacheEntry instanceof BackoffCacheEntry && cacheEntry.isExpired(ticker.read())) {
        PendingCacheEntry pendingEntry = pendingCallCache.get(request);
        if (pendingEntry != null) {
          return CachedRouteLookupResponse.pendingResponse(pendingEntry);
        }
        return asyncRlsCall(request, cacheEntry instanceof BackoffCacheEntry
            ? ((BackoffCacheEntry) cacheEntry).backoffPolicy : null);
      }

      if (cacheEntry instanceof DataCacheEntry) {
        // cache hit, initiate async-refresh if entry is staled
        DataCacheEntry dataEntry = ((DataCacheEntry) cacheEntry);
        if (dataEntry.isStaled(ticker.read())) {
          dataEntry.maybeRefresh();
        }
        return CachedRouteLookupResponse.dataEntry((DataCacheEntry) cacheEntry);
      }
      return CachedRouteLookupResponse.backoffEntry((BackoffCacheEntry) cacheEntry);
    }
  }

  /** Performs any pending maintenance operations needed by the cache. */
  void close() {
    logger.log(ChannelLogLevel.DEBUG, "CachingRlsLbClient closed");
    synchronized (lock) {
      periodicCleaner.cancel(false);
      // all childPolicyWrapper will be returned via AutoCleaningEvictionListener
      linkedHashLruCache.close();
      // TODO(creamsoup) maybe cancel all pending requests
      pendingCallCache.clear();
      rlsChannel.shutdownNow();
      rlsPicker.close();
      gaugeRegistration.close();
    }
  }

  void requestConnection() {
    rlsChannel.getState(true);
  }

  @GuardedBy("lock")
  private PendingCacheEntry createPendingEntry(
      RouteLookupRequest request,
      ListenableFuture<RouteLookupResponse> pendingCall,
      @Nullable BackoffPolicy backoffPolicy) {
    PendingCacheEntry entry = new PendingCacheEntry(request, pendingCall, backoffPolicy);
    // Add the entry to the map before adding the Listener, because the listener removes the
    // entry from the map
    pendingCallCache.put(request, entry);
    // Beware that the listener can run immediately on the current thread
    pendingCall.addListener(() -> pendingRpcComplete(entry), MoreExecutors.directExecutor());
    return entry;
  }

  private void pendingRpcComplete(PendingCacheEntry entry) {
    synchronized (lock) {
      boolean clientClosed = pendingCallCache.remove(entry.request) == null;
      if (clientClosed) {
        return;
      }

      try {
        createDataEntry(entry.request, Futures.getDone(entry.pendingCall));
        // Cache updated. DataCacheEntry constructor indirectly calls updateBalancingState() to
        // reattempt picks when the child LB is done connecting
      } catch (Exception e) {
        createBackOffEntry(entry.request, Status.fromThrowable(e), entry.backoffPolicy);
        // Cache updated. updateBalancingState() to reattempt picks
        helper.triggerPendingRpcProcessing();
      }
    }
  }

  @GuardedBy("lock")
  private DataCacheEntry createDataEntry(
      RouteLookupRequest request, RouteLookupResponse routeLookupResponse) {
    logger.log(
        ChannelLogLevel.DEBUG,
        "[RLS Entry {0}] Transition to data cache: routeLookupResponse={1}",
        request, routeLookupResponse);
    DataCacheEntry entry = new DataCacheEntry(request, routeLookupResponse);
    // Constructor for DataCacheEntry causes updateBalancingState, but the picks can't happen until
    // this cache update because the lock is held
    linkedHashLruCache.cacheAndClean(request, entry);
    return entry;
  }

  @GuardedBy("lock")
  private BackoffCacheEntry createBackOffEntry(
      RouteLookupRequest request, Status status, @Nullable BackoffPolicy backoffPolicy) {
    if (backoffPolicy == null) {
      backoffPolicy = backoffProvider.get();
    }
    long delayNanos = backoffPolicy.nextBackoffNanos();
    logger.log(
        ChannelLogLevel.DEBUG,
        "[RLS Entry {0}] Transition to back off: status={1}, delayNanos={2}",
        request, status, delayNanos);
    BackoffCacheEntry entry = new BackoffCacheEntry(request, status, backoffPolicy,
        ticker.read() + delayNanos * 2);
    // Lock is held, so the task can't execute before the assignment
    entry.backoffTimer = scheduledExecutorService.schedule(
        () -> refreshBackoffEntry(entry), delayNanos, TimeUnit.NANOSECONDS);
    entry.backoffTimer = scheduledExecutorService.schedule(
        () -> refreshBackoffEntry(entry), delayNanos, TimeUnit.NANOSECONDS);
    linkedHashLruCache.cacheAndClean(request, entry);
    return entry;
  }

  private void refreshBackoffEntry(BackoffCacheEntry entry) {
    synchronized (lock) {
      // This checks whether the task has been cancelled and prevents a second execution.
      if (!entry.backoffTimer.cancel(false)) {
        // Future was previously cancelled
        return;
      }
      logger.log(ChannelLogLevel.DEBUG,
          "[RLS Entry {0}] Calling RLS for transition to pending", entry.request);
      // Cache updated. updateBalancingState() to reattempt picks
      helper.triggerPendingRpcProcessing();
    }
  }

  private static final class RlsLbHelper extends ForwardingLoadBalancerHelper {

    final Helper helper;
    private ConnectivityState state;
    private SubchannelPicker picker;

    RlsLbHelper(Helper helper) {
      this.helper = helper;
    }

    @Override
    protected Helper delegate() {
      return helper;
    }

    @Override
    public void updateBalancingState(ConnectivityState newState, SubchannelPicker newPicker) {
      state = newState;
      picker = newPicker;
      super.updateBalancingState(newState, newPicker);
    }

    void triggerPendingRpcProcessing() {
      checkState(state != null, "updateBalancingState hasn't yet been called");
      helper.getSynchronizationContext().execute(
          () -> super.updateBalancingState(state, picker));
    }
  }

  /**
   * Viewer class for cached {@link RouteLookupResponse} and associated {@link ChildPolicyWrapper}.
   */
  static final class CachedRouteLookupResponse {
    // Should only have 1 of following 3 cache entries
    @Nullable
    private final DataCacheEntry dataCacheEntry;
    @Nullable
    private final PendingCacheEntry pendingCacheEntry;
    @Nullable
    private final BackoffCacheEntry backoffCacheEntry;

    CachedRouteLookupResponse(
        DataCacheEntry dataCacheEntry,
        PendingCacheEntry pendingCacheEntry,
        BackoffCacheEntry backoffCacheEntry) {
      this.dataCacheEntry = dataCacheEntry;
      this.pendingCacheEntry = pendingCacheEntry;
      this.backoffCacheEntry = backoffCacheEntry;
      checkState((dataCacheEntry != null ^ pendingCacheEntry != null ^ backoffCacheEntry != null)
          && !(dataCacheEntry != null && pendingCacheEntry != null && backoffCacheEntry != null),
          "Expected only 1 cache entry value provided");
    }

    static CachedRouteLookupResponse pendingResponse(PendingCacheEntry pendingEntry) {
      return new CachedRouteLookupResponse(null, pendingEntry, null);
    }

    static CachedRouteLookupResponse backoffEntry(BackoffCacheEntry backoffEntry) {
      return new CachedRouteLookupResponse(null, null, backoffEntry);
    }

    static CachedRouteLookupResponse dataEntry(DataCacheEntry dataEntry) {
      return new CachedRouteLookupResponse(dataEntry, null, null);
    }

    boolean hasData() {
      return dataCacheEntry != null;
    }

    @Nullable
    ChildPolicyWrapper getChildPolicyWrapper() {
      if (!hasData()) {
        return null;
      }
      return dataCacheEntry.getChildPolicyWrapper();
    }

    @VisibleForTesting
    @Nullable
    ChildPolicyWrapper getChildPolicyWrapper(String target) {
      if (!hasData()) {
        return null;
      }
      return dataCacheEntry.getChildPolicyWrapper(target);
    }

    @Nullable
    String getHeaderData() {
      if (!hasData()) {
        return null;
      }
      return dataCacheEntry.getHeaderData();
    }

    boolean hasError() {
      return backoffCacheEntry != null;
    }

    boolean isPending() {
      return pendingCacheEntry != null;
    }

    @Nullable
    Status getStatus() {
      if (!hasError()) {
        return null;
      }
      return backoffCacheEntry.getStatus();
    }

    @Override
    public String toString() {
      ToStringHelper toStringHelper = MoreObjects.toStringHelper(this);
      if (dataCacheEntry != null) {
        toStringHelper.add("dataCacheEntry", dataCacheEntry);
      }
      if (pendingCacheEntry != null) {
        toStringHelper.add("pendingCacheEntry", pendingCacheEntry);
      }
      if (backoffCacheEntry != null) {
        toStringHelper.add("backoffCacheEntry", backoffCacheEntry);
      }
      return toStringHelper.toString();
    }
  }

  /** A pending cache entry when the async RouteLookup RPC is still on the fly. */
  static final class PendingCacheEntry {
    private final ListenableFuture<RouteLookupResponse> pendingCall;
    private final RouteLookupRequest request;
    @Nullable
    private final BackoffPolicy backoffPolicy;

    PendingCacheEntry(
        RouteLookupRequest request,
        ListenableFuture<RouteLookupResponse> pendingCall,
        @Nullable BackoffPolicy backoffPolicy) {
      this.request = checkNotNull(request, "request");
      this.pendingCall = checkNotNull(pendingCall, "pendingCall");
      this.backoffPolicy = backoffPolicy;
    }

    @Override
    public String toString() {
      return MoreObjects.toStringHelper(this)
          .add("request", request)
          .toString();
    }
  }

  /** Common cache entry data for {@link RlsAsyncLruCache}. */
  abstract static class CacheEntry {

    protected final RouteLookupRequest request;

    CacheEntry(RouteLookupRequest request) {
      this.request = checkNotNull(request, "request");
    }

    abstract int getSizeBytes();

    abstract boolean isExpired(long now);

    abstract void cleanup();

    protected boolean isOldEnoughToBeEvicted(long now) {
      return true;
    }
  }

  /** Implementation of {@link CacheEntry} contains valid data. */
  final class DataCacheEntry extends CacheEntry {
    private final RouteLookupResponse response;
    private final long minEvictionTime;
    private final long expireTime;
    private final long staleTime;
    private final List<ChildPolicyWrapper> childPolicyWrappers;

    // GuardedBy CachingRlsLbClient.lock
    DataCacheEntry(RouteLookupRequest request, final RouteLookupResponse response) {
      super(request);
      this.response = checkNotNull(response, "response");
      checkState(!response.targets().isEmpty(), "No targets returned by RLS");
      childPolicyWrappers =
          refCountedChildPolicyWrapperFactory
              .createOrGet(response.targets());
      long now = ticker.read();
      minEvictionTime = now + MIN_EVICTION_TIME_DELTA_NANOS;
      expireTime = now + maxAgeNanos;
      staleTime = now + staleAgeNanos;
    }

    /**
     * Refreshes cache entry by creating {@link PendingCacheEntry}. When the {@code
     * PendingCacheEntry} received data from RLS server, it will replace the data entry if valid
     * data still exists. Flow looks like following.
     *
     * <pre>
     * Timeline                       | async refresh
     *                                V put new cache (entry2)
     * entry1: Pending | hasValue | staled  |
     * entry2:                        | OV* | pending | hasValue | staled |
     *
     * OV: old value
     * </pre>
     */
    void maybeRefresh() {
      synchronized (lock) { // Lock is already held, but ErrorProne can't tell
        if (pendingCallCache.containsKey(request)) {
          // pending already requested
          return;
        }
        logger.log(ChannelLogLevel.DEBUG,
            "[RLS Entry {0}] Cache entry is stale, refreshing", request);
        asyncRlsCall(request, /* backoffPolicy= */ null);
      }
    }

    @VisibleForTesting
    ChildPolicyWrapper getChildPolicyWrapper(String target) {
      for (ChildPolicyWrapper childPolicyWrapper : childPolicyWrappers) {
        if (childPolicyWrapper.getTarget().equals(target)) {
          return childPolicyWrapper;
        }
      }

      throw new RuntimeException("Target not found:" + target);
    }

    @Nullable
    ChildPolicyWrapper getChildPolicyWrapper() {
      for (ChildPolicyWrapper childPolicyWrapper : childPolicyWrappers) {
        if (childPolicyWrapper.getState() != ConnectivityState.TRANSIENT_FAILURE) {
          return childPolicyWrapper;
        }
      }
      return childPolicyWrappers.get(0);
    }

    String getHeaderData() {
      return response.getHeaderData();
    }

    // Assume UTF-16 (2 bytes) and overhead of a String object is 38 bytes
    int calcStringSize(String target) {
      return target.length() * BYTES_PER_CHAR + STRING_OVERHEAD_BYTES;
    }

    @Override
    int getSizeBytes() {
      int targetSize = 0;
      for (String target : response.targets()) {
        targetSize += calcStringSize(target);
      }
      return targetSize + calcStringSize(response.getHeaderData()) + OBJ_OVERHEAD_B // response size
          + Long.SIZE * 2 + OBJ_OVERHEAD_B; // Other fields
    }

    @Override
    boolean isExpired(long now) {
      return expireTime - now <= 0;
    }

    boolean isStaled(long now) {
      return staleTime - now <= 0;
    }

    @Override
    protected boolean isOldEnoughToBeEvicted(long now) {
      return minEvictionTime - now <= 0;
    }

    @Override
    void cleanup() {
      synchronized (lock) {
        for (ChildPolicyWrapper policyWrapper : childPolicyWrappers) {
          refCountedChildPolicyWrapperFactory.release(policyWrapper);
        }
      }
    }

    @Override
    public String toString() {
      return MoreObjects.toStringHelper(this)
          .add("request", request)
          .add("response", response)
          .add("expireTime", expireTime)
          .add("staleTime", staleTime)
          .add("childPolicyWrappers", childPolicyWrappers)
          .toString();
    }
  }

  /**
   * Implementation of {@link CacheEntry} contains error. This entry will transition to pending
   * status when the backoff time is expired.
   */
  private static final class BackoffCacheEntry extends CacheEntry {

    private final Status status;
    private final BackoffPolicy backoffPolicy;
<<<<<<< HEAD
    private Future<?> backoffTimer;
=======
    private final long expiryTimeNanos;
    private Future<?> scheduledFuture;
>>>>>>> 2c4f1e5b

    BackoffCacheEntry(RouteLookupRequest request, Status status, BackoffPolicy backoffPolicy,
        long expiryTimeNanos) {
      super(request);
      this.status = checkNotNull(status, "status");
<<<<<<< HEAD
      this.backoffPolicy = backoffPolicy;
=======
      this.backoffPolicy = checkNotNull(backoffPolicy, "backoffPolicy");
      this.expiryTimeNanos = expiryTimeNanos;
>>>>>>> 2c4f1e5b
    }

    Status getStatus() {
      return status;
    }

    @Override
    int getSizeBytes() {
      return OBJ_OVERHEAD_B * 3 + Long.SIZE + 8; // 3 java objects, 1 long and a boolean
    }

    @Override
<<<<<<< HEAD
    boolean isExpired(long now) {
      return backoffTimer.isDone();
=======
    boolean isExpired(long nowNanos) {
      return nowNanos > expiryTimeNanos;
>>>>>>> 2c4f1e5b
    }

    @Override
    void cleanup() {
      backoffTimer.cancel(false);
    }

    @Override
    public String toString() {
      return MoreObjects.toStringHelper(this)
          .add("request", request)
          .add("status", status)
          .toString();
    }
  }

  /** Returns a Builder for {@link CachingRlsLbClient}. */
  static Builder newBuilder() {
    return new Builder();
  }

  /** A Builder for {@link CachingRlsLbClient}. */
  static final class Builder {

    private Helper helper;
    private LbPolicyConfiguration lbPolicyConfig;
    private Throttler throttler = new HappyThrottler();
    private ResolvedAddressFactory resolvedAddressFactory;
    private Ticker ticker = Ticker.systemTicker();
    private EvictionListener<RouteLookupRequest, CacheEntry> evictionListener;
    private BackoffPolicy.Provider backoffProvider = new ExponentialBackoffPolicy.Provider();

    Builder setHelper(Helper helper) {
      this.helper = checkNotNull(helper, "helper");
      return this;
    }

    Builder setLbPolicyConfig(LbPolicyConfiguration lbPolicyConfig) {
      this.lbPolicyConfig = checkNotNull(lbPolicyConfig, "lbPolicyConfig");
      return this;
    }

    Builder setThrottler(Throttler throttler) {
      this.throttler = checkNotNull(throttler, "throttler");
      return this;
    }

    /**
     * Sets a factory to create {@link ResolvedAddresses} for child load balancer.
     */
    Builder setResolvedAddressesFactory(
        ResolvedAddressFactory resolvedAddressFactory) {
      this.resolvedAddressFactory =
          checkNotNull(resolvedAddressFactory, "resolvedAddressFactory");
      return this;
    }

    Builder setTicker(Ticker ticker) {
      this.ticker = checkNotNull(ticker, "ticker");
      return this;
    }

    Builder setEvictionListener(
        @Nullable EvictionListener<RouteLookupRequest, CacheEntry> evictionListener) {
      this.evictionListener = evictionListener;
      return this;
    }

    Builder setBackoffProvider(BackoffPolicy.Provider provider) {
      this.backoffProvider = checkNotNull(provider, "provider");
      return this;
    }

    CachingRlsLbClient build() {
      CachingRlsLbClient client = new CachingRlsLbClient(this);
      client.init();
      return client;
    }
  }

  /**
   * When any {@link CacheEntry} is evicted from {@link LruCache}, it performs {@link
   * CacheEntry#cleanup()} after original {@link EvictionListener} is finished.
   */
  private static final class AutoCleaningEvictionListener
      implements EvictionListener<RouteLookupRequest, CacheEntry> {

    private final EvictionListener<RouteLookupRequest, CacheEntry> delegate;

    AutoCleaningEvictionListener(
        @Nullable EvictionListener<RouteLookupRequest, CacheEntry> delegate) {
      this.delegate = delegate;
    }

    @Override
    public void onEviction(RouteLookupRequest key, CacheEntry value, EvictionType cause) {
      if (delegate != null) {
        delegate.onEviction(key, value, cause);
      }
      // performs cleanup after delegation
      value.cleanup();
    }
  }

  /** A Throttler never throttles. */
  private static final class HappyThrottler implements Throttler {

    @Override
    public boolean shouldThrottle() {
      return false;
    }

    @Override
    public void registerBackendResponse(boolean throttled) {
      // no-op
    }
  }

  /** Implementation of {@link LinkedHashLruCache} for RLS. */
  private static final class RlsAsyncLruCache
      extends LinkedHashLruCache<RouteLookupRequest, CacheEntry> {
    private final RlsLbHelper helper;

    RlsAsyncLruCache(long maxEstimatedSizeBytes,
        @Nullable EvictionListener<RouteLookupRequest, CacheEntry> evictionListener,
        Ticker ticker, RlsLbHelper helper) {
      super(maxEstimatedSizeBytes, evictionListener, ticker);
      this.helper = checkNotNull(helper, "helper");
    }

    @Override
    protected boolean isExpired(RouteLookupRequest key, CacheEntry value, long nowNanos) {
      return value.isExpired(nowNanos);
    }

    @Override
    protected int estimateSizeOf(RouteLookupRequest key, CacheEntry value) {
      return value.getSizeBytes();
    }

    @Override
    protected boolean shouldInvalidateEldestEntry(
        RouteLookupRequest eldestKey, CacheEntry eldestValue, long now) {
      if (!eldestValue.isOldEnoughToBeEvicted(now)) {
        return false;
      }

      // eldest entry should be evicted if size limit exceeded
      return this.estimatedSizeBytes() > this.estimatedMaxSizeBytes();
    }

    public CacheEntry cacheAndClean(RouteLookupRequest key, CacheEntry value) {
      CacheEntry newEntry = cache(key, value);

      // force cleanup if new entry pushed cache over max size (in bytes)
      if (fitToLimit()) {
        helper.triggerPendingRpcProcessing();
      }
      return newEntry;
    }
  }

  /** A header will be added when RLS server respond with additional header data. */
  @VisibleForTesting
  static final Metadata.Key<String> RLS_DATA_KEY =
      Metadata.Key.of("X-Google-RLS-Data", Metadata.ASCII_STRING_MARSHALLER);

  final class RlsPicker extends SubchannelPicker {

    private final RlsRequestFactory requestFactory;
    private final String lookupService;

    RlsPicker(RlsRequestFactory requestFactory, String lookupService) {
      this.requestFactory = checkNotNull(requestFactory, "requestFactory");
      this.lookupService = checkNotNull(lookupService, "rlsConfig");
    }

    @Override
    public PickResult pickSubchannel(PickSubchannelArgs args) {
      String serviceName = args.getMethodDescriptor().getServiceName();
      String methodName = args.getMethodDescriptor().getBareMethodName();
      RouteLookupRequest request =
          requestFactory.create(serviceName, methodName, args.getHeaders());
      final CachedRouteLookupResponse response = CachingRlsLbClient.this.get(request);

      if (response.getHeaderData() != null && !response.getHeaderData().isEmpty()) {
        Metadata headers = args.getHeaders();
        headers.discardAll(RLS_DATA_KEY);
        headers.put(RLS_DATA_KEY, response.getHeaderData());
      }
      String defaultTarget = lbPolicyConfig.getRouteLookupConfig().defaultTarget();
      boolean hasFallback = defaultTarget != null && !defaultTarget.isEmpty();
      if (response.hasData()) {
        ChildPolicyWrapper childPolicyWrapper = response.getChildPolicyWrapper();
        SubchannelPicker picker =
            (childPolicyWrapper != null) ? childPolicyWrapper.getPicker() : null;
        if (picker == null) {
          return PickResult.withNoResult();
        }
        // Happy path
        PickResult pickResult = picker.pickSubchannel(args);
        if (pickResult.hasResult()) {
          helper.getMetricRecorder().addLongCounter(TARGET_PICKS_COUNTER, 1,
              Arrays.asList(helper.getChannelTarget(), lookupService,
                  childPolicyWrapper.getTarget(), determineMetricsPickResult(pickResult)),
              Collections.emptyList());
        }
        return pickResult;
      } else if (response.hasError()) {
        if (hasFallback) {
          return useFallback(args);
        }
        helper.getMetricRecorder().addLongCounter(FAILED_PICKS_COUNTER, 1,
            Arrays.asList(helper.getChannelTarget(), lookupService), Collections.emptyList());
        return PickResult.withError(
            convertRlsServerStatus(response.getStatus(),
                lbPolicyConfig.getRouteLookupConfig().lookupService()));
      } else {
        return PickResult.withNoResult();
      }
    }

    /** Uses Subchannel connected to default target. */
    private PickResult useFallback(PickSubchannelArgs args) {
      SubchannelPicker picker = fallbackChildPolicyWrapper.getPicker();
      if (picker == null) {
        return PickResult.withNoResult();
      }
      PickResult pickResult = picker.pickSubchannel(args);
      if (pickResult.hasResult()) {
        helper.getMetricRecorder().addLongCounter(DEFAULT_TARGET_PICKS_COUNTER, 1,
            Arrays.asList(helper.getChannelTarget(), lookupService,
                fallbackChildPolicyWrapper.getTarget(), determineMetricsPickResult(pickResult)),
            Collections.emptyList());
      }
      return pickResult;
    }

    private String determineMetricsPickResult(PickResult pickResult) {
      if (pickResult.getStatus().isOk()) {
        return "complete";
      } else if (pickResult.isDrop()) {
        return "drop";
      } else {
        return "fail";
      }
    }

    // GuardedBy CachingRlsLbClient.lock
    void close() {
      synchronized (lock) { // Lock is already held, but ErrorProne can't tell
        if (fallbackChildPolicyWrapper != null) {
          refCountedChildPolicyWrapperFactory.release(fallbackChildPolicyWrapper);
        }
      }
    }

    @Override
    public String toString() {
      return MoreObjects.toStringHelper(this)
          .add("target", lbPolicyConfig.getRouteLookupConfig().lookupService())
          .toString();
    }
  }

}<|MERGE_RESOLUTION|>--- conflicted
+++ resolved
@@ -53,6 +53,7 @@
 import io.grpc.lookup.v1.RouteLookupServiceGrpc;
 import io.grpc.lookup.v1.RouteLookupServiceGrpc.RouteLookupServiceStub;
 import io.grpc.rls.ChildLoadBalancerHelper.ChildLoadBalancerHelperProvider;
+import io.grpc.rls.LbPolicyConfiguration.ChildLbStatusListener;
 import io.grpc.rls.LbPolicyConfiguration.ChildPolicyWrapper;
 import io.grpc.rls.LbPolicyConfiguration.RefCountedChildPolicyWrapperFactory;
 import io.grpc.rls.LruCache.EvictionListener;
@@ -464,9 +465,7 @@
     BackoffCacheEntry entry = new BackoffCacheEntry(request, status, backoffPolicy,
         ticker.read() + delayNanos * 2);
     // Lock is held, so the task can't execute before the assignment
-    entry.backoffTimer = scheduledExecutorService.schedule(
-        () -> refreshBackoffEntry(entry), delayNanos, TimeUnit.NANOSECONDS);
-    entry.backoffTimer = scheduledExecutorService.schedule(
+    entry.scheduledFuture = scheduledExecutorService.schedule(
         () -> refreshBackoffEntry(entry), delayNanos, TimeUnit.NANOSECONDS);
     linkedHashLruCache.cacheAndClean(request, entry);
     return entry;
@@ -475,12 +474,10 @@
   private void refreshBackoffEntry(BackoffCacheEntry entry) {
     synchronized (lock) {
       // This checks whether the task has been cancelled and prevents a second execution.
-      if (!entry.backoffTimer.cancel(false)) {
+      if (!entry.scheduledFuture.cancel(false)) {
         // Future was previously cancelled
         return;
       }
-      logger.log(ChannelLogLevel.DEBUG,
-          "[RLS Entry {0}] Calling RLS for transition to pending", entry.request);
       // Cache updated. updateBalancingState() to reattempt picks
       helper.triggerPendingRpcProcessing();
     }
@@ -787,23 +784,15 @@
 
     private final Status status;
     private final BackoffPolicy backoffPolicy;
-<<<<<<< HEAD
-    private Future<?> backoffTimer;
-=======
     private final long expiryTimeNanos;
     private Future<?> scheduledFuture;
->>>>>>> 2c4f1e5b
 
     BackoffCacheEntry(RouteLookupRequest request, Status status, BackoffPolicy backoffPolicy,
         long expiryTimeNanos) {
       super(request);
       this.status = checkNotNull(status, "status");
-<<<<<<< HEAD
-      this.backoffPolicy = backoffPolicy;
-=======
       this.backoffPolicy = checkNotNull(backoffPolicy, "backoffPolicy");
       this.expiryTimeNanos = expiryTimeNanos;
->>>>>>> 2c4f1e5b
     }
 
     Status getStatus() {
@@ -816,18 +805,13 @@
     }
 
     @Override
-<<<<<<< HEAD
-    boolean isExpired(long now) {
-      return backoffTimer.isDone();
-=======
     boolean isExpired(long nowNanos) {
       return nowNanos > expiryTimeNanos;
->>>>>>> 2c4f1e5b
     }
 
     @Override
     void cleanup() {
-      backoffTimer.cancel(false);
+      scheduledFuture.cancel(false);
     }
 
     @Override
