--- conflicted
+++ resolved
@@ -186,18 +186,13 @@
     Metadata headers = new Metadata();
     PickSubchannelArgsImpl fakeSearchMethodArgs =
         new PickSubchannelArgsImpl(fakeSearchMethod, headers, CallOptions.DEFAULT);
-<<<<<<< HEAD
     // Warm-up pick; will be queued
     PickResult res = picker.pickSubchannel(fakeSearchMethodArgs);
     assertThat(res.getStatus().isOk()).isTrue();
     assertThat(res.getSubchannel()).isNull();
     // Cache is warm, but still unconnected
-    res = picker.pickSubchannel(fakeSearchMethodArgs);
-    FakeSubchannel subchannel = (FakeSubchannel) res.getSubchannel();
-=======
     picker.pickSubchannel(fakeSearchMethodArgs); // Will create the subchannel
     FakeSubchannel subchannel = subchannels.peek();
->>>>>>> 58de563f
     assertThat(subchannel).isNotNull();
 
     // Ensure happy path is unaffected
@@ -223,19 +218,12 @@
     inOrder.verify(helper)
         .updateBalancingState(eq(ConnectivityState.CONNECTING), pickerCaptor.capture());
     SubchannelPicker picker = pickerCaptor.getValue();
-<<<<<<< HEAD
-    Metadata headers = new Metadata();
     // Warm-up pick; will be queued
-    PickResult res = picker.pickSubchannel(
-        new PickSubchannelArgsImpl(fakeSearchMethod, headers, CallOptions.DEFAULT));
+    PickResult res = picker.pickSubchannel(searchSubchannelArgs);
     assertThat(res.getStatus().isOk()).isTrue();
     assertThat(res.getSubchannel()).isNull();
     // Cache is warm, but still unconnected
-    res = picker.pickSubchannel(
-        new PickSubchannelArgsImpl(fakeSearchMethod, headers, CallOptions.DEFAULT));
-=======
-    PickResult res = picker.pickSubchannel(searchSubchannelArgs);
->>>>>>> 58de563f
+    res = picker.pickSubchannel(searchSubchannelArgs);
     inOrder.verify(helper).createSubchannel(any(CreateSubchannelArgs.class));
     inOrder.verify(helper, atLeast(0))
         .updateBalancingState(eq(ConnectivityState.CONNECTING), any(SubchannelPicker.class));
@@ -345,18 +333,12 @@
         .updateBalancingState(eq(ConnectivityState.CONNECTING), pickerCaptor.capture());
     SubchannelPicker picker = pickerCaptor.getValue();
     Metadata headers = new Metadata();
-<<<<<<< HEAD
     // Warm-up pick; will be queued
-    PickResult res = picker.pickSubchannel(
-        new PickSubchannelArgsImpl(fakeSearchMethod, headers, CallOptions.DEFAULT));
+    PickResult res = picker.pickSubchannel(searchSubchannelArgs);
     assertThat(res.getStatus().isOk()).isTrue();
     assertThat(res.getSubchannel()).isNull();
     // Cache is warm, but still unconnected
-    res = picker.pickSubchannel(
-        new PickSubchannelArgsImpl(fakeSearchMethod, headers, CallOptions.DEFAULT));
-=======
-    PickResult res = picker.pickSubchannel(searchSubchannelArgs);
->>>>>>> 58de563f
+    res = picker.pickSubchannel(searchSubchannelArgs);
     inOrder.verify(helper).createSubchannel(any(CreateSubchannelArgs.class));
     inOrder.verify(helper, atLeast(0))
         .updateBalancingState(eq(ConnectivityState.CONNECTING), any(SubchannelPicker.class));
