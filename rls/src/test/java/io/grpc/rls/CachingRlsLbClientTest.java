--- conflicted
+++ resolved
@@ -167,9 +167,8 @@
           fakeClock.getScheduledExecutorService());
   private final ChildLoadBalancingPolicy childLbPolicy =
       new ChildLoadBalancingPolicy("target", Collections.<String, Object>emptyMap(), lbProvider);
-  private final FakeHelper fakeHelper = new FakeHelper();
   private final Helper helper =
-      mock(Helper.class, delegatesTo(fakeHelper));
+      mock(Helper.class, delegatesTo(new FakeHelper()));
   private final FakeThrottler fakeThrottler = new FakeThrottler();
   private final LbPolicyConfiguration lbPolicyConfiguration =
       new LbPolicyConfiguration(ROUTE_LOOKUP_CONFIG, null, childLbPolicy);
@@ -329,16 +328,11 @@
   @Test
   public void backoffTimerEnd_updatesPicker() throws Exception {
     setUpRlsLbClient();
-<<<<<<< HEAD
     InOrder inOrder = inOrder(helper);
-    RouteLookupRequest routeLookupRequest = RouteLookupRequest.create(ImmutableMap.of(
-        "server", "bigtable.googleapis.com", "service-key", "foo", "method-key", "bar"));
-=======
     RlsProtoData.RouteLookupRequestKey routeLookupRequestKey =
         RlsProtoData.RouteLookupRequestKey.create(
             ImmutableMap.of(
-            "server", "bigtable.googleapis.com", "service-key", "foo", "method-key", "bar"));
->>>>>>> d9710725
+                "server", "bigtable.googleapis.com", "service-key", "foo", "method-key", "bar"));
     rlsServerImpl.setLookupTable(
         ImmutableMap.of(
             routeLookupRequestKey,
@@ -347,7 +341,6 @@
     fakeThrottler.nextResult = true;
     fakeBackoffProvider.nextPolicy = createBackoffPolicy(10, TimeUnit.MILLISECONDS);
 
-<<<<<<< HEAD
     CachedRouteLookupResponse resp = getInSyncContext(routeLookupRequest);
     assertThat(resp.hasError()).isTrue();
 
@@ -372,54 +365,45 @@
   @Test
   public void get_throttledTwice_usesSameBackoffpolicy() throws Exception {
     setUpRlsLbClient();
-    RouteLookupRequest routeLookupRequest = RouteLookupRequest.create(ImmutableMap.of(
-        "server", "bigtable.googleapis.com", "service-key", "foo", "method-key", "bar"));
+    RlsProtoData.RouteLookupRequestKey routeLookupRequestKey =
+        RlsProtoData.RouteLookupRequestKey.create(
+            ImmutableMap.of(
+            "server", "bigtable.googleapis.com", "service-key", "foo", "method-key", "bar"));
     rlsServerImpl.setLookupTable(
         ImmutableMap.of(
-            routeLookupRequest,
+            routeLookupRequestKey,
             RouteLookupResponse.create(ImmutableList.of("target"), "header")));
-=======
-    CachedRouteLookupResponse resp = getInSyncContext(routeLookupRequestKey);
->>>>>>> d9710725
 
     fakeThrottler.nextResult = true;
     fakeBackoffProvider.nextPolicy = createBackoffPolicy(10, TimeUnit.MILLISECONDS);
 
-    CachedRouteLookupResponse resp = getInSyncContext(routeLookupRequest);
+    CachedRouteLookupResponse resp = getInSyncContext(routeLookupRequestKey);
+
     assertThat(resp.hasError()).isTrue();
 
     fakeClock.forwardTime(10, TimeUnit.MILLISECONDS);
-<<<<<<< HEAD
 
     // Assert that the same backoff policy is still in effect for the cache entry.
     // The below provider should not get used, so the back off time will still be set to 10ms.
     fakeBackoffProvider.nextPolicy = createBackoffPolicy(20, TimeUnit.MILLISECONDS);
     // let it be throttled again
-    resp = getInSyncContext(routeLookupRequest);
-=======
-    // initially backed off entry is backed off again
-    verify(evictionListener)
-        .onEviction(eq(routeLookupRequestKey), any(CacheEntry.class), eq(EvictionType.EXPLICIT));
-
     resp = getInSyncContext(routeLookupRequestKey);
-
->>>>>>> d9710725
     assertThat(resp.hasError()).isTrue();
 
     fakeClock.forwardTime(10, TimeUnit.MILLISECONDS);
 
-<<<<<<< HEAD
     // Backoff entry's backoff timer has gone off, so next rpc should not be backed off.
     fakeThrottler.nextResult = false;
-    resp = getInSyncContext(routeLookupRequest);
-=======
     resp = getInSyncContext(routeLookupRequestKey);
->>>>>>> d9710725
-
     assertThat(resp.isPending()).isTrue();
-  }
-
-<<<<<<< HEAD
+
+    rlsServerImpl.routeLookupReason = null;
+    // server responses
+    fakeClock.forwardTime(SERVER_LATENCY_MILLIS, TimeUnit.MILLISECONDS);
+    assertThat(rlsServerImpl.routeLookupReason).isEqualTo(
+        io.grpc.lookup.v1.RouteLookupRequest.Reason.REASON_MISS);
+  }
+
   @Test
   public void get_errorResponseTwice_usesSameBackoffPolicy() throws Exception {
     setUpRlsLbClient();
@@ -428,20 +412,12 @@
     CachedRouteLookupResponse resp = getInSyncContext(invalidRouteLookupRequest);
     assertThat(resp.isPending()).isTrue();
     fakeBackoffProvider.nextPolicy = createBackoffPolicy(10, TimeUnit.MILLISECONDS);
-=======
-    rlsServerImpl.routeLookupReason = null;
-    // server responses
->>>>>>> d9710725
     fakeClock.forwardTime(SERVER_LATENCY_MILLIS, TimeUnit.MILLISECONDS);
     assertThat(rlsServerImpl.routeLookupReason).isEqualTo(
         io.grpc.lookup.v1.RouteLookupRequest.Reason.REASON_MISS);
 
-<<<<<<< HEAD
     resp = getInSyncContext(invalidRouteLookupRequest);
     assertThat(resp.hasError()).isTrue();
-=======
-    resp = getInSyncContext(routeLookupRequestKey);
->>>>>>> d9710725
 
     // Backoff time expiry
     fakeClock.forwardTime(10, TimeUnit.MILLISECONDS);
@@ -460,6 +436,12 @@
     fakeClock.forwardTime(10, TimeUnit.MILLISECONDS);
     resp = getInSyncContext(invalidRouteLookupRequest);
     assertThat(resp.isPending()).isTrue();
+
+    rlsServerImpl.routeLookupReason = null;
+    // server responses
+    fakeClock.forwardTime(SERVER_LATENCY_MILLIS, TimeUnit.MILLISECONDS);
+    assertThat(rlsServerImpl.routeLookupReason).isEqualTo(
+        io.grpc.lookup.v1.RouteLookupRequest.Reason.REASON_MISS);
   }
 
   @Test
