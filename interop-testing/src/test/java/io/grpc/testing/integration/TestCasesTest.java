/*
 * Copyright 2016, Google Inc. All rights reserved.
 *
 * Redistribution and use in source and binary forms, with or without
 * modification, are permitted provided that the following conditions are
 * met:
 *
 *    * Redistributions of source code must retain the above copyright
 * notice, this list of conditions and the following disclaimer.
 *    * Redistributions in binary form must reproduce the above
 * copyright notice, this list of conditions and the following disclaimer
 * in the documentation and/or other materials provided with the
 * distribution.
 *
 *    * Neither the name of Google Inc. nor the names of its
 * contributors may be used to endorse or promote products derived from
 * this software without specific prior written permission.
 *
 * THIS SOFTWARE IS PROVIDED BY THE COPYRIGHT HOLDERS AND CONTRIBUTORS
 * "AS IS" AND ANY EXPRESS OR IMPLIED WARRANTIES, INCLUDING, BUT NOT
 * LIMITED TO, THE IMPLIED WARRANTIES OF MERCHANTABILITY AND FITNESS FOR
 * A PARTICULAR PURPOSE ARE DISCLAIMED. IN NO EVENT SHALL THE COPYRIGHT
 * OWNER OR CONTRIBUTORS BE LIABLE FOR ANY DIRECT, INDIRECT, INCIDENTAL,
 * SPECIAL, EXEMPLARY, OR CONSEQUENTIAL DAMAGES (INCLUDING, BUT NOT
 * LIMITED TO, PROCUREMENT OF SUBSTITUTE GOODS OR SERVICES; LOSS OF USE,
 * DATA, OR PROFITS; OR BUSINESS INTERRUPTION) HOWEVER CAUSED AND ON ANY
 * THEORY OF LIABILITY, WHETHER IN CONTRACT, STRICT LIABILITY, OR TORT
 * (INCLUDING NEGLIGENCE OR OTHERWISE) ARISING IN ANY WAY OUT OF THE USE
 * OF THIS SOFTWARE, EVEN IF ADVISED OF THE POSSIBILITY OF SUCH DAMAGE.
 */

package io.grpc.testing.integration;

import static io.grpc.testing.integration.TestCases.fromString;
import static org.junit.Assert.assertEquals;

import org.junit.Test;
import org.junit.runner.RunWith;
import org.junit.runners.JUnit4;

import java.util.HashSet;
import java.util.Set;

/**
 * Unit tests for {@link TestCases}.
 */
@RunWith(JUnit4.class)
public class TestCasesTest {

  @Test(expected = IllegalArgumentException.class)
  public void unknownStringThrowsException() {
    fromString("does_not_exist_1234");
  }

  @Test
  public void testCaseNamesShouldMapToEnums() {
    // names of testcases as defined in the interop spec
    String[] testCases = {"empty_unary", "large_unary", "client_streaming", "server_streaming",
      "ping_pong", "empty_stream", "compute_engine_creds", "service_account_creds",
<<<<<<< HEAD
      "jwt_token_creds", "oauth2_auth_token", "per_rpc_creds", "status_code_and_message",
=======
      "jwt_token_creds", "oauth2_auth_token", "per_rpc_creds", "custom_metadata",
>>>>>>> 257062fa
      "unimplemented_method", "unimplemented_service", "cancel_after_begin",
      "cancel_after_first_response", "timeout_on_sleeping_server"};

    assertEquals(testCases.length, TestCases.values().length);

    Set<TestCases> testCaseSet = new HashSet<TestCases>(testCases.length);
    for (String testCase : testCases) {
      testCaseSet.add(TestCases.fromString(testCase));
    }

    assertEquals(TestCases.values().length, testCaseSet.size());
  }
}<|MERGE_RESOLUTION|>--- conflicted
+++ resolved
@@ -57,13 +57,9 @@
     // names of testcases as defined in the interop spec
     String[] testCases = {"empty_unary", "large_unary", "client_streaming", "server_streaming",
       "ping_pong", "empty_stream", "compute_engine_creds", "service_account_creds",
-<<<<<<< HEAD
-      "jwt_token_creds", "oauth2_auth_token", "per_rpc_creds", "status_code_and_message",
-=======
       "jwt_token_creds", "oauth2_auth_token", "per_rpc_creds", "custom_metadata",
->>>>>>> 257062fa
-      "unimplemented_method", "unimplemented_service", "cancel_after_begin",
-      "cancel_after_first_response", "timeout_on_sleeping_server"};
+      "status_code_and_message", "unimplemented_method", "unimplemented_service",
+      "cancel_after_begin", "cancel_after_first_response", "timeout_on_sleeping_server"};
 
     assertEquals(testCases.length, TestCases.values().length);
 
