--- conflicted
+++ resolved
@@ -263,13 +263,13 @@
         break;
       }
 
-<<<<<<< HEAD
+      case CUSTOM_METADATA: {
+        tester.customMetadata();
+        break;
+      }
+
       case STATUS_CODE_AND_MESSAGE: {
         tester.statusCodeAndMessage();
-=======
-      case CUSTOM_METADATA: {
-        tester.customMetadata();
->>>>>>> 257062fa
         break;
       }
 
