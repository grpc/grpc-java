/*
 * Copyright 2014 The gRPC Authors
 *
 * Licensed under the Apache License, Version 2.0 (the "License");
 * you may not use this file except in compliance with the License.
 * You may obtain a copy of the License at
 *
 *     http://www.apache.org/licenses/LICENSE-2.0
 *
 * Unless required by applicable law or agreed to in writing, software
 * distributed under the License is distributed on an "AS IS" BASIS,
 * WITHOUT WARRANTIES OR CONDITIONS OF ANY KIND, either express or implied.
 * See the License for the specific language governing permissions and
 * limitations under the License.
 */

package io.grpc.testing.integration;

import static com.google.common.truth.Truth.assertThat;
import static com.google.common.truth.Truth.assertWithMessage;
import static io.grpc.stub.ClientCalls.blockingServerStreamingCall;
import static org.junit.Assert.assertEquals;
import static org.junit.Assert.assertFalse;
import static org.junit.Assert.assertNotEquals;
import static org.junit.Assert.assertNotNull;
import static org.junit.Assert.assertNull;
import static org.junit.Assert.assertSame;
import static org.junit.Assert.assertTrue;
import static org.junit.Assert.fail;

import com.google.auth.oauth2.AccessToken;
import com.google.auth.oauth2.ComputeEngineCredentials;
import com.google.auth.oauth2.GoogleCredentials;
import com.google.auth.oauth2.OAuth2Credentials;
import com.google.auth.oauth2.ServiceAccountCredentials;
import com.google.common.annotations.VisibleForTesting;
import com.google.common.base.Throwables;
import com.google.common.collect.ImmutableList;
import com.google.common.io.ByteStreams;
import com.google.common.util.concurrent.SettableFuture;
import com.google.protobuf.ByteString;
import com.google.protobuf.MessageLite;
import com.google.protobuf.StringValue;
import io.grpc.CallOptions;
import io.grpc.Channel;
import io.grpc.ClientCall;
import io.grpc.ClientInterceptor;
import io.grpc.ClientInterceptors;
import io.grpc.ClientStreamTracer;
import io.grpc.Context;
import io.grpc.Grpc;
import io.grpc.ManagedChannel;
import io.grpc.ManagedChannelBuilder;
import io.grpc.Metadata;
import io.grpc.MethodDescriptor;
import io.grpc.Server;
import io.grpc.ServerBuilder;
import io.grpc.ServerCall;
import io.grpc.ServerCallHandler;
import io.grpc.ServerInterceptor;
import io.grpc.ServerInterceptors;
import io.grpc.ServerStreamTracer;
import io.grpc.Status;
import io.grpc.StatusRuntimeException;
import io.grpc.auth.MoreCallCredentials;
import io.grpc.census.InternalCensusStatsAccessor;
import io.grpc.census.internal.DeprecatedCensusConstants;
import io.grpc.internal.GrpcUtil;
import io.grpc.internal.testing.StatsTestUtils;
import io.grpc.internal.testing.StatsTestUtils.FakeStatsRecorder;
import io.grpc.internal.testing.StatsTestUtils.FakeTagContext;
import io.grpc.internal.testing.StatsTestUtils.FakeTagContextBinarySerializer;
import io.grpc.internal.testing.StatsTestUtils.FakeTagger;
import io.grpc.internal.testing.StatsTestUtils.MetricsRecord;
import io.grpc.internal.testing.StreamRecorder;
import io.grpc.internal.testing.TestClientStreamTracer;
import io.grpc.internal.testing.TestServerStreamTracer;
import io.grpc.internal.testing.TestStreamTracer;
import io.grpc.stub.ClientCallStreamObserver;
import io.grpc.stub.ClientCalls;
import io.grpc.stub.MetadataUtils;
import io.grpc.stub.StreamObserver;
import io.grpc.testing.TestUtils;
import io.grpc.testing.integration.EmptyProtos.Empty;
import io.grpc.testing.integration.Messages.BoolValue;
import io.grpc.testing.integration.Messages.EchoStatus;
import io.grpc.testing.integration.Messages.Payload;
import io.grpc.testing.integration.Messages.ResponseParameters;
import io.grpc.testing.integration.Messages.SimpleRequest;
import io.grpc.testing.integration.Messages.SimpleResponse;
import io.grpc.testing.integration.Messages.StreamingInputCallRequest;
import io.grpc.testing.integration.Messages.StreamingInputCallResponse;
import io.grpc.testing.integration.Messages.StreamingOutputCallRequest;
import io.grpc.testing.integration.Messages.StreamingOutputCallResponse;
import io.grpc.testing.integration.Messages.TestOrcaReport;
import io.opencensus.contrib.grpc.metrics.RpcMeasureConstants;
import io.opencensus.stats.Measure;
import io.opencensus.stats.Measure.MeasureDouble;
import io.opencensus.stats.Measure.MeasureLong;
import io.opencensus.tags.TagKey;
import io.opencensus.tags.TagValue;
import io.opencensus.trace.Span;
import io.opencensus.trace.SpanContext;
import io.opencensus.trace.Tracing;
import java.io.ByteArrayInputStream;
import java.io.ByteArrayOutputStream;
import java.io.IOException;
import java.io.InputStream;
import java.net.SocketAddress;
import java.security.cert.Certificate;
import java.security.cert.X509Certificate;
import java.util.ArrayList;
import java.util.Arrays;
import java.util.Collection;
import java.util.Collections;
import java.util.Iterator;
import java.util.List;
import java.util.Map;
import java.util.Random;
import java.util.concurrent.ArrayBlockingQueue;
<<<<<<< HEAD
=======
import java.util.concurrent.BlockingQueue;
>>>>>>> e4ff9bc4
import java.util.concurrent.Executors;
import java.util.concurrent.LinkedBlockingQueue;
import java.util.concurrent.ScheduledExecutorService;
import java.util.concurrent.TimeUnit;
import java.util.concurrent.atomic.AtomicReference;
import java.util.logging.Level;
import java.util.logging.Logger;
import java.util.regex.Pattern;
import javax.annotation.Nullable;
import javax.net.ssl.SSLPeerUnverifiedException;
import javax.net.ssl.SSLSession;
import org.HdrHistogram.Histogram;
import org.junit.After;
import org.junit.Assert;
import org.junit.Assume;
import org.junit.Before;
import org.junit.Rule;
import org.junit.Test;
import org.junit.rules.DisableOnDebug;
import org.junit.rules.TestRule;
import org.junit.rules.Timeout;

/**
 * Abstract base class for all GRPC transport tests.
 *
 * <p> New tests should avoid using Mockito to support running on AppEngine.</p>
 */
public abstract class AbstractInteropTest {
  private static Logger logger = Logger.getLogger(AbstractInteropTest.class.getName());

  @Rule public final TestRule globalTimeout;

  /** Must be at least {@link #unaryPayloadLength()}, plus some to account for encoding overhead. */
  public static final int MAX_MESSAGE_SIZE = 16 * 1024 * 1024;

  /**
   * Use a small flow control to help detect flow control bugs. Don't use 64KiB to test
   * SETTINGS/WINDOW_UPDATE exchange.
   */
  public static final int TEST_FLOW_CONTROL_WINDOW = 65 * 1024;
  private static final MeasureLong RETRIES_PER_CALL =
      Measure.MeasureLong.create(
          "grpc.io/client/retries_per_call", "Number of retries per call", "1");
  private static final MeasureLong TRANSPARENT_RETRIES_PER_CALL =
      Measure.MeasureLong.create(
          "grpc.io/client/transparent_retries_per_call", "Transparent retries per call", "1");
  private static final MeasureDouble RETRY_DELAY_PER_CALL =
      Measure.MeasureDouble.create(
          "grpc.io/client/retry_delay_per_call", "Retry delay per call", "ms");

  private static final FakeTagger tagger = new FakeTagger();
  private static final FakeTagContextBinarySerializer tagContextBinarySerializer =
      new FakeTagContextBinarySerializer();

  private final AtomicReference<ServerCall<?, ?>> serverCallCapture =
      new AtomicReference<>();
  private final AtomicReference<ClientCall<?, ?>> clientCallCapture =
      new AtomicReference<>();
  private final AtomicReference<Metadata> requestHeadersCapture =
      new AtomicReference<>();
  private final AtomicReference<Context> contextCapture =
      new AtomicReference<>();
  private final FakeStatsRecorder clientStatsRecorder = new FakeStatsRecorder();
  private final FakeStatsRecorder serverStatsRecorder = new FakeStatsRecorder();

  private ScheduledExecutorService testServiceExecutor;
  private Server server;
  private Server handshakerServer;

  private final LinkedBlockingQueue<ServerStreamTracerInfo> serverStreamTracers =
      new LinkedBlockingQueue<>();

  static final CallOptions.Key<AtomicReference<TestOrcaReport>>
      ORCA_RPC_REPORT_KEY = CallOptions.Key.create("orca-rpc-report");
  static final CallOptions.Key<AtomicReference<TestOrcaReport>>
      ORCA_OOB_REPORT_KEY = CallOptions.Key.create("orca-oob-report");

  private static final class ServerStreamTracerInfo {
    final String fullMethodName;
    final InteropServerStreamTracer tracer;

    ServerStreamTracerInfo(String fullMethodName, InteropServerStreamTracer tracer) {
      this.fullMethodName = fullMethodName;
      this.tracer = tracer;
    }

    private static final class InteropServerStreamTracer extends TestServerStreamTracer {
      private volatile Context contextCapture;

      @Override
      public Context filterContext(Context context) {
        contextCapture = context;
        return super.filterContext(context);
      }
    }
  }

  /**
   * Constructor for tests.
   */
  protected AbstractInteropTest() {
    TestRule timeout = Timeout.seconds(60);
    try {
      timeout = new DisableOnDebug(timeout);
    } catch (Throwable t) {
      // This can happen on Android, which lacks some standard Java class.
      // Seen at https://github.com/grpc/grpc-java/pull/5832#issuecomment-499698086
      logger.log(Level.FINE, "Debugging not disabled.", t);
    }
    globalTimeout = timeout;
  }

  private final ServerStreamTracer.Factory serverStreamTracerFactory =
      new ServerStreamTracer.Factory() {
        @Override
        public ServerStreamTracer newServerStreamTracer(String fullMethodName, Metadata headers) {
          ServerStreamTracerInfo.InteropServerStreamTracer tracer
              = new ServerStreamTracerInfo.InteropServerStreamTracer();
          serverStreamTracers.add(new ServerStreamTracerInfo(fullMethodName, tracer));
          return tracer;
        }
      };

  protected static final Empty EMPTY = Empty.getDefaultInstance();

  private void startServer() {
    maybeStartHandshakerServer();
    ServerBuilder<?> builder = getServerBuilder();
    if (builder == null) {
      server = null;
      return;
    }
    testServiceExecutor = Executors.newScheduledThreadPool(2);

    List<ServerInterceptor> allInterceptors = ImmutableList.<ServerInterceptor>builder()
        .add(recordServerCallInterceptor(serverCallCapture))
        .add(TestUtils.recordRequestHeadersInterceptor(requestHeadersCapture))
        .add(recordContextInterceptor(contextCapture))
        .addAll(TestServiceImpl.interceptors())
        .build();

    builder
        .addService(
            ServerInterceptors.intercept(
                new TestServiceImpl(testServiceExecutor),
                allInterceptors))
        .addStreamTracerFactory(serverStreamTracerFactory);

    try {
      server = builder.build().start();
    } catch (IOException ex) {
      throw new RuntimeException(ex);
    }
  }

  private void maybeStartHandshakerServer() {
    ServerBuilder<?> handshakerServerBuilder = getHandshakerServerBuilder();
    if (handshakerServerBuilder != null) {
      try {
        handshakerServer = handshakerServerBuilder.build().start();
      } catch (IOException ex) {
        throw new RuntimeException(ex);
      }
    }
  }

  private void stopServer() {
    if (server != null) {
      server.shutdownNow();
    }
    if (testServiceExecutor != null) {
      testServiceExecutor.shutdown();
    }
    if (handshakerServer != null) {
      handshakerServer.shutdownNow();
    }
  }

  @VisibleForTesting
  final SocketAddress getListenAddress() {
    return server.getListenSockets().iterator().next();
  }

  protected ManagedChannel channel;
  protected TestServiceGrpc.TestServiceBlockingStub blockingStub;
  protected TestServiceGrpc.TestServiceStub asyncStub;

  private final LinkedBlockingQueue<TestClientStreamTracer> clientStreamTracers =
      new LinkedBlockingQueue<>();

  private final ClientStreamTracer.Factory clientStreamTracerFactory =
      new ClientStreamTracer.Factory() {
        @Override
        public ClientStreamTracer newClientStreamTracer(
            ClientStreamTracer.StreamInfo info, Metadata headers) {
          TestClientStreamTracer tracer = new TestClientStreamTracer();
          clientStreamTracers.add(tracer);
          return tracer;
        }
      };
  private final ClientInterceptor tracerSetupInterceptor = new ClientInterceptor() {
        @Override
        public <ReqT, RespT> ClientCall<ReqT, RespT> interceptCall(
            MethodDescriptor<ReqT, RespT> method, CallOptions callOptions, Channel next) {
          return next.newCall(
              method, callOptions.withStreamTracerFactory(clientStreamTracerFactory));
        }
      };

  /**
   * Must be called by the subclass setup method if overridden.
   */
  @Before
  public void setUp() {
    startServer();
    channel = createChannel();

    blockingStub =
        TestServiceGrpc.newBlockingStub(channel).withInterceptors(tracerSetupInterceptor);
    asyncStub = TestServiceGrpc.newStub(channel).withInterceptors(tracerSetupInterceptor);

    ClientInterceptor[] additionalInterceptors = getAdditionalInterceptors();
    if (additionalInterceptors != null) {
      blockingStub = blockingStub.withInterceptors(additionalInterceptors);
      asyncStub = asyncStub.withInterceptors(additionalInterceptors);
    }

    requestHeadersCapture.set(null);
  }

  /** Clean up. */
  @After
  public void tearDown() {
    if (channel != null) {
      channel.shutdownNow();
      try {
        channel.awaitTermination(1, TimeUnit.SECONDS);
      } catch (InterruptedException ie) {
        logger.log(Level.FINE, "Interrupted while waiting for channel termination", ie);
        // Best effort. If there is an interruption, we want to continue cleaning up, but quickly
        Thread.currentThread().interrupt();
      }
    }
    stopServer();
  }

  protected ManagedChannel createChannel() {
    return createChannelBuilder().build();
  }

  protected abstract ManagedChannelBuilder<?> createChannelBuilder();

  @Nullable
  protected ClientInterceptor[] getAdditionalInterceptors() {
    return null;
  }

  /**
   * Returns the server builder used to create server for each test run.  Return {@code null} if
   * it shouldn't start a server in the same process.
   */
  @Nullable
  protected ServerBuilder<?> getServerBuilder() {
    return null;
  }

  @Nullable
  protected ServerBuilder<?> getHandshakerServerBuilder() {
    return null;
  }

  protected final ClientInterceptor createCensusStatsClientInterceptor() {
    return
        InternalCensusStatsAccessor
            .getClientInterceptor(
                tagger, tagContextBinarySerializer, clientStatsRecorder,
                GrpcUtil.STOPWATCH_SUPPLIER,
                true, true, true,
                /* recordRealTimeMetrics= */ false,
                /* recordRetryMetrics= */ true);
  }

  protected final ServerStreamTracer.Factory createCustomCensusTracerFactory() {
    return InternalCensusStatsAccessor.getServerStreamTracerFactory(
        tagger, tagContextBinarySerializer, serverStatsRecorder,
        GrpcUtil.STOPWATCH_SUPPLIER,
        true, true, true, false /* real-time metrics */);
  }

  /**
   * Override this when custom census module presence is different from {@link #metricsExpected()}.
   */
  protected boolean customCensusModulePresent() {
    return metricsExpected();
  }

  /**
   * Return true if exact metric values should be checked.
   */
  protected boolean metricsExpected() {
    return true;
  }

  @Test
  public void emptyUnary() throws Exception {
    assertEquals(EMPTY, blockingStub.emptyCall(EMPTY));
  }

  @Test
  public void emptyUnaryWithRetriableStream() throws Exception {
    channel.shutdown();
    channel = createChannelBuilder().enableRetry().build();
    assertEquals(EMPTY, TestServiceGrpc.newBlockingStub(channel).emptyCall(EMPTY));
  }

  /** Sends a cacheable unary rpc using GET. Requires that the server is behind a caching proxy. */
  public void cacheableUnary() {
    // THIS TEST IS BROKEN. Enabling safe just on the MethodDescriptor does nothing by itself. This
    // test would need to enable GET on the channel.
    // Set safe to true.
    MethodDescriptor<SimpleRequest, SimpleResponse> safeCacheableUnaryCallMethod =
        TestServiceGrpc.getCacheableUnaryCallMethod().toBuilder().setSafe(true).build();
    // Set fake user IP since some proxies (GFE) won't cache requests from localhost.
    Metadata.Key<String> userIpKey = Metadata.Key.of("x-user-ip", Metadata.ASCII_STRING_MARSHALLER);
    Metadata metadata = new Metadata();
    metadata.put(userIpKey, "1.2.3.4");
    Channel channelWithUserIpKey =
        ClientInterceptors.intercept(channel, MetadataUtils.newAttachHeadersInterceptor(metadata));
    SimpleRequest requests1And2 =
        SimpleRequest.newBuilder()
            .setPayload(
                Payload.newBuilder()
                    .setBody(ByteString.copyFromUtf8(String.valueOf(System.nanoTime()))))
            .build();
    SimpleRequest request3 =
        SimpleRequest.newBuilder()
            .setPayload(
                Payload.newBuilder()
                    .setBody(ByteString.copyFromUtf8(String.valueOf(System.nanoTime()))))
            .build();

    SimpleResponse response1 =
        ClientCalls.blockingUnaryCall(
            channelWithUserIpKey, safeCacheableUnaryCallMethod, CallOptions.DEFAULT, requests1And2);
    SimpleResponse response2 =
        ClientCalls.blockingUnaryCall(
            channelWithUserIpKey, safeCacheableUnaryCallMethod, CallOptions.DEFAULT, requests1And2);
    SimpleResponse response3 =
        ClientCalls.blockingUnaryCall(
            channelWithUserIpKey, safeCacheableUnaryCallMethod, CallOptions.DEFAULT, request3);

    assertEquals(response1, response2);
    assertNotEquals(response1, response3);
    // THIS TEST IS BROKEN. See comment at start of method.
  }

  @Test
  public void largeUnary() throws Exception {
    assumeEnoughMemory();
    final SimpleRequest request = SimpleRequest.newBuilder()
        .setResponseSize(314159)
        .setPayload(Payload.newBuilder()
            .setBody(ByteString.copyFrom(new byte[271828])))
        .build();
    final SimpleResponse goldenResponse = SimpleResponse.newBuilder()
        .setPayload(Payload.newBuilder()
            .setBody(ByteString.copyFrom(new byte[314159])))
        .build();

    assertResponse(goldenResponse, blockingStub.unaryCall(request));

    assertStatsTrace("grpc.testing.TestService/UnaryCall", Status.Code.OK,
        Collections.singleton(request), Collections.singleton(goldenResponse));
  }

  /**
   * Tests client per-message compression for unary calls. The Java API does not support inspecting
   * a message's compression level, so this is primarily intended to run against a gRPC C++ server.
   */
  public void clientCompressedUnary(boolean probe) throws Exception {
    assumeEnoughMemory();
    final SimpleRequest expectCompressedRequest =
        SimpleRequest.newBuilder()
            .setExpectCompressed(BoolValue.newBuilder().setValue(true))
            .setResponseSize(314159)
            .setPayload(Payload.newBuilder().setBody(ByteString.copyFrom(new byte[271828])))
            .build();
    final SimpleRequest expectUncompressedRequest =
        SimpleRequest.newBuilder()
            .setExpectCompressed(BoolValue.newBuilder().setValue(false))
            .setResponseSize(314159)
            .setPayload(Payload.newBuilder().setBody(ByteString.copyFrom(new byte[271828])))
            .build();
    final SimpleResponse goldenResponse =
        SimpleResponse.newBuilder()
            .setPayload(Payload.newBuilder().setBody(ByteString.copyFrom(new byte[314159])))
            .build();

    if (probe) {
      // Send a non-compressed message with expectCompress=true. Servers supporting this test case
      // should return INVALID_ARGUMENT.
      try {
        blockingStub.unaryCall(expectCompressedRequest);
        fail("expected INVALID_ARGUMENT");
      } catch (StatusRuntimeException e) {
        assertEquals(Status.INVALID_ARGUMENT.getCode(), e.getStatus().getCode());
      }
      assertStatsTrace("grpc.testing.TestService/UnaryCall", Status.Code.INVALID_ARGUMENT);
    }

    assertResponse(
        goldenResponse, blockingStub.withCompression("gzip").unaryCall(expectCompressedRequest));
    assertStatsTrace(
        "grpc.testing.TestService/UnaryCall",
        Status.Code.OK,
        Collections.singleton(expectCompressedRequest),
        Collections.singleton(goldenResponse));

    assertResponse(goldenResponse, blockingStub.unaryCall(expectUncompressedRequest));
    assertStatsTrace(
        "grpc.testing.TestService/UnaryCall",
        Status.Code.OK,
        Collections.singleton(expectUncompressedRequest),
        Collections.singleton(goldenResponse));
  }

  /**
   * Tests if the server can send a compressed unary response. Ideally we would assert that the
   * responses have the requested compression, but this is not supported by the API. Given a
   * compliant server, this test will exercise the code path for receiving a compressed response but
   * cannot itself verify that the response was compressed.
   */
  @Test
  public void serverCompressedUnary() throws Exception {
    assumeEnoughMemory();
    final SimpleRequest responseShouldBeCompressed =
        SimpleRequest.newBuilder()
            .setResponseCompressed(BoolValue.newBuilder().setValue(true))
            .setResponseSize(314159)
            .setPayload(Payload.newBuilder().setBody(ByteString.copyFrom(new byte[271828])))
            .build();
    final SimpleRequest responseShouldBeUncompressed =
        SimpleRequest.newBuilder()
            .setResponseCompressed(BoolValue.newBuilder().setValue(false))
            .setResponseSize(314159)
            .setPayload(Payload.newBuilder().setBody(ByteString.copyFrom(new byte[271828])))
            .build();
    final SimpleResponse goldenResponse =
        SimpleResponse.newBuilder()
            .setPayload(Payload.newBuilder().setBody(ByteString.copyFrom(new byte[314159])))
            .build();

    assertResponse(goldenResponse, blockingStub.unaryCall(responseShouldBeCompressed));
    assertStatsTrace(
        "grpc.testing.TestService/UnaryCall",
        Status.Code.OK,
        Collections.singleton(responseShouldBeCompressed),
        Collections.singleton(goldenResponse));

    assertResponse(goldenResponse, blockingStub.unaryCall(responseShouldBeUncompressed));
    assertStatsTrace(
        "grpc.testing.TestService/UnaryCall",
        Status.Code.OK,
        Collections.singleton(responseShouldBeUncompressed),
        Collections.singleton(goldenResponse));
  }

  /**
   * Assuming "pick_first" policy is used, tests that all requests are sent to the same server.
   */
  public void pickFirstUnary() throws Exception {
    SimpleRequest request = SimpleRequest.newBuilder()
        .setResponseSize(1)
        .setFillServerId(true)
        .setPayload(Payload.newBuilder().setBody(ByteString.copyFrom(new byte[1])))
        .build();

    SimpleResponse firstResponse = blockingStub.unaryCall(request);
    // Increase the chance of all servers are connected, in case the channel should be doing
    // round_robin instead.
    Thread.sleep(5000);
    for (int i = 0; i < 100; i++) {
      SimpleResponse response = blockingStub.unaryCall(request);
      assertThat(response.getServerId()).isEqualTo(firstResponse.getServerId());
    }
  }

  @Test
  public void serverStreaming() throws Exception {
    final StreamingOutputCallRequest request = StreamingOutputCallRequest.newBuilder()
        .addResponseParameters(ResponseParameters.newBuilder()
            .setSize(31415))
        .addResponseParameters(ResponseParameters.newBuilder()
            .setSize(9))
        .addResponseParameters(ResponseParameters.newBuilder()
            .setSize(2653))
        .addResponseParameters(ResponseParameters.newBuilder()
            .setSize(58979))
        .build();
    final List<StreamingOutputCallResponse> goldenResponses = Arrays.asList(
        StreamingOutputCallResponse.newBuilder()
            .setPayload(Payload.newBuilder()
                .setBody(ByteString.copyFrom(new byte[31415])))
            .build(),
        StreamingOutputCallResponse.newBuilder()
            .setPayload(Payload.newBuilder()
                .setBody(ByteString.copyFrom(new byte[9])))
            .build(),
        StreamingOutputCallResponse.newBuilder()
            .setPayload(Payload.newBuilder()
                .setBody(ByteString.copyFrom(new byte[2653])))
            .build(),
        StreamingOutputCallResponse.newBuilder()
            .setPayload(Payload.newBuilder()
                .setBody(ByteString.copyFrom(new byte[58979])))
            .build());

    StreamRecorder<StreamingOutputCallResponse> recorder = StreamRecorder.create();
    asyncStub.streamingOutputCall(request, recorder);
    recorder.awaitCompletion();
    assertSuccess(recorder);
    assertResponses(goldenResponses, recorder.getValues());
  }

  @Test
  public void clientStreaming() throws Exception {
    final List<StreamingInputCallRequest> requests = Arrays.asList(
        StreamingInputCallRequest.newBuilder()
            .setPayload(Payload.newBuilder()
                .setBody(ByteString.copyFrom(new byte[27182])))
            .build(),
        StreamingInputCallRequest.newBuilder()
            .setPayload(Payload.newBuilder()
                .setBody(ByteString.copyFrom(new byte[8])))
            .build(),
        StreamingInputCallRequest.newBuilder()
            .setPayload(Payload.newBuilder()
                .setBody(ByteString.copyFrom(new byte[1828])))
            .build(),
        StreamingInputCallRequest.newBuilder()
            .setPayload(Payload.newBuilder()
                .setBody(ByteString.copyFrom(new byte[45904])))
            .build());
    final StreamingInputCallResponse goldenResponse = StreamingInputCallResponse.newBuilder()
        .setAggregatedPayloadSize(74922)
        .build();

    StreamRecorder<StreamingInputCallResponse> responseObserver = StreamRecorder.create();
    StreamObserver<StreamingInputCallRequest> requestObserver =
        asyncStub.streamingInputCall(responseObserver);
    for (StreamingInputCallRequest request : requests) {
      requestObserver.onNext(request);
    }
    requestObserver.onCompleted();

    assertEquals(goldenResponse, responseObserver.firstValue().get());
    responseObserver.awaitCompletion();
    assertThat(responseObserver.getValues()).hasSize(1);
    Throwable t = responseObserver.getError();
    if (t != null) {
      throw new AssertionError(t);
    }
  }

  /**
   * Tests client per-message compression for streaming calls. The Java API does not support
   * inspecting a message's compression level, so this is primarily intended to run against a gRPC
   * C++ server.
   */
  public void clientCompressedStreaming(boolean probe) throws Exception {
    final StreamingInputCallRequest expectCompressedRequest =
        StreamingInputCallRequest.newBuilder()
            .setExpectCompressed(BoolValue.newBuilder().setValue(true))
            .setPayload(Payload.newBuilder().setBody(ByteString.copyFrom(new byte[27182])))
            .build();
    final StreamingInputCallRequest expectUncompressedRequest =
        StreamingInputCallRequest.newBuilder()
            .setExpectCompressed(BoolValue.newBuilder().setValue(false))
            .setPayload(Payload.newBuilder().setBody(ByteString.copyFrom(new byte[45904])))
            .build();
    final StreamingInputCallResponse goldenResponse =
        StreamingInputCallResponse.newBuilder().setAggregatedPayloadSize(73086).build();

    StreamRecorder<StreamingInputCallResponse> responseObserver = StreamRecorder.create();
    StreamObserver<StreamingInputCallRequest> requestObserver =
        asyncStub.streamingInputCall(responseObserver);

    if (probe) {
      // Send a non-compressed message with expectCompress=true. Servers supporting this test case
      // should return INVALID_ARGUMENT.
      requestObserver.onNext(expectCompressedRequest);
      responseObserver.awaitCompletion(operationTimeoutMillis(), TimeUnit.MILLISECONDS);
      Throwable e = responseObserver.getError();
      assertNotNull("expected INVALID_ARGUMENT", e);
      assertEquals(Status.INVALID_ARGUMENT.getCode(), Status.fromThrowable(e).getCode());
    }

    // Start a new stream
    responseObserver = StreamRecorder.create();
    @SuppressWarnings("unchecked")
    ClientCallStreamObserver<StreamingInputCallRequest> clientCallStreamObserver =
        (ClientCallStreamObserver)
            asyncStub.withCompression("gzip").streamingInputCall(responseObserver);
    clientCallStreamObserver.setMessageCompression(true);
    clientCallStreamObserver.onNext(expectCompressedRequest);
    clientCallStreamObserver.setMessageCompression(false);
    clientCallStreamObserver.onNext(expectUncompressedRequest);
    clientCallStreamObserver.onCompleted();
    responseObserver.awaitCompletion();
    assertSuccess(responseObserver);
    assertEquals(goldenResponse, responseObserver.firstValue().get());
  }

  /**
   * Tests server per-message compression in a streaming response. Ideally we would assert that the
   * responses have the requested compression, but this is not supported by the API. Given a
   * compliant server, this test will exercise the code path for receiving a compressed response but
   * cannot itself verify that the response was compressed.
   */
  public void serverCompressedStreaming() throws Exception {
    final StreamingOutputCallRequest request =
        StreamingOutputCallRequest.newBuilder()
            .addResponseParameters(
                ResponseParameters.newBuilder()
                    .setCompressed(BoolValue.newBuilder().setValue(true))
                    .setSize(31415))
            .addResponseParameters(
                ResponseParameters.newBuilder()
                    .setCompressed(BoolValue.newBuilder().setValue(false))
                    .setSize(92653))
            .build();
    final List<StreamingOutputCallResponse> goldenResponses =
        Arrays.asList(
            StreamingOutputCallResponse.newBuilder()
                .setPayload(Payload.newBuilder().setBody(ByteString.copyFrom(new byte[31415])))
                .build(),
            StreamingOutputCallResponse.newBuilder()
                .setPayload(Payload.newBuilder().setBody(ByteString.copyFrom(new byte[92653])))
                .build());

    StreamRecorder<StreamingOutputCallResponse> recorder = StreamRecorder.create();
    asyncStub.streamingOutputCall(request, recorder);
    recorder.awaitCompletion();
    assertSuccess(recorder);
    assertResponses(goldenResponses, recorder.getValues());
  }

  @Test
  public void pingPong() throws Exception {
    final List<StreamingOutputCallRequest> requests = Arrays.asList(
        StreamingOutputCallRequest.newBuilder()
            .addResponseParameters(ResponseParameters.newBuilder()
                .setSize(31415))
            .setPayload(Payload.newBuilder()
                .setBody(ByteString.copyFrom(new byte[27182])))
            .build(),
        StreamingOutputCallRequest.newBuilder()
            .addResponseParameters(ResponseParameters.newBuilder()
                .setSize(9))
            .setPayload(Payload.newBuilder()
                .setBody(ByteString.copyFrom(new byte[8])))
            .build(),
        StreamingOutputCallRequest.newBuilder()
            .addResponseParameters(ResponseParameters.newBuilder()
                .setSize(2653))
            .setPayload(Payload.newBuilder()
                .setBody(ByteString.copyFrom(new byte[1828])))
            .build(),
        StreamingOutputCallRequest.newBuilder()
            .addResponseParameters(ResponseParameters.newBuilder()
                .setSize(58979))
            .setPayload(Payload.newBuilder()
                .setBody(ByteString.copyFrom(new byte[45904])))
            .build());
    final List<StreamingOutputCallResponse> goldenResponses = Arrays.asList(
        StreamingOutputCallResponse.newBuilder()
            .setPayload(Payload.newBuilder()
                .setBody(ByteString.copyFrom(new byte[31415])))
            .build(),
        StreamingOutputCallResponse.newBuilder()
            .setPayload(Payload.newBuilder()
                .setBody(ByteString.copyFrom(new byte[9])))
            .build(),
        StreamingOutputCallResponse.newBuilder()
            .setPayload(Payload.newBuilder()
                .setBody(ByteString.copyFrom(new byte[2653])))
            .build(),
        StreamingOutputCallResponse.newBuilder()
            .setPayload(Payload.newBuilder()
                .setBody(ByteString.copyFrom(new byte[58979])))
            .build());

    final ArrayBlockingQueue<Object> queue = new ArrayBlockingQueue<>(5);
    StreamObserver<StreamingOutputCallRequest> requestObserver
        = asyncStub.fullDuplexCall(new StreamObserver<StreamingOutputCallResponse>() {
          @Override
          public void onNext(StreamingOutputCallResponse response) {
            queue.add(response);
          }

          @Override
          public void onError(Throwable t) {
            queue.add(t);
          }

          @Override
          public void onCompleted() {
            queue.add("Completed");
          }
        });
    for (int i = 0; i < requests.size(); i++) {
      assertNull(queue.peek());
      requestObserver.onNext(requests.get(i));
      Object actualResponse = queue.poll(operationTimeoutMillis(), TimeUnit.MILLISECONDS);
      assertNotNull("Timed out waiting for response", actualResponse);
      if (actualResponse instanceof Throwable) {
        throw new AssertionError(actualResponse);
      }
      assertResponse(goldenResponses.get(i), (StreamingOutputCallResponse) actualResponse);
    }
    requestObserver.onCompleted();
    assertEquals("Completed", queue.poll(operationTimeoutMillis(), TimeUnit.MILLISECONDS));
  }

  @Test
  public void emptyStream() throws Exception {
    StreamRecorder<StreamingOutputCallResponse> responseObserver = StreamRecorder.create();
    StreamObserver<StreamingOutputCallRequest> requestObserver
        = asyncStub.fullDuplexCall(responseObserver);
    requestObserver.onCompleted();
    responseObserver.awaitCompletion(operationTimeoutMillis(), TimeUnit.MILLISECONDS);
    assertSuccess(responseObserver);
    assertTrue("Expected an empty stream", responseObserver.getValues().isEmpty());
  }

  @Test
  public void cancelAfterBegin() throws Exception {
    StreamRecorder<StreamingInputCallResponse> responseObserver = StreamRecorder.create();
    StreamObserver<StreamingInputCallRequest> requestObserver =
        asyncStub.streamingInputCall(responseObserver);
    requestObserver.onError(new RuntimeException());
    responseObserver.awaitCompletion();
    assertEquals(Arrays.<StreamingInputCallResponse>asList(), responseObserver.getValues());
    assertEquals(Status.Code.CANCELLED,
        Status.fromThrowable(responseObserver.getError()).getCode());

    if (metricsExpected()) {
      MetricsRecord clientStartRecord = clientStatsRecorder.pollRecord(5, TimeUnit.SECONDS);
      checkStartTags(clientStartRecord, "grpc.testing.TestService/StreamingInputCall", true);
      // CensusStreamTracerModule record final status in the interceptor, thus is guaranteed to be
      // recorded.  The tracer stats rely on the stream being created, which is not always the case
      // in this test.  Therefore we don't check the tracer stats.
      MetricsRecord clientEndRecord = clientStatsRecorder.pollRecord(5, TimeUnit.SECONDS);
      checkEndTags(
          clientEndRecord, "grpc.testing.TestService/StreamingInputCall",
          Status.CANCELLED.getCode(), true);
      // Do not check server-side metrics, because the status on the server side is undetermined.
    }
  }

  @Test
  public void cancelAfterFirstResponse() throws Exception {
    final StreamingOutputCallRequest request = StreamingOutputCallRequest.newBuilder()
        .addResponseParameters(ResponseParameters.newBuilder()
            .setSize(31415))
        .setPayload(Payload.newBuilder()
            .setBody(ByteString.copyFrom(new byte[27182])))
        .build();
    final StreamingOutputCallResponse goldenResponse = StreamingOutputCallResponse.newBuilder()
        .setPayload(Payload.newBuilder()
            .setBody(ByteString.copyFrom(new byte[31415])))
        .build();

    StreamRecorder<StreamingOutputCallResponse> responseObserver = StreamRecorder.create();
    StreamObserver<StreamingOutputCallRequest> requestObserver
        = asyncStub.fullDuplexCall(responseObserver);
    requestObserver.onNext(request);
    assertResponse(goldenResponse, responseObserver.firstValue().get());
    requestObserver.onError(new RuntimeException());
    responseObserver.awaitCompletion(operationTimeoutMillis(), TimeUnit.MILLISECONDS);
    assertEquals(1, responseObserver.getValues().size());
    assertEquals(Status.Code.CANCELLED,
                 Status.fromThrowable(responseObserver.getError()).getCode());

    assertStatsTrace("grpc.testing.TestService/FullDuplexCall", Status.Code.CANCELLED);
  }

  @Test
  public void fullDuplexCallShouldSucceed() throws Exception {
    // Build the request.
    List<Integer> responseSizes = Arrays.asList(50, 100, 150, 200);
    StreamingOutputCallRequest.Builder streamingOutputBuilder =
        StreamingOutputCallRequest.newBuilder();
    for (Integer size : responseSizes) {
      streamingOutputBuilder.addResponseParameters(
          ResponseParameters.newBuilder().setSize(size).setIntervalUs(0));
    }
    final StreamingOutputCallRequest request = streamingOutputBuilder.build();

    StreamRecorder<StreamingOutputCallResponse> recorder = StreamRecorder.create();
    StreamObserver<StreamingOutputCallRequest> requestStream =
        asyncStub.fullDuplexCall(recorder);

    final int numRequests = 10;
    List<StreamingOutputCallRequest> requests =
        new ArrayList<>(numRequests);
    for (int ix = numRequests; ix > 0; --ix) {
      requests.add(request);
      requestStream.onNext(request);
    }
    requestStream.onCompleted();
    recorder.awaitCompletion();
    assertSuccess(recorder);
    assertEquals(responseSizes.size() * numRequests, recorder.getValues().size());
    for (int ix = 0; ix < recorder.getValues().size(); ++ix) {
      StreamingOutputCallResponse response = recorder.getValues().get(ix);
      int length = response.getPayload().getBody().size();
      int expectedSize = responseSizes.get(ix % responseSizes.size());
      assertEquals("comparison failed at index " + ix, expectedSize, length);
    }

    assertStatsTrace("grpc.testing.TestService/FullDuplexCall", Status.Code.OK, requests,
        recorder.getValues());
  }

  @Test
  public void halfDuplexCallShouldSucceed() throws Exception {
    // Build the request.
    List<Integer> responseSizes = Arrays.asList(50, 100, 150, 200);
    StreamingOutputCallRequest.Builder streamingOutputBuilder =
        StreamingOutputCallRequest.newBuilder();
    for (Integer size : responseSizes) {
      streamingOutputBuilder.addResponseParameters(
          ResponseParameters.newBuilder().setSize(size).setIntervalUs(0));
    }
    final StreamingOutputCallRequest request = streamingOutputBuilder.build();

    StreamRecorder<StreamingOutputCallResponse> recorder = StreamRecorder.create();
    StreamObserver<StreamingOutputCallRequest> requestStream = asyncStub.halfDuplexCall(recorder);

    final int numRequests = 10;
    for (int ix = numRequests; ix > 0; --ix) {
      requestStream.onNext(request);
    }
    requestStream.onCompleted();
    recorder.awaitCompletion();
    assertSuccess(recorder);
    assertEquals(responseSizes.size() * numRequests, recorder.getValues().size());
    for (int ix = 0; ix < recorder.getValues().size(); ++ix) {
      StreamingOutputCallResponse response = recorder.getValues().get(ix);
      int length = response.getPayload().getBody().size();
      int expectedSize = responseSizes.get(ix % responseSizes.size());
      assertEquals("comparison failed at index " + ix, expectedSize, length);
    }
  }

  @Test
  public void serverStreamingShouldBeFlowControlled() throws Exception {
    final StreamingOutputCallRequest request = StreamingOutputCallRequest.newBuilder()
        .addResponseParameters(ResponseParameters.newBuilder().setSize(100000))
        .addResponseParameters(ResponseParameters.newBuilder().setSize(100001))
        .build();
    final List<StreamingOutputCallResponse> goldenResponses = Arrays.asList(
        StreamingOutputCallResponse.newBuilder()
            .setPayload(Payload.newBuilder()
                .setBody(ByteString.copyFrom(new byte[100000]))).build(),
        StreamingOutputCallResponse.newBuilder()
            .setPayload(Payload.newBuilder()
                .setBody(ByteString.copyFrom(new byte[100001]))).build());

    long start = System.nanoTime();

    final ArrayBlockingQueue<Object> queue = new ArrayBlockingQueue<>(10);
    ClientCall<StreamingOutputCallRequest, StreamingOutputCallResponse> call =
        channel.newCall(TestServiceGrpc.getStreamingOutputCallMethod(), CallOptions.DEFAULT);
    call.start(new ClientCall.Listener<StreamingOutputCallResponse>() {
      @Override
      public void onHeaders(Metadata headers) {}

      @Override
      public void onMessage(final StreamingOutputCallResponse message) {
        queue.add(message);
      }

      @Override
      public void onClose(Status status, Metadata trailers) {
        queue.add(status);
      }
    }, new Metadata());
    call.sendMessage(request);
    call.halfClose();

    // Time how long it takes to get the first response.
    call.request(1);
    Object response = queue.poll(operationTimeoutMillis(), TimeUnit.MILLISECONDS);
    assertTrue(response instanceof StreamingOutputCallResponse);
    assertResponse(goldenResponses.get(0), (StreamingOutputCallResponse) response);
    long firstCallDuration = System.nanoTime() - start;

    // Without giving additional flow control, make sure that we don't get another response. We wait
    // until we are comfortable the next message isn't coming. We may have very low nanoTime
    // resolution (like on Windows) or be using a testing, in-process transport where message
    // handling is instantaneous. In both cases, firstCallDuration may be 0, so round up sleep time
    // to at least 1ms.
    assertNull(queue.poll(Math.max(firstCallDuration * 4, 1 * 1000 * 1000), TimeUnit.NANOSECONDS));

    // Make sure that everything still completes.
    call.request(1);
    response = queue.poll(operationTimeoutMillis(), TimeUnit.MILLISECONDS);
    assertTrue(response instanceof StreamingOutputCallResponse);
    assertResponse(goldenResponses.get(1), (StreamingOutputCallResponse) response);
    assertEquals(Status.OK, queue.poll(operationTimeoutMillis(), TimeUnit.MILLISECONDS));
  }

  @Test
  public void veryLargeRequest() throws Exception {
    assumeEnoughMemory();
    final SimpleRequest request = SimpleRequest.newBuilder()
        .setPayload(Payload.newBuilder()
            .setBody(ByteString.copyFrom(new byte[unaryPayloadLength()])))
        .setResponseSize(10)
        .build();
    final SimpleResponse goldenResponse = SimpleResponse.newBuilder()
        .setPayload(Payload.newBuilder()
            .setBody(ByteString.copyFrom(new byte[10])))
        .build();

    assertResponse(goldenResponse, blockingStub.unaryCall(request));
  }

  @Test
  public void veryLargeResponse() throws Exception {
    assumeEnoughMemory();
    final SimpleRequest request = SimpleRequest.newBuilder()
        .setResponseSize(unaryPayloadLength())
        .build();
    final SimpleResponse goldenResponse = SimpleResponse.newBuilder()
        .setPayload(Payload.newBuilder()
            .setBody(ByteString.copyFrom(new byte[unaryPayloadLength()])))
        .build();

    assertResponse(goldenResponse, blockingStub.unaryCall(request));
  }

  @Test
  public void exchangeMetadataUnaryCall() throws Exception {
    // Capture the metadata exchange
    Metadata fixedHeaders = new Metadata();
    // Send a metadata proto
    StringValue metadataValue = StringValue.newBuilder().setValue("dog").build();
    fixedHeaders.put(Util.METADATA_KEY, metadataValue);
    // .. and expect it to be echoed back in trailers
    AtomicReference<Metadata> trailersCapture = new AtomicReference<>();
    AtomicReference<Metadata> headersCapture = new AtomicReference<>();
    TestServiceGrpc.TestServiceBlockingStub stub = blockingStub.withInterceptors(
        MetadataUtils.newAttachHeadersInterceptor(fixedHeaders),
        MetadataUtils.newCaptureMetadataInterceptor(headersCapture, trailersCapture));

    assertNotNull(stub.emptyCall(EMPTY));

    // Assert that our side channel object is echoed back in both headers and trailers
    Assert.assertEquals(metadataValue, headersCapture.get().get(Util.METADATA_KEY));
    Assert.assertEquals(metadataValue, trailersCapture.get().get(Util.METADATA_KEY));
  }

  @Test
  public void exchangeMetadataStreamingCall() throws Exception {
    // Capture the metadata exchange
    Metadata fixedHeaders = new Metadata();
    // Send a metadata proto
    StringValue metadataValue = StringValue.newBuilder().setValue("dog").build();
    fixedHeaders.put(Util.METADATA_KEY, metadataValue);
    // .. and expect it to be echoed back in trailers
    AtomicReference<Metadata> trailersCapture = new AtomicReference<>();
    AtomicReference<Metadata> headersCapture = new AtomicReference<>();
    TestServiceGrpc.TestServiceStub stub = asyncStub.withInterceptors(
        MetadataUtils.newAttachHeadersInterceptor(fixedHeaders),
        MetadataUtils.newCaptureMetadataInterceptor(headersCapture, trailersCapture));

    List<Integer> responseSizes = Arrays.asList(50, 100, 150, 200);
    Messages.StreamingOutputCallRequest.Builder streamingOutputBuilder =
        Messages.StreamingOutputCallRequest.newBuilder();
    for (Integer size : responseSizes) {
      streamingOutputBuilder.addResponseParameters(
          ResponseParameters.newBuilder().setSize(size).setIntervalUs(0));
    }
    final Messages.StreamingOutputCallRequest request = streamingOutputBuilder.build();

    StreamRecorder<Messages.StreamingOutputCallResponse> recorder = StreamRecorder.create();
    StreamObserver<Messages.StreamingOutputCallRequest> requestStream =
        stub.fullDuplexCall(recorder);

    final int numRequests = 10;
    for (int ix = numRequests; ix > 0; --ix) {
      requestStream.onNext(request);
    }
    requestStream.onCompleted();
    recorder.awaitCompletion();
    assertSuccess(recorder);
    org.junit.Assert.assertEquals(responseSizes.size() * numRequests, recorder.getValues().size());

    // Assert that our side channel object is echoed back in both headers and trailers
    Assert.assertEquals(metadataValue, headersCapture.get().get(Util.METADATA_KEY));
    Assert.assertEquals(metadataValue, trailersCapture.get().get(Util.METADATA_KEY));
  }

  @Test
  public void sendsTimeoutHeader() {
    Assume.assumeTrue("can not capture request headers on server side", server != null);
    long configuredTimeoutMinutes = 100;
    TestServiceGrpc.TestServiceBlockingStub stub =
        blockingStub.withDeadlineAfter(configuredTimeoutMinutes, TimeUnit.MINUTES);
    stub.emptyCall(EMPTY);
    long transferredTimeoutMinutes = TimeUnit.NANOSECONDS.toMinutes(
        requestHeadersCapture.get().get(GrpcUtil.TIMEOUT_KEY));
    Assert.assertTrue(
        "configuredTimeoutMinutes=" + configuredTimeoutMinutes
            + ", transferredTimeoutMinutes=" + transferredTimeoutMinutes,
        configuredTimeoutMinutes - transferredTimeoutMinutes >= 0
            && configuredTimeoutMinutes - transferredTimeoutMinutes <= 1);
  }

  @Test
  public void deadlineNotExceeded() {
    // warm up the channel and JVM
    blockingStub.emptyCall(Empty.getDefaultInstance());
    blockingStub
        .withDeadlineAfter(10, TimeUnit.SECONDS)
        .streamingOutputCall(StreamingOutputCallRequest.newBuilder()
            .addResponseParameters(ResponseParameters.newBuilder()
                .setIntervalUs(0))
                .build()).next();
  }

  @Test
  public void deadlineExceeded() throws Exception {
    // warm up the channel and JVM
    blockingStub.emptyCall(Empty.getDefaultInstance());
    TestServiceGrpc.TestServiceBlockingStub stub =
        blockingStub.withDeadlineAfter(1, TimeUnit.SECONDS);
    StreamingOutputCallRequest request = StreamingOutputCallRequest.newBuilder()
        .addResponseParameters(ResponseParameters.newBuilder()
            .setIntervalUs((int) TimeUnit.SECONDS.toMicros(20)))
        .build();
    try {
      stub.streamingOutputCall(request).next();
      fail("Expected deadline to be exceeded");
    } catch (StatusRuntimeException ex) {
      assertEquals(Status.DEADLINE_EXCEEDED.getCode(), ex.getStatus().getCode());
      String desc = ex.getStatus().getDescription();
      assertTrue(desc,
          // There is a race between client and server-side deadline expiration.
          // If client expires first, it'd generate this message
          Pattern.matches("deadline exceeded after .*s. \\[.*\\]", desc)
          // If server expires first, it'd reset the stream and client would generate a different
          // message
          || desc.startsWith("ClientCall was cancelled at or after deadline."));
    }

    assertStatsTrace("grpc.testing.TestService/EmptyCall", Status.Code.OK);
    if (metricsExpected()) {
      // Stream may not have been created before deadline is exceeded, thus we don't test the tracer
      // stats.
      MetricsRecord clientStartRecord = clientStatsRecorder.pollRecord(5, TimeUnit.SECONDS);
      checkStartTags(
          clientStartRecord, "grpc.testing.TestService/StreamingOutputCall", true);
      MetricsRecord clientEndRecord = clientStatsRecorder.pollRecord(5, TimeUnit.SECONDS);
      checkEndTags(
          clientEndRecord,
          "grpc.testing.TestService/StreamingOutputCall",
          Status.Code.DEADLINE_EXCEEDED, true);
      // Do not check server-side metrics, because the status on the server side is undetermined.
    }
  }

  @Test
  public void deadlineExceededServerStreaming() throws Exception {
    // warm up the channel and JVM
    blockingStub.emptyCall(Empty.getDefaultInstance());
    assertStatsTrace("grpc.testing.TestService/EmptyCall", Status.Code.OK);
    ResponseParameters.Builder responseParameters = ResponseParameters.newBuilder()
        .setSize(1)
        .setIntervalUs(10000);
    StreamingOutputCallRequest request = StreamingOutputCallRequest.newBuilder()
        .addResponseParameters(responseParameters)
        .addResponseParameters(responseParameters)
        .addResponseParameters(responseParameters)
        .addResponseParameters(responseParameters)
        .build();
    StreamRecorder<StreamingOutputCallResponse> recorder = StreamRecorder.create();
    asyncStub
        .withDeadlineAfter(30, TimeUnit.MILLISECONDS)
        .streamingOutputCall(request, recorder);
    recorder.awaitCompletion();
    assertEquals(Status.DEADLINE_EXCEEDED.getCode(),
        Status.fromThrowable(recorder.getError()).getCode());
    if (metricsExpected()) {
      // Stream may not have been created when deadline is exceeded, thus we don't check tracer
      // stats.
      MetricsRecord clientStartRecord = clientStatsRecorder.pollRecord(5, TimeUnit.SECONDS);
      checkStartTags(
          clientStartRecord, "grpc.testing.TestService/StreamingOutputCall", true);
      MetricsRecord clientEndRecord = clientStatsRecorder.pollRecord(5, TimeUnit.SECONDS);
      checkEndTags(
          clientEndRecord,
          "grpc.testing.TestService/StreamingOutputCall",
          Status.Code.DEADLINE_EXCEEDED, true);
      // Do not check server-side metrics, because the status on the server side is undetermined.
    }
  }

  @Test
  public void deadlineInPast() throws Exception {
    // Test once with idle channel and once with active channel
    try {
      blockingStub
          .withDeadlineAfter(-10, TimeUnit.SECONDS)
          .emptyCall(Empty.getDefaultInstance());
      fail("Should have thrown");
    } catch (StatusRuntimeException ex) {
      assertEquals(Status.Code.DEADLINE_EXCEEDED, ex.getStatus().getCode());
      assertThat(ex.getStatus().getDescription())
        .startsWith("ClientCall started after deadline exceeded");
    }

    // CensusStreamTracerModule record final status in the interceptor, thus is guaranteed to be
    // recorded.  The tracer stats rely on the stream being created, which is not the case if
    // deadline is exceeded before the call is created. Therefore we don't check the tracer stats.
    if (metricsExpected()) {
      MetricsRecord clientStartRecord = clientStatsRecorder.pollRecord(5, TimeUnit.SECONDS);
      checkStartTags(clientStartRecord, "grpc.testing.TestService/EmptyCall", true);
      MetricsRecord clientEndRecord = clientStatsRecorder.pollRecord(5, TimeUnit.SECONDS);
      checkEndTags(
          clientEndRecord, "grpc.testing.TestService/EmptyCall",
          Status.DEADLINE_EXCEEDED.getCode(), true);
      assertZeroRetryRecorded();
    }

    // warm up the channel
    blockingStub.emptyCall(Empty.getDefaultInstance());
    if (metricsExpected()) {
      // clientStartRecord
      clientStatsRecorder.pollRecord(5, TimeUnit.SECONDS);
      // clientEndRecord
      clientStatsRecorder.pollRecord(5, TimeUnit.SECONDS);
      assertZeroRetryRecorded();
    }
    try {
      blockingStub
          .withDeadlineAfter(-10, TimeUnit.SECONDS)
          .emptyCall(Empty.getDefaultInstance());
      fail("Should have thrown");
    } catch (StatusRuntimeException ex) {
      assertEquals(Status.Code.DEADLINE_EXCEEDED, ex.getStatus().getCode());
      assertThat(ex.getStatus().getDescription())
        .startsWith("ClientCall started after deadline exceeded");
    }
    if (metricsExpected()) {
      MetricsRecord clientStartRecord = clientStatsRecorder.pollRecord(5, TimeUnit.SECONDS);
      checkStartTags(clientStartRecord, "grpc.testing.TestService/EmptyCall", true);
      MetricsRecord clientEndRecord = clientStatsRecorder.pollRecord(5, TimeUnit.SECONDS);
      checkEndTags(
          clientEndRecord, "grpc.testing.TestService/EmptyCall",
          Status.DEADLINE_EXCEEDED.getCode(), true);
      assertZeroRetryRecorded();
    }
  }

  @Test
  public void maxInboundSize_exact() {
    StreamingOutputCallRequest request = StreamingOutputCallRequest.newBuilder()
        .addResponseParameters(ResponseParameters.newBuilder().setSize(1))
        .build();

    MethodDescriptor<StreamingOutputCallRequest, StreamingOutputCallResponse> md =
        TestServiceGrpc.getStreamingOutputCallMethod();
    ByteSizeMarshaller<StreamingOutputCallResponse> mar =
        new ByteSizeMarshaller<>(md.getResponseMarshaller());
    blockingServerStreamingCall(
        blockingStub.getChannel(),
        md.toBuilder(md.getRequestMarshaller(), mar).build(),
        blockingStub.getCallOptions(),
        request)
        .next();

    int size = mar.lastInSize;

    TestServiceGrpc.TestServiceBlockingStub stub =
        blockingStub.withMaxInboundMessageSize(size);

    stub.streamingOutputCall(request).next();
  }

  @Test
  public void maxInboundSize_tooBig() {
    StreamingOutputCallRequest request = StreamingOutputCallRequest.newBuilder()
        .addResponseParameters(ResponseParameters.newBuilder().setSize(1))
        .build();

    MethodDescriptor<StreamingOutputCallRequest, StreamingOutputCallResponse> md =
        TestServiceGrpc.getStreamingOutputCallMethod();
    ByteSizeMarshaller<StreamingOutputCallRequest> mar =
        new ByteSizeMarshaller<>(md.getRequestMarshaller());
    blockingServerStreamingCall(
        blockingStub.getChannel(),
        md.toBuilder(mar, md.getResponseMarshaller()).build(),
        blockingStub.getCallOptions(),
        request)
        .next();

    int size = mar.lastOutSize;

    TestServiceGrpc.TestServiceBlockingStub stub =
        blockingStub.withMaxInboundMessageSize(size - 1);

    try {
      stub.streamingOutputCall(request).next();
      fail();
    } catch (StatusRuntimeException ex) {
      Status s = ex.getStatus();
      assertWithMessage(s.toString()).that(s.getCode()).isEqualTo(Status.Code.RESOURCE_EXHAUSTED);
      assertThat(Throwables.getStackTraceAsString(ex)).contains("exceeds maximum");
    }
  }

  @Test
  public void maxOutboundSize_exact() {
    StreamingOutputCallRequest request = StreamingOutputCallRequest.newBuilder()
        .addResponseParameters(ResponseParameters.newBuilder().setSize(1))
        .build();

    MethodDescriptor<StreamingOutputCallRequest, StreamingOutputCallResponse> md =
        TestServiceGrpc.getStreamingOutputCallMethod();
    ByteSizeMarshaller<StreamingOutputCallRequest> mar =
        new ByteSizeMarshaller<>(md.getRequestMarshaller());
    blockingServerStreamingCall(
        blockingStub.getChannel(),
        md.toBuilder(mar, md.getResponseMarshaller()).build(),
        blockingStub.getCallOptions(),
        request)
        .next();

    int size = mar.lastOutSize;

    TestServiceGrpc.TestServiceBlockingStub stub =
        blockingStub.withMaxOutboundMessageSize(size);

    stub.streamingOutputCall(request).next();
  }

  @Test
  public void maxOutboundSize_tooBig() {
    // set at least one field to ensure the size is non-zero.
    StreamingOutputCallRequest request = StreamingOutputCallRequest.newBuilder()
        .addResponseParameters(ResponseParameters.newBuilder().setSize(1))
        .build();


    MethodDescriptor<StreamingOutputCallRequest, StreamingOutputCallResponse> md =
        TestServiceGrpc.getStreamingOutputCallMethod();
    ByteSizeMarshaller<StreamingOutputCallRequest> mar =
        new ByteSizeMarshaller<>(md.getRequestMarshaller());
    blockingServerStreamingCall(
        blockingStub.getChannel(),
        md.toBuilder(mar, md.getResponseMarshaller()).build(),
        blockingStub.getCallOptions(),
        request)
        .next();

    TestServiceGrpc.TestServiceBlockingStub stub =
        blockingStub.withMaxOutboundMessageSize(mar.lastOutSize - 1);
    try {
      stub.streamingOutputCall(request).next();
      fail();
    } catch (StatusRuntimeException ex) {
      Status s = ex.getStatus();
      assertWithMessage(s.toString()).that(s.getCode()).isEqualTo(Status.Code.CANCELLED);
      assertThat(Throwables.getStackTraceAsString(ex)).contains("message too large");
    }
  }

  protected int unaryPayloadLength() {
    // 10MiB.
    return 10485760;
  }

  @Test
  public void gracefulShutdown() throws Exception {
    final List<StreamingOutputCallRequest> requests = Arrays.asList(
        StreamingOutputCallRequest.newBuilder()
            .addResponseParameters(ResponseParameters.newBuilder()
                .setSize(3))
            .setPayload(Payload.newBuilder()
                .setBody(ByteString.copyFrom(new byte[2])))
            .build(),
        StreamingOutputCallRequest.newBuilder()
            .addResponseParameters(ResponseParameters.newBuilder()
                .setSize(1))
            .setPayload(Payload.newBuilder()
                .setBody(ByteString.copyFrom(new byte[7])))
            .build(),
        StreamingOutputCallRequest.newBuilder()
            .addResponseParameters(ResponseParameters.newBuilder()
                .setSize(4))
            .setPayload(Payload.newBuilder()
                .setBody(ByteString.copyFrom(new byte[1])))
            .build());
    final List<StreamingOutputCallResponse> goldenResponses = Arrays.asList(
        StreamingOutputCallResponse.newBuilder()
            .setPayload(Payload.newBuilder()
                .setBody(ByteString.copyFrom(new byte[3])))
            .build(),
        StreamingOutputCallResponse.newBuilder()
            .setPayload(Payload.newBuilder()
                .setBody(ByteString.copyFrom(new byte[1])))
            .build(),
        StreamingOutputCallResponse.newBuilder()
            .setPayload(Payload.newBuilder()
                .setBody(ByteString.copyFrom(new byte[4])))
            .build());

    final ArrayBlockingQueue<StreamingOutputCallResponse> responses =
        new ArrayBlockingQueue<>(3);
    final SettableFuture<Void> completed = SettableFuture.create();
    final SettableFuture<Void> errorSeen = SettableFuture.create();
    StreamObserver<StreamingOutputCallResponse> responseObserver =
        new StreamObserver<StreamingOutputCallResponse>() {

          @Override
          public void onNext(StreamingOutputCallResponse value) {
            responses.add(value);
          }

          @Override
          public void onError(Throwable t) {
            errorSeen.set(null);
          }

          @Override
          public void onCompleted() {
            completed.set(null);
          }
        };
    StreamObserver<StreamingOutputCallRequest> requestObserver
        = asyncStub.fullDuplexCall(responseObserver);
    requestObserver.onNext(requests.get(0));
    assertResponse(
        goldenResponses.get(0), responses.poll(operationTimeoutMillis(), TimeUnit.MILLISECONDS));
    // Initiate graceful shutdown.
    channel.shutdown();
    requestObserver.onNext(requests.get(1));
    assertResponse(
        goldenResponses.get(1), responses.poll(operationTimeoutMillis(), TimeUnit.MILLISECONDS));
    // The previous ping-pong could have raced with the shutdown, but this one certainly shouldn't.
    requestObserver.onNext(requests.get(2));
    assertResponse(
        goldenResponses.get(2), responses.poll(operationTimeoutMillis(), TimeUnit.MILLISECONDS));
    assertFalse(completed.isDone());
    requestObserver.onCompleted();
    completed.get(operationTimeoutMillis(), TimeUnit.MILLISECONDS);
    assertFalse(errorSeen.isDone());
  }

  @Test
  public void customMetadata() throws Exception {
    final int responseSize = 314159;
    final int requestSize = 271828;
    final SimpleRequest request = SimpleRequest.newBuilder()
        .setResponseSize(responseSize)
        .setPayload(Payload.newBuilder()
            .setBody(ByteString.copyFrom(new byte[requestSize])))
        .build();
    final StreamingOutputCallRequest streamingRequest = StreamingOutputCallRequest.newBuilder()
        .addResponseParameters(ResponseParameters.newBuilder().setSize(responseSize))
        .setPayload(Payload.newBuilder().setBody(ByteString.copyFrom(new byte[requestSize])))
        .build();
    final SimpleResponse goldenResponse = SimpleResponse.newBuilder()
        .setPayload(Payload.newBuilder()
            .setBody(ByteString.copyFrom(new byte[responseSize])))
        .build();
    final StreamingOutputCallResponse goldenStreamingResponse =
        StreamingOutputCallResponse.newBuilder()
            .setPayload(Payload.newBuilder()
            .setBody(ByteString.copyFrom(new byte[responseSize])))
        .build();
    final byte[] trailingBytes =
        {(byte) 0xa, (byte) 0xb, (byte) 0xa, (byte) 0xb, (byte) 0xa, (byte) 0xb};

    // Test UnaryCall
    Metadata metadata = new Metadata();
    metadata.put(Util.ECHO_INITIAL_METADATA_KEY, "test_initial_metadata_value");
    metadata.put(Util.ECHO_TRAILING_METADATA_KEY, trailingBytes);
    AtomicReference<Metadata> headersCapture = new AtomicReference<>();
    AtomicReference<Metadata> trailersCapture = new AtomicReference<>();
    TestServiceGrpc.TestServiceBlockingStub blockingStub = this.blockingStub.withInterceptors(
        MetadataUtils.newAttachHeadersInterceptor(metadata),
        MetadataUtils.newCaptureMetadataInterceptor(headersCapture, trailersCapture));
    SimpleResponse response = blockingStub.unaryCall(request);

    assertResponse(goldenResponse, response);
    assertEquals("test_initial_metadata_value",
        headersCapture.get().get(Util.ECHO_INITIAL_METADATA_KEY));
    assertTrue(
        Arrays.equals(trailingBytes, trailersCapture.get().get(Util.ECHO_TRAILING_METADATA_KEY)));
    assertStatsTrace("grpc.testing.TestService/UnaryCall", Status.Code.OK,
        Collections.singleton(request), Collections.singleton(goldenResponse));

    // Test FullDuplexCall
    metadata = new Metadata();
    metadata.put(Util.ECHO_INITIAL_METADATA_KEY, "test_initial_metadata_value");
    metadata.put(Util.ECHO_TRAILING_METADATA_KEY, trailingBytes);
    headersCapture = new AtomicReference<>();
    trailersCapture = new AtomicReference<>();
    TestServiceGrpc.TestServiceStub stub = asyncStub.withInterceptors(
        MetadataUtils.newAttachHeadersInterceptor(metadata),
        MetadataUtils.newCaptureMetadataInterceptor(headersCapture, trailersCapture));

    StreamRecorder<Messages.StreamingOutputCallResponse> recorder = StreamRecorder.create();
    StreamObserver<Messages.StreamingOutputCallRequest> requestStream =
        stub.fullDuplexCall(recorder);
    requestStream.onNext(streamingRequest);
    requestStream.onCompleted();
    recorder.awaitCompletion();

    assertSuccess(recorder);
    assertResponse(goldenStreamingResponse, recorder.firstValue().get());
    assertEquals("test_initial_metadata_value",
        headersCapture.get().get(Util.ECHO_INITIAL_METADATA_KEY));
    assertTrue(
        Arrays.equals(trailingBytes, trailersCapture.get().get(Util.ECHO_TRAILING_METADATA_KEY)));
    assertStatsTrace("grpc.testing.TestService/FullDuplexCall", Status.Code.OK,
        Collections.singleton(streamingRequest), Collections.singleton(goldenStreamingResponse));
  }

  @SuppressWarnings("deprecation")
  @Test(timeout = 10000)
  public void censusContextsPropagated() {
    Assume.assumeTrue("Skip the test because server is not in the same process.", server != null);
    Assume.assumeTrue(customCensusModulePresent());
    Span clientParentSpan = Tracing.getTracer().spanBuilder("Test.interopTest").startSpan();
    // A valid ID is guaranteed to be unique, so we can verify it is actually propagated.
    assertTrue(clientParentSpan.getContext().getTraceId().isValid());
    Context ctx =
        io.opencensus.tags.unsafe.ContextUtils.withValue(
            Context.ROOT,
            tagger
                .emptyBuilder()
                .putLocal(StatsTestUtils.EXTRA_TAG, TagValue.create("extra value"))
                .build());
    ctx = io.opencensus.trace.unsafe.ContextUtils.withValue(ctx, clientParentSpan);
    Context origCtx = ctx.attach();
    try {
      blockingStub.unaryCall(SimpleRequest.getDefaultInstance());
      Context serverCtx = contextCapture.get();
      assertNotNull(serverCtx);

      FakeTagContext statsCtx =
          (FakeTagContext) io.opencensus.tags.unsafe.ContextUtils.getValue(serverCtx);
      assertNotNull(statsCtx);
      Map<TagKey, TagValue> tags = statsCtx.getTags();
      boolean tagFound = false;
      for (Map.Entry<TagKey, TagValue> tag : tags.entrySet()) {
        if (tag.getKey().equals(StatsTestUtils.EXTRA_TAG)) {
          assertEquals(TagValue.create("extra value"), tag.getValue());
          tagFound = true;
        }
      }
      assertTrue("tag not found", tagFound);

      Span span = io.opencensus.trace.unsafe.ContextUtils.getValue(serverCtx);
      assertNotNull(span);
      SpanContext spanContext = span.getContext();
      assertEquals(clientParentSpan.getContext().getTraceId(), spanContext.getTraceId());
    } finally {
      ctx.detach(origCtx);
    }
  }

  @Test
  public void statusCodeAndMessage() throws Exception {
    int errorCode = 2;
    String errorMessage = "test status message";
    EchoStatus responseStatus = EchoStatus.newBuilder()
        .setCode(errorCode)
        .setMessage(errorMessage)
        .build();
    SimpleRequest simpleRequest = SimpleRequest.newBuilder()
        .setResponseStatus(responseStatus)
        .build();
    StreamingOutputCallRequest streamingRequest = StreamingOutputCallRequest.newBuilder()
        .setResponseStatus(responseStatus)
        .build();

    // Test UnaryCall
    try {
      blockingStub.unaryCall(simpleRequest);
      fail();
    } catch (StatusRuntimeException e) {
      assertEquals(Status.UNKNOWN.getCode(), e.getStatus().getCode());
      assertEquals(errorMessage, e.getStatus().getDescription());
    }
    assertStatsTrace("grpc.testing.TestService/UnaryCall", Status.Code.UNKNOWN);

    // Test FullDuplexCall
    StreamRecorder<StreamingOutputCallResponse> responseObserver = StreamRecorder.create();
    StreamObserver<StreamingOutputCallRequest> requestObserver
        = asyncStub.fullDuplexCall(responseObserver);
    requestObserver.onNext(streamingRequest);
    requestObserver.onCompleted();

    assertThat(responseObserver.awaitCompletion(operationTimeoutMillis(), TimeUnit.MILLISECONDS))
        .isTrue();
    assertThat(responseObserver.getError()).isNotNull();
    Status status = Status.fromThrowable(responseObserver.getError());
    assertEquals(Status.UNKNOWN.getCode(), status.getCode());
    assertEquals(errorMessage, status.getDescription());
    assertStatsTrace("grpc.testing.TestService/FullDuplexCall", Status.Code.UNKNOWN);
  }

  @Test
  public void specialStatusMessage() throws Exception {
    int errorCode = 2;
    String errorMessage = "\t\ntest with whitespace\r\nand Unicode BMP ☺ and non-BMP 😈\t\n";
    SimpleRequest simpleRequest = SimpleRequest.newBuilder()
        .setResponseStatus(EchoStatus.newBuilder()
            .setCode(errorCode)
            .setMessage(errorMessage)
            .build())
        .build();

    try {
      blockingStub.unaryCall(simpleRequest);
      fail();
    } catch (StatusRuntimeException e) {
      assertEquals(Status.UNKNOWN.getCode(), e.getStatus().getCode());
      assertEquals(errorMessage, e.getStatus().getDescription());
    }
    assertStatsTrace("grpc.testing.TestService/UnaryCall", Status.Code.UNKNOWN);
  }

  /** Sends an rpc to an unimplemented method within TestService. */
  @Test
  public void unimplementedMethod() {
    try {
      blockingStub.unimplementedCall(Empty.getDefaultInstance());
      fail();
    } catch (StatusRuntimeException e) {
      assertEquals(Status.UNIMPLEMENTED.getCode(), e.getStatus().getCode());
    }

    assertClientStatsTrace("grpc.testing.TestService/UnimplementedCall",
        Status.Code.UNIMPLEMENTED);
  }

  /** Sends an rpc to an unimplemented service on the server. */
  @Test
  public void unimplementedService() {
    UnimplementedServiceGrpc.UnimplementedServiceBlockingStub stub =
        UnimplementedServiceGrpc.newBlockingStub(channel).withInterceptors(tracerSetupInterceptor);
    try {
      stub.unimplementedCall(Empty.getDefaultInstance());
      fail();
    } catch (StatusRuntimeException e) {
      assertEquals(Status.UNIMPLEMENTED.getCode(), e.getStatus().getCode());
    }

    assertStatsTrace("grpc.testing.UnimplementedService/UnimplementedCall",
        Status.Code.UNIMPLEMENTED);
  }

  /** Start a fullDuplexCall which the server will not respond, and verify the deadline expires. */
  @SuppressWarnings("MissingFail")
  @Test
  public void timeoutOnSleepingServer() throws Exception {
    TestServiceGrpc.TestServiceStub stub =
        asyncStub.withDeadlineAfter(1, TimeUnit.MILLISECONDS);

    StreamRecorder<StreamingOutputCallResponse> responseObserver = StreamRecorder.create();
    StreamObserver<StreamingOutputCallRequest> requestObserver
        = stub.fullDuplexCall(responseObserver);

    StreamingOutputCallRequest request = StreamingOutputCallRequest.newBuilder()
        .setPayload(Payload.newBuilder()
            .setBody(ByteString.copyFrom(new byte[27182])))
        .build();
    try {
      requestObserver.onNext(request);
    } catch (IllegalStateException expected) {
      // This can happen if the stream has already been terminated due to deadline exceeded.
    }

    assertTrue(responseObserver.awaitCompletion(operationTimeoutMillis(), TimeUnit.MILLISECONDS));
    assertEquals(0, responseObserver.getValues().size());
    assertEquals(Status.DEADLINE_EXCEEDED.getCode(),
                 Status.fromThrowable(responseObserver.getError()).getCode());

    if (metricsExpected()) {
      // CensusStreamTracerModule record final status in the interceptor, thus is guaranteed to be
      // recorded.  The tracer stats rely on the stream being created, which is not always the case
      // in this test, thus we will not check that.
      MetricsRecord clientStartRecord = clientStatsRecorder.pollRecord(5, TimeUnit.SECONDS);
      checkStartTags(clientStartRecord, "grpc.testing.TestService/FullDuplexCall", true);
      MetricsRecord clientEndRecord = clientStatsRecorder.pollRecord(5, TimeUnit.SECONDS);
      checkEndTags(
          clientEndRecord,
          "grpc.testing.TestService/FullDuplexCall",
          Status.DEADLINE_EXCEEDED.getCode(), true);
    }
  }

  /**
   * Verifies remote server address and local client address are available from ClientCall
   * Attributes via ClientInterceptor.
   */
  @Test
  public void getServerAddressAndLocalAddressFromClient() {
    assertNotNull(obtainRemoteServerAddr());
    assertNotNull(obtainLocalClientAddr());
  }

  /**
   *  Test backend metrics per query reporting: expect the test client LB policy to receive load
   *  reports.
   */
  public void testOrcaPerRpc() throws Exception {
    AtomicReference<TestOrcaReport> reportHolder = new AtomicReference<>();
    TestOrcaReport answer = TestOrcaReport.newBuilder()
        .setCpuUtilization(0.8210)
        .setMemoryUtilization(0.5847)
        .putRequestCost("cost", 3456.32)
        .putUtilization("util", 0.30499)
        .build();
    blockingStub.withOption(ORCA_RPC_REPORT_KEY, reportHolder).unaryCall(
        SimpleRequest.newBuilder().setOrcaPerQueryReport(answer).build());
    assertThat(reportHolder.get()).isEqualTo(answer);
  }

  /**
   *  Test backend metrics OOB reporting: expect the test client LB policy to receive load reports.
   */
  public void testOrcaOob() throws Exception {
    AtomicReference<TestOrcaReport> reportHolder = new AtomicReference<>();
    Random r = new Random();
    final TestOrcaReport answer = TestOrcaReport.newBuilder()
        .setCpuUtilization(r.nextDouble())
        .setMemoryUtilization(r.nextDouble())
        .putUtilization("util", r.nextDouble())
        .build();
    final TestOrcaReport answer2 = TestOrcaReport.newBuilder()
        .setCpuUtilization(r.nextDouble())
        .setMemoryUtilization(r.nextDouble())
        .putUtilization("util", r.nextDouble())
        .build();

    final int retryLimit = 5;
    BlockingQueue<StreamingOutputCallResponse> queue = new LinkedBlockingQueue<>();
    SettableFuture<Void> closeFuture = SettableFuture.create();

    StreamObserver<StreamingOutputCallRequest> streamObserver =
        asyncStub.fullDuplexCall(new StreamObserver<StreamingOutputCallResponse>() {

          @Override
          public void onNext(StreamingOutputCallResponse value) {
<<<<<<< HEAD
            lock.set(value.getOobLock());
=======
            queue.add(value);
>>>>>>> e4ff9bc4
          }

          @Override
          public void onError(Throwable t) {
            closeFuture.setException(new IllegalStateException("unexpected stream error", t));
          }

          @Override
          public void onCompleted() {
            closeFuture.set(null);
          }
        });

    streamObserver.onNext(StreamingOutputCallRequest.newBuilder()
<<<<<<< HEAD
        .setOobLock("").setOrcaOobReport(answer).build());
=======
        .setOrcaOobReport(answer).build());
    queue.take();
    assertFalse(closeFuture.isDone());
>>>>>>> e4ff9bc4
    int i = 0;
    for (; i < retryLimit; i++) {
      Thread.sleep(1000);
      blockingStub.withOption(ORCA_OOB_REPORT_KEY, reportHolder).emptyCall(EMPTY);
      if (answer.equals(reportHolder.get())) {
        break;
      }
    }
    assertThat(i).isLessThan(retryLimit);
    streamObserver.onNext(StreamingOutputCallRequest.newBuilder()
<<<<<<< HEAD
        .setOobLock(lock.get()).setOrcaOobReport(answer2).build());
=======
        .setOrcaOobReport(answer2).build());
    queue.take();
    assertFalse(closeFuture.isDone());
>>>>>>> e4ff9bc4

    for (i = 0; i < retryLimit; i++) {
      Thread.sleep(1000);
      blockingStub.withOption(ORCA_OOB_REPORT_KEY, reportHolder).emptyCall(EMPTY);
      if (reportHolder.get().equals(answer2)) {
        break;
      }
    }
    assertThat(i).isLessThan(retryLimit);
    streamObserver.onCompleted();
  }

  /** Sends a large unary rpc with service account credentials. */
  public void serviceAccountCreds(String jsonKey, InputStream credentialsStream, String authScope)
      throws Exception {
    // cast to ServiceAccountCredentials to double-check the right type of object was created.
    GoogleCredentials credentials =
        ServiceAccountCredentials.class.cast(GoogleCredentials.fromStream(credentialsStream));
    credentials = credentials.createScoped(Arrays.asList(authScope));
    TestServiceGrpc.TestServiceBlockingStub stub = blockingStub
        .withCallCredentials(MoreCallCredentials.from(credentials));
    final SimpleRequest request = SimpleRequest.newBuilder()
        .setFillUsername(true)
        .setFillOauthScope(true)
        .setResponseSize(314159)
        .setPayload(Payload.newBuilder()
            .setBody(ByteString.copyFrom(new byte[271828])))
        .build();

    final SimpleResponse response = stub.unaryCall(request);
    assertFalse(response.getUsername().isEmpty());
    assertTrue("Received username: " + response.getUsername(),
        jsonKey.contains(response.getUsername()));
    assertFalse(response.getOauthScope().isEmpty());
    assertTrue("Received oauth scope: " + response.getOauthScope(),
        authScope.contains(response.getOauthScope()));

    final SimpleResponse goldenResponse = SimpleResponse.newBuilder()
        .setOauthScope(response.getOauthScope())
        .setUsername(response.getUsername())
        .setPayload(Payload.newBuilder()
            .setBody(ByteString.copyFrom(new byte[314159])))
        .build();
    assertResponse(goldenResponse, response);
  }

  /** Sends a large unary rpc with compute engine credentials. */
  public void computeEngineCreds(String serviceAccount, String oauthScope) throws Exception {
    ComputeEngineCredentials credentials = ComputeEngineCredentials.create();
    TestServiceGrpc.TestServiceBlockingStub stub = blockingStub
        .withCallCredentials(MoreCallCredentials.from(credentials));
    final SimpleRequest request = SimpleRequest.newBuilder()
        .setFillUsername(true)
        .setFillOauthScope(true)
        .setResponseSize(314159)
        .setPayload(Payload.newBuilder()
            .setBody(ByteString.copyFrom(new byte[271828])))
        .build();

    final SimpleResponse response = stub.unaryCall(request);
    assertEquals(serviceAccount, response.getUsername());
    assertFalse(response.getOauthScope().isEmpty());
    assertTrue("Received oauth scope: " + response.getOauthScope(),
        oauthScope.contains(response.getOauthScope()));

    final SimpleResponse goldenResponse = SimpleResponse.newBuilder()
        .setOauthScope(response.getOauthScope())
        .setUsername(response.getUsername())
        .setPayload(Payload.newBuilder()
            .setBody(ByteString.copyFrom(new byte[314159])))
        .build();
    assertResponse(goldenResponse, response);
  }

  /** Sends an unary rpc with ComputeEngineChannelBuilder. */
  public void computeEngineChannelCredentials(
      String defaultServiceAccount,
      TestServiceGrpc.TestServiceBlockingStub computeEngineStub) throws Exception {
    final SimpleRequest request = SimpleRequest.newBuilder()
        .setFillUsername(true)
        .setResponseSize(314159)
        .setPayload(Payload.newBuilder()
        .setBody(ByteString.copyFrom(new byte[271828])))
        .build();
    final SimpleResponse response = computeEngineStub.unaryCall(request);
    assertEquals(defaultServiceAccount, response.getUsername());
    final SimpleResponse goldenResponse = SimpleResponse.newBuilder()
        .setUsername(defaultServiceAccount)
        .setPayload(Payload.newBuilder()
        .setBody(ByteString.copyFrom(new byte[314159])))
        .build();
    assertResponse(goldenResponse, response);
  }

  /** Test JWT-based auth. */
  public void jwtTokenCreds(InputStream serviceAccountJson) throws Exception {
    final SimpleRequest request = SimpleRequest.newBuilder()
        .setResponseSize(314159)
        .setPayload(Payload.newBuilder()
            .setBody(ByteString.copyFrom(new byte[271828])))
        .setFillUsername(true)
        .build();

    ServiceAccountCredentials credentials = (ServiceAccountCredentials)
        GoogleCredentials.fromStream(serviceAccountJson);
    TestServiceGrpc.TestServiceBlockingStub stub = blockingStub
        .withCallCredentials(MoreCallCredentials.from(credentials));
    SimpleResponse response = stub.unaryCall(request);
    assertEquals(credentials.getClientEmail(), response.getUsername());
    assertEquals(314159, response.getPayload().getBody().size());
  }

  /** Sends a unary rpc with raw oauth2 access token credentials. */
  public void oauth2AuthToken(String jsonKey, InputStream credentialsStream, String authScope)
      throws Exception {
    GoogleCredentials utilCredentials =
        GoogleCredentials.fromStream(credentialsStream);
    utilCredentials = utilCredentials.createScoped(Arrays.asList(authScope));
    AccessToken accessToken = utilCredentials.refreshAccessToken();

    OAuth2Credentials credentials = OAuth2Credentials.create(accessToken);

    TestServiceGrpc.TestServiceBlockingStub stub = blockingStub
        .withCallCredentials(MoreCallCredentials.from(credentials));
    final SimpleRequest request = SimpleRequest.newBuilder()
        .setFillUsername(true)
        .setFillOauthScope(true)
        .build();

    final SimpleResponse response = stub.unaryCall(request);
    assertFalse(response.getUsername().isEmpty());
    assertTrue("Received username: " + response.getUsername(),
        jsonKey.contains(response.getUsername()));
    assertFalse(response.getOauthScope().isEmpty());
    assertTrue("Received oauth scope: " + response.getOauthScope(),
        authScope.contains(response.getOauthScope()));
  }

  /** Sends a unary rpc with "per rpc" raw oauth2 access token credentials. */
  public void perRpcCreds(String jsonKey, InputStream credentialsStream, String oauthScope)
      throws Exception {
    // In gRpc Java, we don't have per Rpc credentials, user can use an intercepted stub only once
    // for that purpose.
    // So, this test is identical to oauth2_auth_token test.
    oauth2AuthToken(jsonKey, credentialsStream, oauthScope);
  }

  /** Sends an unary rpc with "google default credentials". */
  public void googleDefaultCredentials(
      String defaultServiceAccount,
      TestServiceGrpc.TestServiceBlockingStub googleDefaultStub) throws Exception {
    final SimpleRequest request = SimpleRequest.newBuilder()
        .setFillUsername(true)
        .setResponseSize(314159)
        .setPayload(Payload.newBuilder()
            .setBody(ByteString.copyFrom(new byte[271828])))
        .build();
    final SimpleResponse response = googleDefaultStub.unaryCall(request);
    assertEquals(defaultServiceAccount, response.getUsername());

    final SimpleResponse goldenResponse = SimpleResponse.newBuilder()
        .setUsername(defaultServiceAccount)
        .setPayload(Payload.newBuilder()
            .setBody(ByteString.copyFrom(new byte[314159])))
        .build();
    assertResponse(goldenResponse, response);
  }

  private static class SoakIterationResult {
    public SoakIterationResult(long latencyMs, Status status) {
      this.latencyMs = latencyMs;
      this.status = status;
    }

    public long getLatencyMs() {
      return latencyMs;
    }

    public Status getStatus() {
      return status;
    }

    private long latencyMs = -1;
    private Status status = Status.OK;
  }

  private SoakIterationResult performOneSoakIteration(boolean resetChannel) throws Exception {
    long startNs = System.nanoTime();
    Status status = Status.OK;
    ManagedChannel soakChannel = channel;
    TestServiceGrpc.TestServiceBlockingStub soakStub = blockingStub;
    if (resetChannel) {
      soakChannel = createChannel();
      soakStub = TestServiceGrpc.newBlockingStub(soakChannel);
    }
    try {
      final SimpleRequest request =
          SimpleRequest.newBuilder()
              .setResponseSize(314159)
              .setPayload(Payload.newBuilder().setBody(ByteString.copyFrom(new byte[271828])))
              .build();
      final SimpleResponse goldenResponse =
          SimpleResponse.newBuilder()
              .setPayload(Payload.newBuilder().setBody(ByteString.copyFrom(new byte[314159])))
              .build();
      assertResponse(goldenResponse, soakStub.unaryCall(request));
    } catch (StatusRuntimeException e) {
      status = e.getStatus();
    }
    long elapsedNs = System.nanoTime() - startNs;
    if (resetChannel) {
      soakChannel.shutdownNow();
      soakChannel.awaitTermination(10, TimeUnit.SECONDS);
    }
    return new SoakIterationResult(TimeUnit.NANOSECONDS.toMillis(elapsedNs), status);
  }

  /**
    * Runs large unary RPCs in a loop with configurable failure thresholds
    * and channel creation behavior.
   */
  public void performSoakTest(
      boolean resetChannelPerIteration,
      int soakIterations,
      int maxFailures,
      int maxAcceptablePerIterationLatencyMs,
      int overallTimeoutSeconds)
      throws Exception {
    int iterationsDone = 0;
    int totalFailures = 0;
    Histogram latencies = new Histogram(4 /* number of significant value digits */);
    long startNs = System.nanoTime();
    for (int i = 0; i < soakIterations; i++) {
      if (System.nanoTime() - startNs >= TimeUnit.SECONDS.toNanos(overallTimeoutSeconds)) {
        break;
      }
      SoakIterationResult result = performOneSoakIteration(resetChannelPerIteration);
      System.err.print(
          String.format(
              "soak iteration: %d elapsed: %d ms", i, result.getLatencyMs()));
      if (!result.getStatus().equals(Status.OK)) {
        totalFailures++;
        System.err.println(String.format(" failed: %s", result.getStatus()));
      } else if (result.getLatencyMs() > maxAcceptablePerIterationLatencyMs) {
        totalFailures++;
        System.err.println(
            String.format(
                " exceeds max acceptable latency: %d", maxAcceptablePerIterationLatencyMs));
      } else {
        System.err.println(" succeeded");
      }
      iterationsDone++;
      latencies.recordValue(result.getLatencyMs());
    }
    System.err.println(
        String.format(
            "soak test ran: %d / %d iterations\n"
                + "total failures: %d\n"
                + "max failures threshold: %d\n"
                + "max acceptable per iteration latency ms: %d\n"
                + " p50 soak iteration latency: %d ms\n"
                + " p90 soak iteration latency: %d ms\n"
                + "p100 soak iteration latency: %d ms\n"
                + "See breakdown above for which iterations succeeded, failed, and "
                + "why for more info.",
            iterationsDone,
            soakIterations,
            totalFailures,
            maxFailures,
            maxAcceptablePerIterationLatencyMs,
            latencies.getValueAtPercentile(50),
            latencies.getValueAtPercentile(90),
            latencies.getValueAtPercentile(100)));
    // check if we timed out
    String timeoutErrorMessage =
        String.format(
            "soak test consumed all %d seconds of time and quit early, only "
                + "having ran %d out of desired %d iterations.",
            overallTimeoutSeconds,
            iterationsDone,
            soakIterations);
    assertEquals(timeoutErrorMessage, iterationsDone, soakIterations);
    // check if we had too many failures
    String tooManyFailuresErrorMessage =
        String.format(
            "soak test total failures: %d exceeds max failures threshold: %d.",
            totalFailures, maxFailures);
    assertTrue(tooManyFailuresErrorMessage, totalFailures <= maxFailures);
  }

  protected static void assertSuccess(StreamRecorder<?> recorder) {
    if (recorder.getError() != null) {
      throw new AssertionError(recorder.getError());
    }
  }

  /** Helper for getting remote address from {@link io.grpc.ServerCall#getAttributes()} */
  protected SocketAddress obtainRemoteClientAddr() {
    TestServiceGrpc.TestServiceBlockingStub stub =
        blockingStub.withDeadlineAfter(5, TimeUnit.SECONDS);

    stub.unaryCall(SimpleRequest.getDefaultInstance());

    return serverCallCapture.get().getAttributes().get(Grpc.TRANSPORT_ATTR_REMOTE_ADDR);
  }

  /** Helper for getting remote address from {@link io.grpc.ClientCall#getAttributes()} */
  protected SocketAddress obtainRemoteServerAddr() {
    TestServiceGrpc.TestServiceBlockingStub stub = blockingStub
        .withInterceptors(recordClientCallInterceptor(clientCallCapture))
        .withDeadlineAfter(5, TimeUnit.SECONDS);

    stub.unaryCall(SimpleRequest.getDefaultInstance());

    return clientCallCapture.get().getAttributes().get(Grpc.TRANSPORT_ATTR_REMOTE_ADDR);
  }

  /** Helper for getting local address from {@link io.grpc.ServerCall#getAttributes()} */
  protected SocketAddress obtainLocalServerAddr() {
    TestServiceGrpc.TestServiceBlockingStub stub =
        blockingStub.withDeadlineAfter(5, TimeUnit.SECONDS);

    stub.unaryCall(SimpleRequest.getDefaultInstance());

    return serverCallCapture.get().getAttributes().get(Grpc.TRANSPORT_ATTR_LOCAL_ADDR);
  }

  /** Helper for getting local address from {@link io.grpc.ClientCall#getAttributes()} */
  protected SocketAddress obtainLocalClientAddr() {
    TestServiceGrpc.TestServiceBlockingStub stub = blockingStub
        .withInterceptors(recordClientCallInterceptor(clientCallCapture))
        .withDeadlineAfter(5, TimeUnit.SECONDS);

    stub.unaryCall(SimpleRequest.getDefaultInstance());

    return clientCallCapture.get().getAttributes().get(Grpc.TRANSPORT_ATTR_LOCAL_ADDR);
  }

  /** Helper for asserting TLS info in SSLSession {@link io.grpc.ServerCall#getAttributes()} */
  protected void assertX500SubjectDn(String tlsInfo) {
    TestServiceGrpc.TestServiceBlockingStub stub =
        blockingStub.withDeadlineAfter(5, TimeUnit.SECONDS);

    stub.unaryCall(SimpleRequest.getDefaultInstance());

    List<Certificate> certificates;
    SSLSession sslSession =
        serverCallCapture.get().getAttributes().get(Grpc.TRANSPORT_ATTR_SSL_SESSION);
    try {
      certificates = Arrays.asList(sslSession.getPeerCertificates());
    } catch (SSLPeerUnverifiedException e) {
      // Should never happen
      throw new AssertionError(e);
    }

    X509Certificate x509cert = (X509Certificate) certificates.get(0);

    assertEquals(1, certificates.size());
    assertEquals(tlsInfo, x509cert.getSubjectDN().toString());
  }

  protected int operationTimeoutMillis() {
    return 5000;
  }

  /**
   * Some tests run on memory constrained environments.  Rather than OOM, just give up.  64 is
   * chosen as a maximum amount of memory a large test would need.
   */
  protected static void assumeEnoughMemory() {
    Runtime r = Runtime.getRuntime();
    long usedMem = r.totalMemory() - r.freeMemory();
    long actuallyFreeMemory = r.maxMemory() - usedMem;
    Assume.assumeTrue(
        actuallyFreeMemory + " is not sufficient to run this test",
        actuallyFreeMemory >= 64 * 1024 * 1024);
  }

  /**
   * Poll the next metrics record and check it against the provided information, including the
   * message sizes.
   */
  private void assertStatsTrace(String method, Status.Code status,
      Collection<? extends MessageLite> requests,
      Collection<? extends MessageLite> responses) {
    assertClientStatsTrace(method, status, requests, responses);
    assertServerStatsTrace(method, status, requests, responses);
  }

  /**
   * Poll the next metrics record and check it against the provided information, without checking
   * the message sizes.
   */
  private void assertStatsTrace(String method, Status.Code status) {
    assertStatsTrace(method, status, null, null);
  }

  private void assertZeroRetryRecorded() {
    MetricsRecord retryRecord = clientStatsRecorder.pollRecord();
    assertThat(retryRecord.getMetric(RETRIES_PER_CALL)).isEqualTo(0);
    assertThat(retryRecord.getMetric(TRANSPARENT_RETRIES_PER_CALL)).isEqualTo(0);
    assertThat(retryRecord.getMetric(RETRY_DELAY_PER_CALL)).isEqualTo(0D);
  }

  private void assertClientStatsTrace(String method, Status.Code code,
      Collection<? extends MessageLite> requests, Collection<? extends MessageLite> responses) {
    // Tracer-based stats
    TestClientStreamTracer tracer = clientStreamTracers.poll();
    assertNotNull(tracer);
    assertTrue(tracer.getOutboundHeaders());
    // assertClientStatsTrace() is called right after application receives status,
    // but streamClosed() may be called slightly later than that.  So we need a timeout.
    try {
      assertTrue(tracer.await(5, TimeUnit.SECONDS));
    } catch (InterruptedException e) {
      throw new AssertionError(e);
    }
    assertEquals(code, tracer.getStatus().getCode());

    if (requests != null && responses != null) {
      checkTracers(tracer, requests, responses);
    }
    if (metricsExpected()) {
      // CensusStreamTracerModule records final status in interceptor, which is guaranteed to be
      // done before application receives status.
      MetricsRecord clientStartRecord = clientStatsRecorder.pollRecord();
      checkStartTags(clientStartRecord, method, true);
      MetricsRecord clientEndRecord = clientStatsRecorder.pollRecord();
      checkEndTags(clientEndRecord, method, code, true);

      if (requests != null && responses != null) {
        checkCensus(clientEndRecord, false, requests, responses);
      }
      assertZeroRetryRecorded();
    }
  }

  private void assertClientStatsTrace(String method, Status.Code status) {
    assertClientStatsTrace(method, status, null, null);
  }

  @SuppressWarnings("AssertionFailureIgnored") // Failure is checked in the end by the passed flag.
  private void assertServerStatsTrace(String method, Status.Code code,
      Collection<? extends MessageLite> requests, Collection<? extends MessageLite> responses) {
    if (server == null) {
      // Server is not in the same process.  We can't check server-side stats.
      return;
    }

    if (metricsExpected()) {
      MetricsRecord serverStartRecord;
      MetricsRecord serverEndRecord;
      try {
        // On the server, the stats is finalized in ServerStreamListener.closed(), which can be
        // run after the client receives the final status.  So we use a timeout.
        serverStartRecord = serverStatsRecorder.pollRecord(5, TimeUnit.SECONDS);
        serverEndRecord = serverStatsRecorder.pollRecord(5, TimeUnit.SECONDS);
      } catch (InterruptedException e) {
        throw new RuntimeException(e);
      }
      assertNotNull(serverStartRecord);
      assertNotNull(serverEndRecord);
      checkStartTags(serverStartRecord, method, false);
      checkEndTags(serverEndRecord, method, code, false);
      if (requests != null && responses != null) {
        checkCensus(serverEndRecord, true, requests, responses);
      }
    }

    ServerStreamTracerInfo tracerInfo;
    tracerInfo = serverStreamTracers.poll();
    assertNotNull(tracerInfo);
    assertEquals(method, tracerInfo.fullMethodName);
    assertNotNull(tracerInfo.tracer.contextCapture);
    // On the server, streamClosed() may be called after the client receives the final status.
    // So we use a timeout.
    try {
      assertTrue(tracerInfo.tracer.await(1, TimeUnit.SECONDS));
    } catch (InterruptedException e) {
      throw new AssertionError(e);
    }
    assertEquals(code, tracerInfo.tracer.getStatus().getCode());
    if (requests != null && responses != null) {
      checkTracers(tracerInfo.tracer, responses, requests);
    }
  }

  private static void checkStartTags(MetricsRecord record, String methodName, boolean clientSide) {
    assertNotNull("record is not null", record);

    TagKey methodNameTagKey = clientSide
        ? RpcMeasureConstants.GRPC_CLIENT_METHOD
        : RpcMeasureConstants.GRPC_SERVER_METHOD;
    TagValue methodNameTag = record.tags.get(methodNameTagKey);
    assertNotNull("method name tagged", methodNameTag);
    assertEquals("method names match", methodName, methodNameTag.asString());
  }

  private static void checkEndTags(
      MetricsRecord record, String methodName, Status.Code status, boolean clientSide) {
    assertNotNull("record is not null", record);

    TagKey methodNameTagKey = clientSide
        ? RpcMeasureConstants.GRPC_CLIENT_METHOD
        : RpcMeasureConstants.GRPC_SERVER_METHOD;
    TagValue methodNameTag = record.tags.get(methodNameTagKey);
    assertNotNull("method name tagged", methodNameTag);
    assertEquals("method names match", methodName, methodNameTag.asString());

    TagKey statusTagKey = clientSide
        ? RpcMeasureConstants.GRPC_CLIENT_STATUS
        : RpcMeasureConstants.GRPC_SERVER_STATUS;
    TagValue statusTag = record.tags.get(statusTagKey);
    assertNotNull("status tagged", statusTag);
    assertEquals(status.toString(), statusTag.asString());
  }

  /**
   * Check information recorded by tracers.
   */
  private void checkTracers(
      TestStreamTracer tracer,
      Collection<? extends MessageLite> sentMessages,
      Collection<? extends MessageLite> receivedMessages) {
    long uncompressedSentSize = 0;
    int seqNo = 0;
    for (MessageLite msg : sentMessages) {
      assertThat(tracer.nextOutboundEvent()).isEqualTo(String.format("outboundMessage(%d)", seqNo));
      assertThat(tracer.nextOutboundEvent()).matches(
          String.format("outboundMessageSent\\(%d, -?[0-9]+, -?[0-9]+\\)", seqNo));
      seqNo++;
      uncompressedSentSize += msg.getSerializedSize();
    }
    assertNull(tracer.nextOutboundEvent());
    long uncompressedReceivedSize = 0;
    seqNo = 0;
    for (MessageLite msg : receivedMessages) {
      assertThat(tracer.nextInboundEvent()).isEqualTo(String.format("inboundMessage(%d)", seqNo));
      assertThat(tracer.nextInboundEvent()).matches(
          String.format("inboundMessageRead\\(%d, -?[0-9]+, -?[0-9]+\\)", seqNo));
      uncompressedReceivedSize += msg.getSerializedSize();
      seqNo++;
    }
    assertNull(tracer.nextInboundEvent());
    if (metricsExpected()) {
      assertEquals(uncompressedSentSize, tracer.getOutboundUncompressedSize());
      assertEquals(uncompressedReceivedSize, tracer.getInboundUncompressedSize());
    }
  }

  /**
   * Check information recorded by Census.
   */
  private void checkCensus(MetricsRecord record, boolean isServer,
      Collection<? extends MessageLite> requests, Collection<? extends MessageLite> responses) {
    int uncompressedRequestsSize = 0;
    for (MessageLite request : requests) {
      uncompressedRequestsSize += request.getSerializedSize();
    }
    int uncompressedResponsesSize = 0;
    for (MessageLite response : responses) {
      uncompressedResponsesSize += response.getSerializedSize();
    }
    if (isServer) {
      assertEquals(
          requests.size(),
          record.getMetricAsLongOrFail(DeprecatedCensusConstants.RPC_SERVER_REQUEST_COUNT));
      assertEquals(
          responses.size(),
          record.getMetricAsLongOrFail(DeprecatedCensusConstants.RPC_SERVER_RESPONSE_COUNT));
      assertEquals(
          uncompressedRequestsSize,
          record.getMetricAsLongOrFail(
              DeprecatedCensusConstants.RPC_SERVER_UNCOMPRESSED_REQUEST_BYTES));
      assertEquals(
          uncompressedResponsesSize,
          record.getMetricAsLongOrFail(
              DeprecatedCensusConstants.RPC_SERVER_UNCOMPRESSED_RESPONSE_BYTES));
      assertNotNull(record.getMetric(DeprecatedCensusConstants.RPC_SERVER_SERVER_LATENCY));
      // It's impossible to get the expected wire sizes because it may be compressed, so we just
      // check if they are recorded.
      assertNotNull(record.getMetric(DeprecatedCensusConstants.RPC_SERVER_REQUEST_BYTES));
      assertNotNull(record.getMetric(DeprecatedCensusConstants.RPC_SERVER_RESPONSE_BYTES));
    } else {
      assertEquals(
          requests.size(),
          record.getMetricAsLongOrFail(DeprecatedCensusConstants.RPC_CLIENT_REQUEST_COUNT));
      assertEquals(
          responses.size(),
          record.getMetricAsLongOrFail(DeprecatedCensusConstants.RPC_CLIENT_RESPONSE_COUNT));
      assertEquals(
          uncompressedRequestsSize,
          record.getMetricAsLongOrFail(
              DeprecatedCensusConstants.RPC_CLIENT_UNCOMPRESSED_REQUEST_BYTES));
      assertEquals(
          uncompressedResponsesSize,
          record.getMetricAsLongOrFail(
              DeprecatedCensusConstants.RPC_CLIENT_UNCOMPRESSED_RESPONSE_BYTES));
      assertNotNull(record.getMetric(DeprecatedCensusConstants.RPC_CLIENT_ROUNDTRIP_LATENCY));
      // It's impossible to get the expected wire sizes because it may be compressed, so we just
      // check if they are recorded.
      assertNotNull(record.getMetric(DeprecatedCensusConstants.RPC_CLIENT_REQUEST_BYTES));
      assertNotNull(record.getMetric(DeprecatedCensusConstants.RPC_CLIENT_RESPONSE_BYTES));
    }
  }

  // Helper methods for responses containing Payload since proto equals does not ignore deprecated
  // fields (PayloadType).
  private void assertResponses(
      Collection<StreamingOutputCallResponse> expected,
      Collection<StreamingOutputCallResponse> actual) {
    assertSame(expected.size(), actual.size());
    Iterator<StreamingOutputCallResponse> expectedIter = expected.iterator();
    Iterator<StreamingOutputCallResponse> actualIter = actual.iterator();

    while (expectedIter.hasNext()) {
      assertResponse(expectedIter.next(), actualIter.next());
    }
  }

  private void assertResponse(
      StreamingOutputCallResponse expected, StreamingOutputCallResponse actual) {
    if (expected == null || actual == null) {
      assertEquals(expected, actual);
    } else {
      assertPayload(expected.getPayload(), actual.getPayload());
    }
  }

  private void assertResponse(SimpleResponse expected, SimpleResponse actual) {
    assertPayload(expected.getPayload(), actual.getPayload());
    assertEquals(expected.getUsername(), actual.getUsername());
    assertEquals(expected.getOauthScope(), actual.getOauthScope());
  }

  private void assertPayload(Payload expected, Payload actual) {
    // Compare non deprecated fields in Payload, to make this test forward compatible.
    if (expected == null || actual == null) {
      assertEquals(expected, actual);
    } else {
      assertEquals(expected.getBody(), actual.getBody());
    }
  }

  /**
   * Captures the request attributes. Useful for testing ServerCalls.
   * {@link ServerCall#getAttributes()}
   */
  private static ServerInterceptor recordServerCallInterceptor(
      final AtomicReference<ServerCall<?, ?>> serverCallCapture) {
    return new ServerInterceptor() {
      @Override
      public <ReqT, RespT> ServerCall.Listener<ReqT> interceptCall(
          ServerCall<ReqT, RespT> call,
          Metadata requestHeaders,
          ServerCallHandler<ReqT, RespT> next) {
        serverCallCapture.set(call);
        return next.startCall(call, requestHeaders);
      }
    };
  }

  /**
   * Captures the request attributes. Useful for testing ClientCalls.
   * {@link ClientCall#getAttributes()}
   */
  private static ClientInterceptor recordClientCallInterceptor(
      final AtomicReference<ClientCall<?, ?>> clientCallCapture) {
    return new ClientInterceptor() {
      @Override
      public <ReqT, RespT> ClientCall<ReqT, RespT> interceptCall(
          MethodDescriptor<ReqT, RespT> method, CallOptions callOptions, Channel next) {
        ClientCall<ReqT, RespT> clientCall = next.newCall(method,callOptions);
        clientCallCapture.set(clientCall);
        return clientCall;
      }
    };
  }

  private static ServerInterceptor recordContextInterceptor(
      final AtomicReference<Context> contextCapture) {
    return new ServerInterceptor() {
      @Override
      public <ReqT, RespT> ServerCall.Listener<ReqT> interceptCall(
          ServerCall<ReqT, RespT> call,
          Metadata requestHeaders,
          ServerCallHandler<ReqT, RespT> next) {
        contextCapture.set(Context.current());
        return next.startCall(call, requestHeaders);
      }
    };
  }

  /**
   * A marshaller that record input and output sizes.
   */
  private static final class ByteSizeMarshaller<T> implements MethodDescriptor.Marshaller<T> {

    private final MethodDescriptor.Marshaller<T> delegate;
    volatile int lastOutSize;
    volatile int lastInSize;

    ByteSizeMarshaller(MethodDescriptor.Marshaller<T> delegate) {
      this.delegate = delegate;
    }

    @Override
    public InputStream stream(T value) {
      InputStream is = delegate.stream(value);
      ByteArrayOutputStream baos = new ByteArrayOutputStream();
      try {
        lastOutSize = (int) ByteStreams.copy(is, baos);
      } catch (IOException e) {
        throw new RuntimeException(e);
      }
      return new ByteArrayInputStream(baos.toByteArray());
    }

    @Override
    public T parse(InputStream stream) {
      ByteArrayOutputStream baos = new ByteArrayOutputStream();
      try {
        lastInSize = (int) ByteStreams.copy(stream, baos);
      } catch (IOException e) {
        throw new RuntimeException(e);
      }
      return delegate.parse(new ByteArrayInputStream(baos.toByteArray()));
    }
  }
}<|MERGE_RESOLUTION|>--- conflicted
+++ resolved
@@ -118,10 +118,7 @@
 import java.util.Map;
 import java.util.Random;
 import java.util.concurrent.ArrayBlockingQueue;
-<<<<<<< HEAD
-=======
 import java.util.concurrent.BlockingQueue;
->>>>>>> e4ff9bc4
 import java.util.concurrent.Executors;
 import java.util.concurrent.LinkedBlockingQueue;
 import java.util.concurrent.ScheduledExecutorService;
@@ -1785,11 +1782,7 @@
 
           @Override
           public void onNext(StreamingOutputCallResponse value) {
-<<<<<<< HEAD
-            lock.set(value.getOobLock());
-=======
             queue.add(value);
->>>>>>> e4ff9bc4
           }
 
           @Override
@@ -1804,13 +1797,9 @@
         });
 
     streamObserver.onNext(StreamingOutputCallRequest.newBuilder()
-<<<<<<< HEAD
-        .setOobLock("").setOrcaOobReport(answer).build());
-=======
         .setOrcaOobReport(answer).build());
     queue.take();
     assertFalse(closeFuture.isDone());
->>>>>>> e4ff9bc4
     int i = 0;
     for (; i < retryLimit; i++) {
       Thread.sleep(1000);
@@ -1821,13 +1810,9 @@
     }
     assertThat(i).isLessThan(retryLimit);
     streamObserver.onNext(StreamingOutputCallRequest.newBuilder()
-<<<<<<< HEAD
-        .setOobLock(lock.get()).setOrcaOobReport(answer2).build());
-=======
         .setOrcaOobReport(answer2).build());
     queue.take();
     assertFalse(closeFuture.isDone());
->>>>>>> e4ff9bc4
 
     for (i = 0; i < retryLimit; i++) {
       Thread.sleep(1000);
