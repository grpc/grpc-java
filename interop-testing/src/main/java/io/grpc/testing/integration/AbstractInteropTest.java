/*
 * Copyright 2014 The gRPC Authors
 *
 * Licensed under the Apache License, Version 2.0 (the "License");
 * you may not use this file except in compliance with the License.
 * You may obtain a copy of the License at
 *
 *     http://www.apache.org/licenses/LICENSE-2.0
 *
 * Unless required by applicable law or agreed to in writing, software
 * distributed under the License is distributed on an "AS IS" BASIS,
 * WITHOUT WARRANTIES OR CONDITIONS OF ANY KIND, either express or implied.
 * See the License for the specific language governing permissions and
 * limitations under the License.
 */

package io.grpc.testing.integration;

import static com.google.common.truth.Truth.assertThat;
import static com.google.common.truth.Truth.assertWithMessage;
import static io.grpc.stub.ClientCalls.blockingServerStreamingCall;
import static org.junit.Assert.assertEquals;
import static org.junit.Assert.assertFalse;
import static org.junit.Assert.assertNotNull;
import static org.junit.Assert.assertNull;
import static org.junit.Assert.assertSame;
import static org.junit.Assert.assertTrue;
import static org.junit.Assert.fail;

import com.google.common.annotations.VisibleForTesting;
import com.google.common.base.Function;
import com.google.common.base.Throwables;
import com.google.common.collect.ImmutableList;
import com.google.common.io.ByteStreams;
import com.google.common.util.concurrent.SettableFuture;
import com.google.protobuf.ByteString;
import com.google.protobuf.MessageLite;
import com.google.protobuf.StringValue;
import com.sun.tools.javac.comp.Todo;
import io.grpc.CallOptions;
import io.grpc.Channel;
import io.grpc.ClientCall;
import io.grpc.ClientInterceptor;
import io.grpc.ClientStreamTracer;
import io.grpc.Context;
import io.grpc.Grpc;
import io.grpc.ManagedChannel;
import io.grpc.ManagedChannelBuilder;
import io.grpc.Metadata;
import io.grpc.MethodDescriptor;
import io.grpc.Server;
import io.grpc.ServerBuilder;
import io.grpc.ServerCall;
import io.grpc.ServerCallHandler;
import io.grpc.ServerInterceptor;
import io.grpc.ServerInterceptors;
import io.grpc.ServerStreamTracer;
import io.grpc.Status;
import io.grpc.StatusRuntimeException;
import io.grpc.census.InternalCensusStatsAccessor;
import io.grpc.census.internal.DeprecatedCensusConstants;
import io.grpc.internal.GrpcUtil;
import io.grpc.internal.testing.StatsTestUtils;
import io.grpc.internal.testing.StatsTestUtils.FakeStatsRecorder;
import io.grpc.internal.testing.StatsTestUtils.FakeTagContext;
import io.grpc.internal.testing.StatsTestUtils.FakeTagContextBinarySerializer;
import io.grpc.internal.testing.StatsTestUtils.FakeTagger;
import io.grpc.internal.testing.StatsTestUtils.MetricsRecord;
import io.grpc.internal.testing.StreamRecorder;
import io.grpc.internal.testing.TestClientStreamTracer;
import io.grpc.internal.testing.TestServerStreamTracer;
import io.grpc.internal.testing.TestStreamTracer;
import io.grpc.stub.ClientCallStreamObserver;
import io.grpc.stub.MetadataUtils;
import io.grpc.stub.StreamObserver;
import io.grpc.testing.TestUtils;
import io.grpc.testing.integration.EmptyProtos.Empty;
import io.grpc.testing.integration.Messages.BoolValue;
import io.grpc.testing.integration.Messages.EchoStatus;
import io.grpc.testing.integration.Messages.Payload;
import io.grpc.testing.integration.Messages.ResponseParameters;
import io.grpc.testing.integration.Messages.SimpleRequest;
import io.grpc.testing.integration.Messages.SimpleResponse;
import io.grpc.testing.integration.Messages.StreamingInputCallRequest;
import io.grpc.testing.integration.Messages.StreamingInputCallResponse;
import io.grpc.testing.integration.Messages.StreamingOutputCallRequest;
import io.grpc.testing.integration.Messages.StreamingOutputCallResponse;
import io.opencensus.contrib.grpc.metrics.RpcMeasureConstants;
import io.opencensus.stats.Measure;
import io.opencensus.stats.Measure.MeasureDouble;
import io.opencensus.stats.Measure.MeasureLong;
import io.opencensus.tags.TagKey;
import io.opencensus.tags.TagValue;
import io.opencensus.trace.Span;
import io.opencensus.trace.SpanContext;
import io.opencensus.trace.Tracing;
import java.io.ByteArrayInputStream;
import java.io.ByteArrayOutputStream;
import java.io.IOException;
import java.io.InputStream;
import java.net.SocketAddress;
import java.security.cert.Certificate;
import java.security.cert.X509Certificate;
import java.util.ArrayList;
import java.util.Arrays;
import java.util.Collection;
import java.util.Collections;
import java.util.Iterator;
import java.util.List;
import java.util.Locale;
import java.util.Map;
import java.util.concurrent.ArrayBlockingQueue;
import java.util.concurrent.Executors;
import java.util.concurrent.LinkedBlockingQueue;
import java.util.concurrent.ScheduledExecutorService;
import java.util.concurrent.Semaphore;
import java.util.concurrent.TimeUnit;
import java.util.concurrent.atomic.AtomicReference;
import java.util.logging.Level;
import java.util.logging.Logger;
import java.util.regex.Pattern;
import java.util.concurrent.atomic.AtomicInteger;
import javax.annotation.Nullable;
import javax.net.ssl.SSLPeerUnverifiedException;
import javax.net.ssl.SSLSession;
import org.HdrHistogram.Histogram;
import org.junit.After;
import org.junit.Assert;
import org.junit.Assume;
import org.junit.Before;
import org.junit.Rule;
import org.junit.Test;
import org.junit.rules.DisableOnDebug;
import org.junit.rules.TestRule;
import org.junit.rules.Timeout;

/**
 * Abstract base class for all GRPC transport tests.
 *
 * <p>New tests should avoid using Mockito to support running on AppEngine.
 */
public abstract class AbstractInteropTest {
  private static Logger logger = Logger.getLogger(AbstractInteropTest.class.getName());

  @Rule public final TestRule globalTimeout;

  /** Must be at least {@link #unaryPayloadLength()}, plus some to account for encoding overhead. */
  public static final int MAX_MESSAGE_SIZE = 16 * 1024 * 1024;

  /**
   * Use a small flow control to help detect flow control bugs. Don't use 64KiB to test
   * SETTINGS/WINDOW_UPDATE exchange.
   */
  public static final int TEST_FLOW_CONTROL_WINDOW = 65 * 1024;
  private static final MeasureLong RETRIES_PER_CALL =
      Measure.MeasureLong.create(
          "grpc.io/client/retries_per_call", "Number of retries per call", "1");
  private static final MeasureLong TRANSPARENT_RETRIES_PER_CALL =
      Measure.MeasureLong.create(
          "grpc.io/client/transparent_retries_per_call", "Transparent retries per call", "1");
  private static final MeasureDouble RETRY_DELAY_PER_CALL =
      Measure.MeasureDouble.create(
          "grpc.io/client/retry_delay_per_call", "Retry delay per call", "ms");

  private static final FakeTagger tagger = new FakeTagger();
  private static final FakeTagContextBinarySerializer tagContextBinarySerializer =
      new FakeTagContextBinarySerializer();

  private final AtomicReference<ServerCall<?, ?>> serverCallCapture =
      new AtomicReference<>();
  private final AtomicReference<ClientCall<?, ?>> clientCallCapture =
      new AtomicReference<>();
  private final AtomicReference<Metadata> requestHeadersCapture =
      new AtomicReference<>();
  private final AtomicReference<Context> contextCapture =
      new AtomicReference<>();
  private final FakeStatsRecorder clientStatsRecorder = new FakeStatsRecorder();
  private final FakeStatsRecorder serverStatsRecorder = new FakeStatsRecorder();

  private ScheduledExecutorService testServiceExecutor;
  private Server server;
  private Server handshakerServer;

  private final LinkedBlockingQueue<ServerStreamTracerInfo> serverStreamTracers =
      new LinkedBlockingQueue<>();

  private static final class ServerStreamTracerInfo {
    final String fullMethodName;
    final InteropServerStreamTracer tracer;

    ServerStreamTracerInfo(String fullMethodName, InteropServerStreamTracer tracer) {
      this.fullMethodName = fullMethodName;
      this.tracer = tracer;
    }

    private static final class InteropServerStreamTracer extends TestServerStreamTracer {
      private volatile Context contextCapture;

      @Override
      public Context filterContext(Context context) {
        contextCapture = context;
        return super.filterContext(context);
      }
    }
  }

  /**
   * Constructor for tests.
   */
  protected AbstractInteropTest() {
    TestRule timeout = Timeout.seconds(90);
    try {
      timeout = new DisableOnDebug(timeout);
    } catch (Throwable t) {
      // This can happen on Android, which lacks some standard Java class.
      // Seen at https://github.com/grpc/grpc-java/pull/5832#issuecomment-499698086
      logger.log(Level.FINE, "Debugging not disabled.", t);
    }
    globalTimeout = timeout;
  }

  private final ServerStreamTracer.Factory serverStreamTracerFactory =
      new ServerStreamTracer.Factory() {
        @Override
        public ServerStreamTracer newServerStreamTracer(String fullMethodName, Metadata headers) {
          ServerStreamTracerInfo.InteropServerStreamTracer tracer
              = new ServerStreamTracerInfo.InteropServerStreamTracer();
          serverStreamTracers.add(new ServerStreamTracerInfo(fullMethodName, tracer));
          return tracer;
        }
      };

  protected static final Empty EMPTY = Empty.getDefaultInstance();

  private void configBuilder(@Nullable ServerBuilder<?> builder) {
    if (builder == null) {
      return;
    }
    testServiceExecutor = Executors.newScheduledThreadPool(2);

    List<ServerInterceptor> allInterceptors = ImmutableList.<ServerInterceptor>builder()
        .add(recordServerCallInterceptor(serverCallCapture))
        .add(TestUtils.recordRequestHeadersInterceptor(requestHeadersCapture))
        .add(recordContextInterceptor(contextCapture))
        .addAll(TestServiceImpl.interceptors())
        .build();

    builder
        .addService(
            ServerInterceptors.intercept(
                new TestServiceImpl(testServiceExecutor),
                allInterceptors))
        .addStreamTracerFactory(serverStreamTracerFactory);
  }

  protected void startServer(@Nullable ServerBuilder<?> builder) {
    maybeStartHandshakerServer();
    if (builder == null) {
      server = null;
      return;
    }

    try {
      server = builder.build().start();
    } catch (IOException ex) {
      throw new RuntimeException(ex);
    }
  }

  private void maybeStartHandshakerServer() {
    ServerBuilder<?> handshakerServerBuilder = getHandshakerServerBuilder();
    if (handshakerServerBuilder != null) {
      try {
        handshakerServer = handshakerServerBuilder.build().start();
      } catch (IOException ex) {
        throw new RuntimeException(ex);
      }
    }
  }

  private void stopServer() {
    if (server != null) {
      server.shutdownNow();
    }
    if (testServiceExecutor != null) {
      testServiceExecutor.shutdown();
    }
    if (handshakerServer != null) {
      handshakerServer.shutdownNow();
    }
  }

  @VisibleForTesting
  final SocketAddress getListenAddress() {
    return server.getListenSockets().iterator().next();
  }

  protected ManagedChannel channel;
  protected TestServiceGrpc.TestServiceBlockingStub blockingStub;
  protected TestServiceGrpc.TestServiceStub asyncStub;

  private final LinkedBlockingQueue<TestClientStreamTracer> clientStreamTracers =
      new LinkedBlockingQueue<>();
  private boolean enableClientStreamTracers = true;

  void setEnableClientStreamTracers(boolean enableClientStreamTracers) {
    this.enableClientStreamTracers = enableClientStreamTracers;
  }

  private final ClientStreamTracer.Factory clientStreamTracerFactory =
      new ClientStreamTracer.Factory() {
        @Override
        public ClientStreamTracer newClientStreamTracer(
            ClientStreamTracer.StreamInfo info, Metadata headers) {
          TestClientStreamTracer tracer = new TestClientStreamTracer();
          clientStreamTracers.add(tracer);
          return tracer;
        }
      };
  private final ClientInterceptor tracerSetupInterceptor = new ClientInterceptor() {
        @Override
        public <ReqT, RespT> ClientCall<ReqT, RespT> interceptCall(
            MethodDescriptor<ReqT, RespT> method, CallOptions callOptions, Channel next) {
          return next.newCall(
              method, callOptions.withStreamTracerFactory(clientStreamTracerFactory));
        }
      };

  /**
   * Must be called by the subclass setup method if overridden.
   */
  @Before
  public void setUp() {
    ServerBuilder<?> serverBuilder = getServerBuilder();
    configBuilder(serverBuilder);
    startServer(serverBuilder);
    channel = createChannel();

    if (enableClientStreamTracers) {
      blockingStub =
          TestServiceGrpc.newBlockingStub(channel).withInterceptors(tracerSetupInterceptor);
      asyncStub = TestServiceGrpc.newStub(channel).withInterceptors(tracerSetupInterceptor);
    } else {
      blockingStub = TestServiceGrpc.newBlockingStub(channel);
      asyncStub = TestServiceGrpc.newStub(channel);
    }

    ClientInterceptor[] additionalInterceptors = getAdditionalInterceptors();
    if (additionalInterceptors != null) {
      blockingStub = blockingStub.withInterceptors(additionalInterceptors);
      asyncStub = asyncStub.withInterceptors(additionalInterceptors);
    }

    requestHeadersCapture.set(null);
  }

  /** Clean up. */
  @After
  public void tearDown() {
    if (channel != null) {
      channel.shutdownNow();
      try {
        channel.awaitTermination(1, TimeUnit.SECONDS);
      } catch (InterruptedException ie) {
        logger.log(Level.FINE, "Interrupted while waiting for channel termination", ie);
        // Best effort. If there is an interruption, we want to continue cleaning up, but quickly
        Thread.currentThread().interrupt();
      }
    }
    stopServer();
  }

  protected ManagedChannel createChannel() {
    return createChannelBuilder().build();
  }

  protected abstract ManagedChannelBuilder<?> createChannelBuilder();

  @Nullable
  protected ClientInterceptor[] getAdditionalInterceptors() {
    return null;
  }

  /**
   * Returns the server builder used to create server for each test run.  Return {@code null} if
   * it shouldn't start a server in the same process.
   */
  @Nullable
  protected ServerBuilder<?> getServerBuilder() {
    return null;
  }

  @Nullable
  protected ServerBuilder<?> getHandshakerServerBuilder() {
    return null;
  }

  protected final ClientInterceptor createCensusStatsClientInterceptor() {
    return
        InternalCensusStatsAccessor
            .getClientInterceptor(
                tagger, tagContextBinarySerializer, clientStatsRecorder,
                GrpcUtil.STOPWATCH_SUPPLIER,
                true, true, true,
                /* recordRealTimeMetrics= */ false,
                /* recordRetryMetrics= */ true);
  }

  protected final ServerStreamTracer.Factory createCustomCensusTracerFactory() {
    return InternalCensusStatsAccessor.getServerStreamTracerFactory(
        tagger, tagContextBinarySerializer, serverStatsRecorder,
        GrpcUtil.STOPWATCH_SUPPLIER,
        true, true, true, false /* real-time metrics */);
  }

  /**
   * Override this when custom census module presence is different from {@link #metricsExpected()}.
   */
  protected boolean customCensusModulePresent() {
    return metricsExpected();
  }

  /**
   * Return true if exact metric values should be checked.
   */
  protected boolean metricsExpected() {
    return true;
  }

  @Test
  public void emptyUnary() throws Exception {
    assertEquals(EMPTY, blockingStub.emptyCall(EMPTY));
  }

  @Test
  public void emptyUnaryWithRetriableStream() throws Exception {
    channel.shutdown();
    channel = createChannelBuilder().enableRetry().build();
    assertEquals(EMPTY, TestServiceGrpc.newBlockingStub(channel).emptyCall(EMPTY));
  }

  @Test
  public void largeUnary() throws Exception {
    assumeEnoughMemory();
    final SimpleRequest request = SimpleRequest.newBuilder()
        .setResponseSize(314159)
        .setPayload(Payload.newBuilder()
            .setBody(ByteString.copyFrom(new byte[271828])))
        .build();
    final SimpleResponse goldenResponse = SimpleResponse.newBuilder()
        .setPayload(Payload.newBuilder()
            .setBody(ByteString.copyFrom(new byte[314159])))
        .build();

    assertResponse(goldenResponse, blockingStub.unaryCall(request));

    assertStatsTrace("grpc.testing.TestService/UnaryCall", Status.Code.OK,
        Collections.singleton(request), Collections.singleton(goldenResponse));
  }

  /**
   * Tests client per-message compression for unary calls. The Java API does not support inspecting
   * a message's compression level, so this is primarily intended to run against a gRPC C++ server.
   */
  public void clientCompressedUnary(boolean probe) throws Exception {
    assumeEnoughMemory();
    final SimpleRequest expectCompressedRequest =
        SimpleRequest.newBuilder()
            .setExpectCompressed(BoolValue.newBuilder().setValue(true))
            .setResponseSize(314159)
            .setPayload(Payload.newBuilder().setBody(ByteString.copyFrom(new byte[271828])))
            .build();
    final SimpleRequest expectUncompressedRequest =
        SimpleRequest.newBuilder()
            .setExpectCompressed(BoolValue.newBuilder().setValue(false))
            .setResponseSize(314159)
            .setPayload(Payload.newBuilder().setBody(ByteString.copyFrom(new byte[271828])))
            .build();
    final SimpleResponse goldenResponse =
        SimpleResponse.newBuilder()
            .setPayload(Payload.newBuilder().setBody(ByteString.copyFrom(new byte[314159])))
            .build();

    if (probe) {
      // Send a non-compressed message with expectCompress=true. Servers supporting this test case
      // should return INVALID_ARGUMENT.
      try {
        blockingStub.unaryCall(expectCompressedRequest);
        fail("expected INVALID_ARGUMENT");
      } catch (StatusRuntimeException e) {
        assertEquals(Status.INVALID_ARGUMENT.getCode(), e.getStatus().getCode());
      }
      assertStatsTrace("grpc.testing.TestService/UnaryCall", Status.Code.INVALID_ARGUMENT);
    }

    assertResponse(
        goldenResponse, blockingStub.withCompression("gzip").unaryCall(expectCompressedRequest));
    assertStatsTrace(
        "grpc.testing.TestService/UnaryCall",
        Status.Code.OK,
        Collections.singleton(expectCompressedRequest),
        Collections.singleton(goldenResponse));

    assertResponse(goldenResponse, blockingStub.unaryCall(expectUncompressedRequest));
    assertStatsTrace(
        "grpc.testing.TestService/UnaryCall",
        Status.Code.OK,
        Collections.singleton(expectUncompressedRequest),
        Collections.singleton(goldenResponse));
  }

  /**
   * Tests if the server can send a compressed unary response. Ideally we would assert that the
   * responses have the requested compression, but this is not supported by the API. Given a
   * compliant server, this test will exercise the code path for receiving a compressed response but
   * cannot itself verify that the response was compressed.
   */
  @Test
  public void serverCompressedUnary() throws Exception {
    assumeEnoughMemory();
    final SimpleRequest responseShouldBeCompressed =
        SimpleRequest.newBuilder()
            .setResponseCompressed(BoolValue.newBuilder().setValue(true))
            .setResponseSize(314159)
            .setPayload(Payload.newBuilder().setBody(ByteString.copyFrom(new byte[271828])))
            .build();
    final SimpleRequest responseShouldBeUncompressed =
        SimpleRequest.newBuilder()
            .setResponseCompressed(BoolValue.newBuilder().setValue(false))
            .setResponseSize(314159)
            .setPayload(Payload.newBuilder().setBody(ByteString.copyFrom(new byte[271828])))
            .build();
    final SimpleResponse goldenResponse =
        SimpleResponse.newBuilder()
            .setPayload(Payload.newBuilder().setBody(ByteString.copyFrom(new byte[314159])))
            .build();

    assertResponse(goldenResponse, blockingStub.unaryCall(responseShouldBeCompressed));
    assertStatsTrace(
        "grpc.testing.TestService/UnaryCall",
        Status.Code.OK,
        Collections.singleton(responseShouldBeCompressed),
        Collections.singleton(goldenResponse));

    assertResponse(goldenResponse, blockingStub.unaryCall(responseShouldBeUncompressed));
    assertStatsTrace(
        "grpc.testing.TestService/UnaryCall",
        Status.Code.OK,
        Collections.singleton(responseShouldBeUncompressed),
        Collections.singleton(goldenResponse));
  }

  @Test
  public void serverStreaming() throws Exception {
    final StreamingOutputCallRequest request = StreamingOutputCallRequest.newBuilder()
        .addResponseParameters(ResponseParameters.newBuilder()
            .setSize(31415))
        .addResponseParameters(ResponseParameters.newBuilder()
            .setSize(9))
        .addResponseParameters(ResponseParameters.newBuilder()
            .setSize(2653))
        .addResponseParameters(ResponseParameters.newBuilder()
            .setSize(58979))
        .build();
    final List<StreamingOutputCallResponse> goldenResponses = Arrays.asList(
        StreamingOutputCallResponse.newBuilder()
            .setPayload(Payload.newBuilder()
                .setBody(ByteString.copyFrom(new byte[31415])))
            .build(),
        StreamingOutputCallResponse.newBuilder()
            .setPayload(Payload.newBuilder()
                .setBody(ByteString.copyFrom(new byte[9])))
            .build(),
        StreamingOutputCallResponse.newBuilder()
            .setPayload(Payload.newBuilder()
                .setBody(ByteString.copyFrom(new byte[2653])))
            .build(),
        StreamingOutputCallResponse.newBuilder()
            .setPayload(Payload.newBuilder()
                .setBody(ByteString.copyFrom(new byte[58979])))
            .build());

    StreamRecorder<StreamingOutputCallResponse> recorder = StreamRecorder.create();
    asyncStub.streamingOutputCall(request, recorder);
    recorder.awaitCompletion();
    assertSuccess(recorder);
    assertResponses(goldenResponses, recorder.getValues());
  }

  @Test
  public void clientStreaming() throws Exception {
    final List<StreamingInputCallRequest> requests = Arrays.asList(
        StreamingInputCallRequest.newBuilder()
            .setPayload(Payload.newBuilder()
                .setBody(ByteString.copyFrom(new byte[27182])))
            .build(),
        StreamingInputCallRequest.newBuilder()
            .setPayload(Payload.newBuilder()
                .setBody(ByteString.copyFrom(new byte[8])))
            .build(),
        StreamingInputCallRequest.newBuilder()
            .setPayload(Payload.newBuilder()
                .setBody(ByteString.copyFrom(new byte[1828])))
            .build(),
        StreamingInputCallRequest.newBuilder()
            .setPayload(Payload.newBuilder()
                .setBody(ByteString.copyFrom(new byte[45904])))
            .build());
    final StreamingInputCallResponse goldenResponse = StreamingInputCallResponse.newBuilder()
        .setAggregatedPayloadSize(74922)
        .build();

    StreamRecorder<StreamingInputCallResponse> responseObserver = StreamRecorder.create();
    StreamObserver<StreamingInputCallRequest> requestObserver =
        asyncStub.streamingInputCall(responseObserver);
    for (StreamingInputCallRequest request : requests) {
      requestObserver.onNext(request);
    }
    requestObserver.onCompleted();

    assertEquals(goldenResponse, responseObserver.firstValue().get());
    responseObserver.awaitCompletion();
    assertThat(responseObserver.getValues()).hasSize(1);
    Throwable t = responseObserver.getError();
    if (t != null) {
      throw new AssertionError(t);
    }
  }

  /**
   * Tests client per-message compression for streaming calls. The Java API does not support
   * inspecting a message's compression level, so this is primarily intended to run against a gRPC
   * C++ server.
   */
  public void clientCompressedStreaming(boolean probe) throws Exception {
    final StreamingInputCallRequest expectCompressedRequest =
        StreamingInputCallRequest.newBuilder()
            .setExpectCompressed(BoolValue.newBuilder().setValue(true))
            .setPayload(Payload.newBuilder().setBody(ByteString.copyFrom(new byte[27182])))
            .build();
    final StreamingInputCallRequest expectUncompressedRequest =
        StreamingInputCallRequest.newBuilder()
            .setExpectCompressed(BoolValue.newBuilder().setValue(false))
            .setPayload(Payload.newBuilder().setBody(ByteString.copyFrom(new byte[45904])))
            .build();
    final StreamingInputCallResponse goldenResponse =
        StreamingInputCallResponse.newBuilder().setAggregatedPayloadSize(73086).build();

    StreamRecorder<StreamingInputCallResponse> responseObserver = StreamRecorder.create();
    StreamObserver<StreamingInputCallRequest> requestObserver =
        asyncStub.streamingInputCall(responseObserver);

    if (probe) {
      // Send a non-compressed message with expectCompress=true. Servers supporting this test case
      // should return INVALID_ARGUMENT.
      requestObserver.onNext(expectCompressedRequest);
      responseObserver.awaitCompletion(operationTimeoutMillis(), TimeUnit.MILLISECONDS);
      Throwable e = responseObserver.getError();
      assertNotNull("expected INVALID_ARGUMENT", e);
      assertEquals(Status.INVALID_ARGUMENT.getCode(), Status.fromThrowable(e).getCode());
    }

    // Start a new stream
    responseObserver = StreamRecorder.create();
    @SuppressWarnings("unchecked")
    ClientCallStreamObserver<StreamingInputCallRequest> clientCallStreamObserver =
        (ClientCallStreamObserver)
            asyncStub.withCompression("gzip").streamingInputCall(responseObserver);
    clientCallStreamObserver.setMessageCompression(true);
    clientCallStreamObserver.onNext(expectCompressedRequest);
    clientCallStreamObserver.setMessageCompression(false);
    clientCallStreamObserver.onNext(expectUncompressedRequest);
    clientCallStreamObserver.onCompleted();
    responseObserver.awaitCompletion();
    assertSuccess(responseObserver);
    assertEquals(goldenResponse, responseObserver.firstValue().get());
  }

  /**
   * Tests server per-message compression in a streaming response. Ideally we would assert that the
   * responses have the requested compression, but this is not supported by the API. Given a
   * compliant server, this test will exercise the code path for receiving a compressed response but
   * cannot itself verify that the response was compressed.
   */
  public void serverCompressedStreaming() throws Exception {
    final StreamingOutputCallRequest request =
        StreamingOutputCallRequest.newBuilder()
            .addResponseParameters(
                ResponseParameters.newBuilder()
                    .setCompressed(BoolValue.newBuilder().setValue(true))
                    .setSize(31415))
            .addResponseParameters(
                ResponseParameters.newBuilder()
                    .setCompressed(BoolValue.newBuilder().setValue(false))
                    .setSize(92653))
            .build();
    final List<StreamingOutputCallResponse> goldenResponses =
        Arrays.asList(
            StreamingOutputCallResponse.newBuilder()
                .setPayload(Payload.newBuilder().setBody(ByteString.copyFrom(new byte[31415])))
                .build(),
            StreamingOutputCallResponse.newBuilder()
                .setPayload(Payload.newBuilder().setBody(ByteString.copyFrom(new byte[92653])))
                .build());

    StreamRecorder<StreamingOutputCallResponse> recorder = StreamRecorder.create();
    asyncStub.streamingOutputCall(request, recorder);
    recorder.awaitCompletion();
    assertSuccess(recorder);
    assertResponses(goldenResponses, recorder.getValues());
  }

  @Test
  public void pingPong() throws Exception {
    final List<StreamingOutputCallRequest> requests = Arrays.asList(
        StreamingOutputCallRequest.newBuilder()
            .addResponseParameters(ResponseParameters.newBuilder()
                .setSize(31415))
            .setPayload(Payload.newBuilder()
                .setBody(ByteString.copyFrom(new byte[27182])))
            .build(),
        StreamingOutputCallRequest.newBuilder()
            .addResponseParameters(ResponseParameters.newBuilder()
                .setSize(9))
            .setPayload(Payload.newBuilder()
                .setBody(ByteString.copyFrom(new byte[8])))
            .build(),
        StreamingOutputCallRequest.newBuilder()
            .addResponseParameters(ResponseParameters.newBuilder()
                .setSize(2653))
            .setPayload(Payload.newBuilder()
                .setBody(ByteString.copyFrom(new byte[1828])))
            .build(),
        StreamingOutputCallRequest.newBuilder()
            .addResponseParameters(ResponseParameters.newBuilder()
                .setSize(58979))
            .setPayload(Payload.newBuilder()
                .setBody(ByteString.copyFrom(new byte[45904])))
            .build());
    final List<StreamingOutputCallResponse> goldenResponses = Arrays.asList(
        StreamingOutputCallResponse.newBuilder()
            .setPayload(Payload.newBuilder()
                .setBody(ByteString.copyFrom(new byte[31415])))
            .build(),
        StreamingOutputCallResponse.newBuilder()
            .setPayload(Payload.newBuilder()
                .setBody(ByteString.copyFrom(new byte[9])))
            .build(),
        StreamingOutputCallResponse.newBuilder()
            .setPayload(Payload.newBuilder()
                .setBody(ByteString.copyFrom(new byte[2653])))
            .build(),
        StreamingOutputCallResponse.newBuilder()
            .setPayload(Payload.newBuilder()
                .setBody(ByteString.copyFrom(new byte[58979])))
            .build());

    final ArrayBlockingQueue<Object> queue = new ArrayBlockingQueue<>(5);
    StreamObserver<StreamingOutputCallRequest> requestObserver
        = asyncStub.fullDuplexCall(new StreamObserver<StreamingOutputCallResponse>() {
          @Override
          public void onNext(StreamingOutputCallResponse response) {
            queue.add(response);
          }

          @Override
          public void onError(Throwable t) {
            queue.add(t);
          }

          @Override
          public void onCompleted() {
            queue.add("Completed");
          }
        });
    for (int i = 0; i < requests.size(); i++) {
      assertNull(queue.peek());
      requestObserver.onNext(requests.get(i));
      Object actualResponse = queue.poll(operationTimeoutMillis(), TimeUnit.MILLISECONDS);
      assertNotNull("Timed out waiting for response", actualResponse);
      if (actualResponse instanceof Throwable) {
        throw new AssertionError(actualResponse);
      }
      assertResponse(goldenResponses.get(i), (StreamingOutputCallResponse) actualResponse);
    }
    requestObserver.onCompleted();
    assertEquals("Completed", queue.poll(operationTimeoutMillis(), TimeUnit.MILLISECONDS));
  }

  @Test
  public void emptyStream() throws Exception {
    StreamRecorder<StreamingOutputCallResponse> responseObserver = StreamRecorder.create();
    StreamObserver<StreamingOutputCallRequest> requestObserver
        = asyncStub.fullDuplexCall(responseObserver);
    requestObserver.onCompleted();
    responseObserver.awaitCompletion(operationTimeoutMillis(), TimeUnit.MILLISECONDS);
    assertSuccess(responseObserver);
    assertTrue("Expected an empty stream", responseObserver.getValues().isEmpty());
  }

  @Test
  public void cancelAfterBegin() throws Exception {
    StreamRecorder<StreamingInputCallResponse> responseObserver = StreamRecorder.create();
    StreamObserver<StreamingInputCallRequest> requestObserver =
        asyncStub.streamingInputCall(responseObserver);
    requestObserver.onError(new RuntimeException());
    responseObserver.awaitCompletion();
    assertEquals(Arrays.<StreamingInputCallResponse>asList(), responseObserver.getValues());
    assertEquals(Status.Code.CANCELLED,
        Status.fromThrowable(responseObserver.getError()).getCode());

    if (metricsExpected()) {
      MetricsRecord clientStartRecord = clientStatsRecorder.pollRecord(5, TimeUnit.SECONDS);
      checkStartTags(clientStartRecord, "grpc.testing.TestService/StreamingInputCall", true);
      // CensusStreamTracerModule record final status in the interceptor, thus is guaranteed to be
      // recorded.  The tracer stats rely on the stream being created, which is not always the case
      // in this test.  Therefore we don't check the tracer stats.
      MetricsRecord clientEndRecord = clientStatsRecorder.pollRecord(5, TimeUnit.SECONDS);
      checkEndTags(
          clientEndRecord, "grpc.testing.TestService/StreamingInputCall",
          Status.CANCELLED.getCode(), true);
      // Do not check server-side metrics, because the status on the server side is undetermined.
    }
  }

  @Test
  public void cancelAfterFirstResponse() throws Exception {
    final StreamingOutputCallRequest request = StreamingOutputCallRequest.newBuilder()
        .addResponseParameters(ResponseParameters.newBuilder()
            .setSize(31415))
        .setPayload(Payload.newBuilder()
            .setBody(ByteString.copyFrom(new byte[27182])))
        .build();
    final StreamingOutputCallResponse goldenResponse = StreamingOutputCallResponse.newBuilder()
        .setPayload(Payload.newBuilder()
            .setBody(ByteString.copyFrom(new byte[31415])))
        .build();

    StreamRecorder<StreamingOutputCallResponse> responseObserver = StreamRecorder.create();
    StreamObserver<StreamingOutputCallRequest> requestObserver
        = asyncStub.fullDuplexCall(responseObserver);
    requestObserver.onNext(request);
    assertResponse(goldenResponse, responseObserver.firstValue().get());
    requestObserver.onError(new RuntimeException());
    responseObserver.awaitCompletion(operationTimeoutMillis(), TimeUnit.MILLISECONDS);
    assertEquals(1, responseObserver.getValues().size());
    assertEquals(Status.Code.CANCELLED,
                 Status.fromThrowable(responseObserver.getError()).getCode());

    assertStatsTrace("grpc.testing.TestService/FullDuplexCall", Status.Code.CANCELLED);
  }

  @Test
  public void fullDuplexCallShouldSucceed() throws Exception {
    // Build the request.
    List<Integer> responseSizes = Arrays.asList(50, 100, 150, 200);
    StreamingOutputCallRequest.Builder streamingOutputBuilder =
        StreamingOutputCallRequest.newBuilder();
    for (Integer size : responseSizes) {
      streamingOutputBuilder.addResponseParameters(
          ResponseParameters.newBuilder().setSize(size).setIntervalUs(0));
    }
    final StreamingOutputCallRequest request = streamingOutputBuilder.build();

    StreamRecorder<StreamingOutputCallResponse> recorder = StreamRecorder.create();
    StreamObserver<StreamingOutputCallRequest> requestStream =
        asyncStub.fullDuplexCall(recorder);

    final int numRequests = 10;
    List<StreamingOutputCallRequest> requests =
        new ArrayList<>(numRequests);
    for (int ix = numRequests; ix > 0; --ix) {
      requests.add(request);
      requestStream.onNext(request);
    }
    requestStream.onCompleted();
    recorder.awaitCompletion();
    assertSuccess(recorder);
    assertEquals(responseSizes.size() * (long) numRequests, recorder.getValues().size());
    for (int ix = 0; ix < recorder.getValues().size(); ++ix) {
      StreamingOutputCallResponse response = recorder.getValues().get(ix);
      int length = response.getPayload().getBody().size();
      int expectedSize = responseSizes.get(ix % responseSizes.size());
      assertEquals("comparison failed at index " + ix, expectedSize, length);
    }

    assertStatsTrace("grpc.testing.TestService/FullDuplexCall", Status.Code.OK, requests,
        recorder.getValues());
  }

  @Test
  public void halfDuplexCallShouldSucceed() throws Exception {
    // Build the request.
    List<Integer> responseSizes = Arrays.asList(50, 100, 150, 200);
    StreamingOutputCallRequest.Builder streamingOutputBuilder =
        StreamingOutputCallRequest.newBuilder();
    for (Integer size : responseSizes) {
      streamingOutputBuilder.addResponseParameters(
          ResponseParameters.newBuilder().setSize(size).setIntervalUs(0));
    }
    final StreamingOutputCallRequest request = streamingOutputBuilder.build();

    StreamRecorder<StreamingOutputCallResponse> recorder = StreamRecorder.create();
    StreamObserver<StreamingOutputCallRequest> requestStream = asyncStub.halfDuplexCall(recorder);

    final int numRequests = 10;
    for (int ix = numRequests; ix > 0; --ix) {
      requestStream.onNext(request);
    }
    requestStream.onCompleted();
    recorder.awaitCompletion();
    assertSuccess(recorder);
    assertEquals(responseSizes.size() * (long) numRequests, recorder.getValues().size());
    for (int ix = 0; ix < recorder.getValues().size(); ++ix) {
      StreamingOutputCallResponse response = recorder.getValues().get(ix);
      int length = response.getPayload().getBody().size();
      int expectedSize = responseSizes.get(ix % responseSizes.size());
      assertEquals("comparison failed at index " + ix, expectedSize, length);
    }
  }

  @Test
  public void serverStreamingShouldBeFlowControlled() throws Exception {
    final StreamingOutputCallRequest request = StreamingOutputCallRequest.newBuilder()
        .addResponseParameters(ResponseParameters.newBuilder().setSize(100000))
        .addResponseParameters(ResponseParameters.newBuilder().setSize(100001))
        .build();
    final List<StreamingOutputCallResponse> goldenResponses = Arrays.asList(
        StreamingOutputCallResponse.newBuilder()
            .setPayload(Payload.newBuilder()
                .setBody(ByteString.copyFrom(new byte[100000]))).build(),
        StreamingOutputCallResponse.newBuilder()
            .setPayload(Payload.newBuilder()
                .setBody(ByteString.copyFrom(new byte[100001]))).build());

    long start = System.nanoTime();

    final ArrayBlockingQueue<Object> queue = new ArrayBlockingQueue<>(10);
    ClientCall<StreamingOutputCallRequest, StreamingOutputCallResponse> call =
        channel.newCall(TestServiceGrpc.getStreamingOutputCallMethod(), CallOptions.DEFAULT);
    call.start(new ClientCall.Listener<StreamingOutputCallResponse>() {
      @Override
      public void onHeaders(Metadata headers) {}

      @Override
      public void onMessage(final StreamingOutputCallResponse message) {
        queue.add(message);
      }

      @Override
      public void onClose(Status status, Metadata trailers) {
        queue.add(status);
      }
    }, new Metadata());
    call.sendMessage(request);
    call.halfClose();

    // Time how long it takes to get the first response.
    call.request(1);
    Object response = queue.poll(operationTimeoutMillis(), TimeUnit.MILLISECONDS);
    assertTrue(response instanceof StreamingOutputCallResponse);
    assertResponse(goldenResponses.get(0), (StreamingOutputCallResponse) response);
    long firstCallDuration = System.nanoTime() - start;

    // Without giving additional flow control, make sure that we don't get another response. We wait
    // until we are comfortable the next message isn't coming. We may have very low nanoTime
    // resolution (like on Windows) or be using a testing, in-process transport where message
    // handling is instantaneous. In both cases, firstCallDuration may be 0, so round up sleep time
    // to at least 1ms.
    assertNull(queue.poll(Math.max(firstCallDuration * 4, 1 * 1000 * 1000), TimeUnit.NANOSECONDS));

    // Make sure that everything still completes.
    call.request(1);
    response = queue.poll(operationTimeoutMillis(), TimeUnit.MILLISECONDS);
    assertTrue(response instanceof StreamingOutputCallResponse);
    assertResponse(goldenResponses.get(1), (StreamingOutputCallResponse) response);
    assertEquals(Status.OK, queue.poll(operationTimeoutMillis(), TimeUnit.MILLISECONDS));
  }

  @Test
  public void veryLargeRequest() throws Exception {
    assumeEnoughMemory();
    final SimpleRequest request = SimpleRequest.newBuilder()
        .setPayload(Payload.newBuilder()
            .setBody(ByteString.copyFrom(new byte[unaryPayloadLength()])))
        .setResponseSize(10)
        .build();
    final SimpleResponse goldenResponse = SimpleResponse.newBuilder()
        .setPayload(Payload.newBuilder()
            .setBody(ByteString.copyFrom(new byte[10])))
        .build();

    assertResponse(goldenResponse, blockingStub.unaryCall(request));
  }

  @Test
  public void veryLargeResponse() throws Exception {
    assumeEnoughMemory();
    final SimpleRequest request = SimpleRequest.newBuilder()
        .setResponseSize(unaryPayloadLength())
        .build();
    final SimpleResponse goldenResponse = SimpleResponse.newBuilder()
        .setPayload(Payload.newBuilder()
            .setBody(ByteString.copyFrom(new byte[unaryPayloadLength()])))
        .build();

    assertResponse(goldenResponse, blockingStub.unaryCall(request));
  }

  @Test
  public void exchangeMetadataUnaryCall() throws Exception {
    // Capture the metadata exchange
    Metadata fixedHeaders = new Metadata();
    // Send a metadata proto
    StringValue metadataValue = StringValue.newBuilder().setValue("dog").build();
    fixedHeaders.put(Util.METADATA_KEY, metadataValue);
    // .. and expect it to be echoed back in trailers
    AtomicReference<Metadata> trailersCapture = new AtomicReference<>();
    AtomicReference<Metadata> headersCapture = new AtomicReference<>();
    TestServiceGrpc.TestServiceBlockingStub stub = blockingStub.withInterceptors(
        MetadataUtils.newAttachHeadersInterceptor(fixedHeaders),
        MetadataUtils.newCaptureMetadataInterceptor(headersCapture, trailersCapture));

    assertNotNull(stub.emptyCall(EMPTY));

    // Assert that our side channel object is echoed back in both headers and trailers
    Assert.assertEquals(metadataValue, headersCapture.get().get(Util.METADATA_KEY));
    Assert.assertEquals(metadataValue, trailersCapture.get().get(Util.METADATA_KEY));
  }

  @Test
  public void exchangeMetadataStreamingCall() throws Exception {
    // Capture the metadata exchange
    Metadata fixedHeaders = new Metadata();
    // Send a metadata proto
    StringValue metadataValue = StringValue.newBuilder().setValue("dog").build();
    fixedHeaders.put(Util.METADATA_KEY, metadataValue);
    // .. and expect it to be echoed back in trailers
    AtomicReference<Metadata> trailersCapture = new AtomicReference<>();
    AtomicReference<Metadata> headersCapture = new AtomicReference<>();
    TestServiceGrpc.TestServiceStub stub = asyncStub.withInterceptors(
        MetadataUtils.newAttachHeadersInterceptor(fixedHeaders),
        MetadataUtils.newCaptureMetadataInterceptor(headersCapture, trailersCapture));

    List<Integer> responseSizes = Arrays.asList(50, 100, 150, 200);
    Messages.StreamingOutputCallRequest.Builder streamingOutputBuilder =
        Messages.StreamingOutputCallRequest.newBuilder();
    for (Integer size : responseSizes) {
      streamingOutputBuilder.addResponseParameters(
          ResponseParameters.newBuilder().setSize(size).setIntervalUs(0));
    }
    final Messages.StreamingOutputCallRequest request = streamingOutputBuilder.build();

    StreamRecorder<Messages.StreamingOutputCallResponse> recorder = StreamRecorder.create();
    StreamObserver<Messages.StreamingOutputCallRequest> requestStream =
        stub.fullDuplexCall(recorder);

    final int numRequests = 10;
    for (int ix = numRequests; ix > 0; --ix) {
      requestStream.onNext(request);
    }
    requestStream.onCompleted();
    recorder.awaitCompletion();
    assertSuccess(recorder);
    org.junit.Assert.assertEquals(
        responseSizes.size() * (long) numRequests, recorder.getValues().size());

    // Assert that our side channel object is echoed back in both headers and trailers
    Assert.assertEquals(metadataValue, headersCapture.get().get(Util.METADATA_KEY));
    Assert.assertEquals(metadataValue, trailersCapture.get().get(Util.METADATA_KEY));
  }

  @Test
  public void sendsTimeoutHeader() {
    Assume.assumeTrue("can not capture request headers on server side", server != null);
    long configuredTimeoutMinutes = 100;
    TestServiceGrpc.TestServiceBlockingStub stub =
        blockingStub.withDeadlineAfter(configuredTimeoutMinutes, TimeUnit.MINUTES);
    stub.emptyCall(EMPTY);
    long transferredTimeoutMinutes = TimeUnit.NANOSECONDS.toMinutes(
        requestHeadersCapture.get().get(GrpcUtil.TIMEOUT_KEY));
    Assert.assertTrue(
        "configuredTimeoutMinutes=" + configuredTimeoutMinutes
            + ", transferredTimeoutMinutes=" + transferredTimeoutMinutes,
        configuredTimeoutMinutes - transferredTimeoutMinutes >= 0
            && configuredTimeoutMinutes - transferredTimeoutMinutes <= 1);
  }

  @Test
  public void deadlineNotExceeded() {
    // warm up the channel and JVM
    blockingStub.emptyCall(Empty.getDefaultInstance());
    blockingStub
        .withDeadlineAfter(10, TimeUnit.SECONDS)
        .streamingOutputCall(StreamingOutputCallRequest.newBuilder()
            .addResponseParameters(ResponseParameters.newBuilder()
                .setIntervalUs(0))
                .build()).next();
  }

  @Test
  public void deadlineExceeded() throws Exception {
    // warm up the channel and JVM
    blockingStub.emptyCall(Empty.getDefaultInstance());
    TestServiceGrpc.TestServiceBlockingStub stub =
        blockingStub.withDeadlineAfter(1, TimeUnit.SECONDS);
    StreamingOutputCallRequest request = StreamingOutputCallRequest.newBuilder()
        .addResponseParameters(ResponseParameters.newBuilder()
            .setIntervalUs((int) TimeUnit.SECONDS.toMicros(20)))
        .build();
    try {
      stub.streamingOutputCall(request).next();
      fail("Expected deadline to be exceeded");
    } catch (StatusRuntimeException ex) {
      assertEquals(Status.DEADLINE_EXCEEDED.getCode(), ex.getStatus().getCode());
      String desc = ex.getStatus().getDescription();
      assertTrue(desc,
          // There is a race between client and server-side deadline expiration.
          // If client expires first, it'd generate this message
          Pattern.matches("CallOptions deadline exceeded after .*s. \\[.*\\]", desc)
          // If server expires first, it'd reset the stream and client would generate a different
          // message
          || desc.startsWith("ClientCall was cancelled at or after deadline."));
    }

    assertStatsTrace("grpc.testing.TestService/EmptyCall", Status.Code.OK);
    if (metricsExpected()) {
      // Stream may not have been created before deadline is exceeded, thus we don't test the tracer
      // stats.
      MetricsRecord clientStartRecord = clientStatsRecorder.pollRecord(5, TimeUnit.SECONDS);
      checkStartTags(
          clientStartRecord, "grpc.testing.TestService/StreamingOutputCall", true);
      MetricsRecord clientEndRecord = clientStatsRecorder.pollRecord(5, TimeUnit.SECONDS);
      checkEndTags(
          clientEndRecord,
          "grpc.testing.TestService/StreamingOutputCall",
          Status.Code.DEADLINE_EXCEEDED, true);
      // Do not check server-side metrics, because the status on the server side is undetermined.
    }
  }

  @Test
  public void deadlineExceededServerStreaming() throws Exception {
    // warm up the channel and JVM
    blockingStub.emptyCall(Empty.getDefaultInstance());
    assertStatsTrace("grpc.testing.TestService/EmptyCall", Status.Code.OK);
    ResponseParameters.Builder responseParameters = ResponseParameters.newBuilder()
        .setSize(1)
        .setIntervalUs(10000);
    StreamingOutputCallRequest request = StreamingOutputCallRequest.newBuilder()
        .addResponseParameters(responseParameters)
        .addResponseParameters(responseParameters)
        .addResponseParameters(responseParameters)
        .addResponseParameters(responseParameters)
        .build();
    StreamRecorder<StreamingOutputCallResponse> recorder = StreamRecorder.create();
    asyncStub
        .withDeadlineAfter(30, TimeUnit.MILLISECONDS)
        .streamingOutputCall(request, recorder);
    recorder.awaitCompletion();
    assertEquals(Status.DEADLINE_EXCEEDED.getCode(),
        Status.fromThrowable(recorder.getError()).getCode());
    if (metricsExpected()) {
      // Stream may not have been created when deadline is exceeded, thus we don't check tracer
      // stats.
      MetricsRecord clientStartRecord = clientStatsRecorder.pollRecord(5, TimeUnit.SECONDS);
      checkStartTags(
          clientStartRecord, "grpc.testing.TestService/StreamingOutputCall", true);
      MetricsRecord clientEndRecord = clientStatsRecorder.pollRecord(5, TimeUnit.SECONDS);
      checkEndTags(
          clientEndRecord,
          "grpc.testing.TestService/StreamingOutputCall",
          Status.Code.DEADLINE_EXCEEDED, true);
      // Do not check server-side metrics, because the status on the server side is undetermined.
    }
  }

  @Test
  public void deadlineInPast() throws Exception {
    // Test once with idle channel and once with active channel
    try {
      blockingStub
          .withDeadlineAfter(-10, TimeUnit.SECONDS)
          .emptyCall(Empty.getDefaultInstance());
      fail("Should have thrown");
    } catch (StatusRuntimeException ex) {
      assertEquals(Status.Code.DEADLINE_EXCEEDED, ex.getStatus().getCode());
      assertThat(ex.getStatus().getDescription())
          .startsWith("ClientCall started after CallOptions deadline was exceeded");
    }

    // CensusStreamTracerModule record final status in the interceptor, thus is guaranteed to be
    // recorded.  The tracer stats rely on the stream being created, which is not the case if
    // deadline is exceeded before the call is created. Therefore we don't check the tracer stats.
    if (metricsExpected()) {
      MetricsRecord clientStartRecord = clientStatsRecorder.pollRecord(5, TimeUnit.SECONDS);
      checkStartTags(clientStartRecord, "grpc.testing.TestService/EmptyCall", true);
      MetricsRecord clientEndRecord = clientStatsRecorder.pollRecord(5, TimeUnit.SECONDS);
      checkEndTags(
          clientEndRecord, "grpc.testing.TestService/EmptyCall",
          Status.DEADLINE_EXCEEDED.getCode(), true);
      assertZeroRetryRecorded();
    }

    // warm up the channel
    blockingStub.emptyCall(Empty.getDefaultInstance());
    if (metricsExpected()) {
      // clientStartRecord
      clientStatsRecorder.pollRecord(5, TimeUnit.SECONDS);
      // clientEndRecord
      clientStatsRecorder.pollRecord(5, TimeUnit.SECONDS);
      assertZeroRetryRecorded();
    }
    try {
      blockingStub
          .withDeadlineAfter(-10, TimeUnit.SECONDS)
          .emptyCall(Empty.getDefaultInstance());
      fail("Should have thrown");
    } catch (StatusRuntimeException ex) {
      assertEquals(Status.Code.DEADLINE_EXCEEDED, ex.getStatus().getCode());
      assertThat(ex.getStatus().getDescription())
          .startsWith("ClientCall started after CallOptions deadline was exceeded");
    }
    if (metricsExpected()) {
      MetricsRecord clientStartRecord = clientStatsRecorder.pollRecord(5, TimeUnit.SECONDS);
      checkStartTags(clientStartRecord, "grpc.testing.TestService/EmptyCall", true);
      MetricsRecord clientEndRecord = clientStatsRecorder.pollRecord(5, TimeUnit.SECONDS);
      checkEndTags(
          clientEndRecord, "grpc.testing.TestService/EmptyCall",
          Status.DEADLINE_EXCEEDED.getCode(), true);
      assertZeroRetryRecorded();
    }
  }

  @Test
  public void maxInboundSize_exact() {
    StreamingOutputCallRequest request = StreamingOutputCallRequest.newBuilder()
        .addResponseParameters(ResponseParameters.newBuilder().setSize(1))
        .build();

    MethodDescriptor<StreamingOutputCallRequest, StreamingOutputCallResponse> md =
        TestServiceGrpc.getStreamingOutputCallMethod();
    ByteSizeMarshaller<StreamingOutputCallResponse> mar =
        new ByteSizeMarshaller<>(md.getResponseMarshaller());
    blockingServerStreamingCall(
        blockingStub.getChannel(),
        md.toBuilder(md.getRequestMarshaller(), mar).build(),
        blockingStub.getCallOptions(),
        request)
        .next();

    int size = mar.lastInSize;

    TestServiceGrpc.TestServiceBlockingStub stub =
        blockingStub.withMaxInboundMessageSize(size);

    stub.streamingOutputCall(request).next();
  }

  @Test
  public void maxInboundSize_tooBig() {
    StreamingOutputCallRequest request = StreamingOutputCallRequest.newBuilder()
        .addResponseParameters(ResponseParameters.newBuilder().setSize(1))
        .build();

    MethodDescriptor<StreamingOutputCallRequest, StreamingOutputCallResponse> md =
        TestServiceGrpc.getStreamingOutputCallMethod();
    ByteSizeMarshaller<StreamingOutputCallRequest> mar =
        new ByteSizeMarshaller<>(md.getRequestMarshaller());
    blockingServerStreamingCall(
        blockingStub.getChannel(),
        md.toBuilder(mar, md.getResponseMarshaller()).build(),
        blockingStub.getCallOptions(),
        request)
        .next();

    int size = mar.lastOutSize;

    TestServiceGrpc.TestServiceBlockingStub stub =
        blockingStub.withMaxInboundMessageSize(size - 1);

    try {
      stub.streamingOutputCall(request).next();
      fail();
    } catch (StatusRuntimeException ex) {
      Status s = ex.getStatus();
      assertWithMessage(s.toString()).that(s.getCode()).isEqualTo(Status.Code.RESOURCE_EXHAUSTED);
      assertThat(Throwables.getStackTraceAsString(ex)).contains("exceeds maximum");
    }
  }

  @Test
  public void maxOutboundSize_exact() {
    StreamingOutputCallRequest request = StreamingOutputCallRequest.newBuilder()
        .addResponseParameters(ResponseParameters.newBuilder().setSize(1))
        .build();

    MethodDescriptor<StreamingOutputCallRequest, StreamingOutputCallResponse> md =
        TestServiceGrpc.getStreamingOutputCallMethod();
    ByteSizeMarshaller<StreamingOutputCallRequest> mar =
        new ByteSizeMarshaller<>(md.getRequestMarshaller());
    blockingServerStreamingCall(
        blockingStub.getChannel(),
        md.toBuilder(mar, md.getResponseMarshaller()).build(),
        blockingStub.getCallOptions(),
        request)
        .next();

    int size = mar.lastOutSize;

    TestServiceGrpc.TestServiceBlockingStub stub =
        blockingStub.withMaxOutboundMessageSize(size);

    stub.streamingOutputCall(request).next();
  }

  @Test
  public void maxOutboundSize_tooBig() {
    // set at least one field to ensure the size is non-zero.
    StreamingOutputCallRequest request = StreamingOutputCallRequest.newBuilder()
        .addResponseParameters(ResponseParameters.newBuilder().setSize(1))
        .build();


    MethodDescriptor<StreamingOutputCallRequest, StreamingOutputCallResponse> md =
        TestServiceGrpc.getStreamingOutputCallMethod();
    ByteSizeMarshaller<StreamingOutputCallRequest> mar =
        new ByteSizeMarshaller<>(md.getRequestMarshaller());
    blockingServerStreamingCall(
        blockingStub.getChannel(),
        md.toBuilder(mar, md.getResponseMarshaller()).build(),
        blockingStub.getCallOptions(),
        request)
        .next();

    TestServiceGrpc.TestServiceBlockingStub stub =
        blockingStub.withMaxOutboundMessageSize(mar.lastOutSize - 1);
    try {
      stub.streamingOutputCall(request).next();
      fail();
    } catch (StatusRuntimeException ex) {
      Status s = ex.getStatus();
      assertWithMessage(s.toString()).that(s.getCode()).isEqualTo(Status.Code.CANCELLED);
      assertThat(Throwables.getStackTraceAsString(ex)).contains("message too large");
    }
  }

  protected int unaryPayloadLength() {
    // 10MiB.
    return 10485760;
  }

  @Test
  public void gracefulShutdown() throws Exception {
    final List<StreamingOutputCallRequest> requests = Arrays.asList(
        StreamingOutputCallRequest.newBuilder()
            .addResponseParameters(ResponseParameters.newBuilder()
                .setSize(3))
            .setPayload(Payload.newBuilder()
                .setBody(ByteString.copyFrom(new byte[2])))
            .build(),
        StreamingOutputCallRequest.newBuilder()
            .addResponseParameters(ResponseParameters.newBuilder()
                .setSize(1))
            .setPayload(Payload.newBuilder()
                .setBody(ByteString.copyFrom(new byte[7])))
            .build(),
        StreamingOutputCallRequest.newBuilder()
            .addResponseParameters(ResponseParameters.newBuilder()
                .setSize(4))
            .setPayload(Payload.newBuilder()
                .setBody(ByteString.copyFrom(new byte[1])))
            .build());
    final List<StreamingOutputCallResponse> goldenResponses = Arrays.asList(
        StreamingOutputCallResponse.newBuilder()
            .setPayload(Payload.newBuilder()
                .setBody(ByteString.copyFrom(new byte[3])))
            .build(),
        StreamingOutputCallResponse.newBuilder()
            .setPayload(Payload.newBuilder()
                .setBody(ByteString.copyFrom(new byte[1])))
            .build(),
        StreamingOutputCallResponse.newBuilder()
            .setPayload(Payload.newBuilder()
                .setBody(ByteString.copyFrom(new byte[4])))
            .build());

    final ArrayBlockingQueue<StreamingOutputCallResponse> responses =
        new ArrayBlockingQueue<>(3);
    final SettableFuture<Void> completed = SettableFuture.create();
    final SettableFuture<Void> errorSeen = SettableFuture.create();
    StreamObserver<StreamingOutputCallResponse> responseObserver =
        new StreamObserver<StreamingOutputCallResponse>() {

          @Override
          public void onNext(StreamingOutputCallResponse value) {
            responses.add(value);
          }

          @Override
          public void onError(Throwable t) {
            errorSeen.set(null);
          }

          @Override
          public void onCompleted() {
            completed.set(null);
          }
        };
    StreamObserver<StreamingOutputCallRequest> requestObserver
        = asyncStub.fullDuplexCall(responseObserver);
    requestObserver.onNext(requests.get(0));
    assertResponse(
        goldenResponses.get(0), responses.poll(operationTimeoutMillis(), TimeUnit.MILLISECONDS));
    // Initiate graceful shutdown.
    channel.shutdown();
    requestObserver.onNext(requests.get(1));
    assertResponse(
        goldenResponses.get(1), responses.poll(operationTimeoutMillis(), TimeUnit.MILLISECONDS));
    // The previous ping-pong could have raced with the shutdown, but this one certainly shouldn't.
    requestObserver.onNext(requests.get(2));
    assertResponse(
        goldenResponses.get(2), responses.poll(operationTimeoutMillis(), TimeUnit.MILLISECONDS));
    assertFalse(completed.isDone());
    requestObserver.onCompleted();
    completed.get(operationTimeoutMillis(), TimeUnit.MILLISECONDS);
    assertFalse(errorSeen.isDone());
  }

  @Test
  public void customMetadata() throws Exception {
    final int responseSize = 314159;
    final int requestSize = 271828;
    final SimpleRequest request = SimpleRequest.newBuilder()
        .setResponseSize(responseSize)
        .setPayload(Payload.newBuilder()
            .setBody(ByteString.copyFrom(new byte[requestSize])))
        .build();
    final StreamingOutputCallRequest streamingRequest = StreamingOutputCallRequest.newBuilder()
        .addResponseParameters(ResponseParameters.newBuilder().setSize(responseSize))
        .setPayload(Payload.newBuilder().setBody(ByteString.copyFrom(new byte[requestSize])))
        .build();
    final SimpleResponse goldenResponse = SimpleResponse.newBuilder()
        .setPayload(Payload.newBuilder()
            .setBody(ByteString.copyFrom(new byte[responseSize])))
        .build();
    final StreamingOutputCallResponse goldenStreamingResponse =
        StreamingOutputCallResponse.newBuilder()
            .setPayload(Payload.newBuilder()
            .setBody(ByteString.copyFrom(new byte[responseSize])))
        .build();
    final byte[] trailingBytes =
        {(byte) 0xa, (byte) 0xb, (byte) 0xa, (byte) 0xb, (byte) 0xa, (byte) 0xb};

    // Test UnaryCall
    Metadata metadata = new Metadata();
    metadata.put(Util.ECHO_INITIAL_METADATA_KEY, "test_initial_metadata_value");
    metadata.put(Util.ECHO_TRAILING_METADATA_KEY, trailingBytes);
    AtomicReference<Metadata> headersCapture = new AtomicReference<>();
    AtomicReference<Metadata> trailersCapture = new AtomicReference<>();
    TestServiceGrpc.TestServiceBlockingStub blockingStub = this.blockingStub.withInterceptors(
        MetadataUtils.newAttachHeadersInterceptor(metadata),
        MetadataUtils.newCaptureMetadataInterceptor(headersCapture, trailersCapture));
    SimpleResponse response = blockingStub.unaryCall(request);

    assertResponse(goldenResponse, response);
    assertEquals("test_initial_metadata_value",
        headersCapture.get().get(Util.ECHO_INITIAL_METADATA_KEY));
    assertTrue(
        Arrays.equals(trailingBytes, trailersCapture.get().get(Util.ECHO_TRAILING_METADATA_KEY)));
    assertStatsTrace("grpc.testing.TestService/UnaryCall", Status.Code.OK,
        Collections.singleton(request), Collections.singleton(goldenResponse));

    // Test FullDuplexCall
    metadata = new Metadata();
    metadata.put(Util.ECHO_INITIAL_METADATA_KEY, "test_initial_metadata_value");
    metadata.put(Util.ECHO_TRAILING_METADATA_KEY, trailingBytes);
    headersCapture = new AtomicReference<>();
    trailersCapture = new AtomicReference<>();
    TestServiceGrpc.TestServiceStub stub = asyncStub.withInterceptors(
        MetadataUtils.newAttachHeadersInterceptor(metadata),
        MetadataUtils.newCaptureMetadataInterceptor(headersCapture, trailersCapture));

    StreamRecorder<Messages.StreamingOutputCallResponse> recorder = StreamRecorder.create();
    StreamObserver<Messages.StreamingOutputCallRequest> requestStream =
        stub.fullDuplexCall(recorder);
    requestStream.onNext(streamingRequest);
    requestStream.onCompleted();
    recorder.awaitCompletion();

    assertSuccess(recorder);
    assertResponse(goldenStreamingResponse, recorder.firstValue().get());
    assertEquals("test_initial_metadata_value",
        headersCapture.get().get(Util.ECHO_INITIAL_METADATA_KEY));
    assertTrue(
        Arrays.equals(trailingBytes, trailersCapture.get().get(Util.ECHO_TRAILING_METADATA_KEY)));
    assertStatsTrace("grpc.testing.TestService/FullDuplexCall", Status.Code.OK,
        Collections.singleton(streamingRequest), Collections.singleton(goldenStreamingResponse));
  }

  @SuppressWarnings("deprecation")
  @Test(timeout = 10000)
  public void censusContextsPropagated() {
    Assume.assumeTrue("Skip the test because server is not in the same process.", server != null);
    Assume.assumeTrue(customCensusModulePresent());
    Span clientParentSpan = Tracing.getTracer().spanBuilder("Test.interopTest").startSpan();
    // A valid ID is guaranteed to be unique, so we can verify it is actually propagated.
    assertTrue(clientParentSpan.getContext().getTraceId().isValid());
    Context ctx =
        io.opencensus.tags.unsafe.ContextUtils.withValue(
            Context.ROOT,
            tagger
                .emptyBuilder()
                .putLocal(StatsTestUtils.EXTRA_TAG, TagValue.create("extra value"))
                .build());
    ctx = io.opencensus.trace.unsafe.ContextUtils.withValue(ctx, clientParentSpan);
    Context origCtx = ctx.attach();
    try {
      blockingStub.unaryCall(SimpleRequest.getDefaultInstance());
      Context serverCtx = contextCapture.get();
      assertNotNull(serverCtx);

      FakeTagContext statsCtx =
          (FakeTagContext) io.opencensus.tags.unsafe.ContextUtils.getValue(serverCtx);
      assertNotNull(statsCtx);
      Map<TagKey, TagValue> tags = statsCtx.getTags();
      boolean tagFound = false;
      for (Map.Entry<TagKey, TagValue> tag : tags.entrySet()) {
        if (tag.getKey().equals(StatsTestUtils.EXTRA_TAG)) {
          assertEquals(TagValue.create("extra value"), tag.getValue());
          tagFound = true;
        }
      }
      assertTrue("tag not found", tagFound);

      Span span = io.opencensus.trace.unsafe.ContextUtils.getValue(serverCtx);
      assertNotNull(span);
      SpanContext spanContext = span.getContext();
      assertEquals(clientParentSpan.getContext().getTraceId(), spanContext.getTraceId());
    } finally {
      ctx.detach(origCtx);
    }
  }

  @Test
  public void statusCodeAndMessage() throws Exception {
    int errorCode = 2;
    String errorMessage = "test status message";
    EchoStatus responseStatus = EchoStatus.newBuilder()
        .setCode(errorCode)
        .setMessage(errorMessage)
        .build();
    SimpleRequest simpleRequest = SimpleRequest.newBuilder()
        .setResponseStatus(responseStatus)
        .build();
    StreamingOutputCallRequest streamingRequest = StreamingOutputCallRequest.newBuilder()
        .setResponseStatus(responseStatus)
        .build();

    // Test UnaryCall
    try {
      blockingStub.unaryCall(simpleRequest);
      fail();
    } catch (StatusRuntimeException e) {
      assertEquals(Status.UNKNOWN.getCode(), e.getStatus().getCode());
      assertEquals(errorMessage, e.getStatus().getDescription());
    }
    assertStatsTrace("grpc.testing.TestService/UnaryCall", Status.Code.UNKNOWN);

    // Test FullDuplexCall
    StreamRecorder<StreamingOutputCallResponse> responseObserver = StreamRecorder.create();
    StreamObserver<StreamingOutputCallRequest> requestObserver
        = asyncStub.fullDuplexCall(responseObserver);
    requestObserver.onNext(streamingRequest);
    requestObserver.onCompleted();

    assertThat(responseObserver.awaitCompletion(operationTimeoutMillis(), TimeUnit.MILLISECONDS))
        .isTrue();
    assertThat(responseObserver.getError()).isNotNull();
    Status status = Status.fromThrowable(responseObserver.getError());
    assertEquals(Status.UNKNOWN.getCode(), status.getCode());
    assertEquals(errorMessage, status.getDescription());
    assertStatsTrace("grpc.testing.TestService/FullDuplexCall", Status.Code.UNKNOWN);
  }

  @Test
  public void specialStatusMessage() throws Exception {
    int errorCode = 2;
    String errorMessage = "\t\ntest with whitespace\r\nand Unicode BMP ☺ and non-BMP 😈\t\n";
    SimpleRequest simpleRequest = SimpleRequest.newBuilder()
        .setResponseStatus(EchoStatus.newBuilder()
            .setCode(errorCode)
            .setMessage(errorMessage)
            .build())
        .build();

    try {
      blockingStub.unaryCall(simpleRequest);
      fail();
    } catch (StatusRuntimeException e) {
      assertEquals(Status.UNKNOWN.getCode(), e.getStatus().getCode());
      assertEquals(errorMessage, e.getStatus().getDescription());
    }
    assertStatsTrace("grpc.testing.TestService/UnaryCall", Status.Code.UNKNOWN);
  }

  /** Sends an rpc to an unimplemented method within TestService. */
  @Test
  public void unimplementedMethod() {
    try {
      blockingStub.unimplementedCall(Empty.getDefaultInstance());
      fail();
    } catch (StatusRuntimeException e) {
      assertEquals(Status.UNIMPLEMENTED.getCode(), e.getStatus().getCode());
    }

    assertClientStatsTrace("grpc.testing.TestService/UnimplementedCall",
        Status.Code.UNIMPLEMENTED);
  }

  /** Sends an rpc to an unimplemented service on the server. */
  @Test
  public void unimplementedService() {
    UnimplementedServiceGrpc.UnimplementedServiceBlockingStub stub =
        UnimplementedServiceGrpc.newBlockingStub(channel).withInterceptors(tracerSetupInterceptor);
    try {
      stub.unimplementedCall(Empty.getDefaultInstance());
      fail();
    } catch (StatusRuntimeException e) {
      assertEquals(Status.UNIMPLEMENTED.getCode(), e.getStatus().getCode());
    }

    assertStatsTrace("grpc.testing.UnimplementedService/UnimplementedCall",
        Status.Code.UNIMPLEMENTED);
  }

  /** Start a fullDuplexCall which the server will not respond, and verify the deadline expires. */
  @SuppressWarnings("MissingFail")
  @Test
  public void timeoutOnSleepingServer() throws Exception {
    TestServiceGrpc.TestServiceStub stub =
        asyncStub.withDeadlineAfter(1, TimeUnit.MILLISECONDS);

    StreamRecorder<StreamingOutputCallResponse> responseObserver = StreamRecorder.create();
    StreamObserver<StreamingOutputCallRequest> requestObserver
        = stub.fullDuplexCall(responseObserver);

    StreamingOutputCallRequest request = StreamingOutputCallRequest.newBuilder()
        .setPayload(Payload.newBuilder()
            .setBody(ByteString.copyFrom(new byte[27182])))
        .build();
    try {
      requestObserver.onNext(request);
    } catch (IllegalStateException expected) {
      // This can happen if the stream has already been terminated due to deadline exceeded.
    }

    assertTrue(responseObserver.awaitCompletion(operationTimeoutMillis(), TimeUnit.MILLISECONDS));
    assertEquals(0, responseObserver.getValues().size());
    assertEquals(Status.DEADLINE_EXCEEDED.getCode(),
                 Status.fromThrowable(responseObserver.getError()).getCode());

    if (metricsExpected()) {
      // CensusStreamTracerModule record final status in the interceptor, thus is guaranteed to be
      // recorded.  The tracer stats rely on the stream being created, which is not always the case
      // in this test, thus we will not check that.
      MetricsRecord clientStartRecord = clientStatsRecorder.pollRecord(5, TimeUnit.SECONDS);
      checkStartTags(clientStartRecord, "grpc.testing.TestService/FullDuplexCall", true);
      MetricsRecord clientEndRecord = clientStatsRecorder.pollRecord(5, TimeUnit.SECONDS);
      checkEndTags(
          clientEndRecord,
          "grpc.testing.TestService/FullDuplexCall",
          Status.DEADLINE_EXCEEDED.getCode(), true);
    }
  }

  /**
   * Verifies remote server address and local client address are available from ClientCall
   * Attributes via ClientInterceptor.
   */
  @Test
  public void getServerAddressAndLocalAddressFromClient() {
    assertNotNull(obtainRemoteServerAddr());
    assertNotNull(obtainLocalClientAddr());
  }

  private static class SoakIterationResult {
    public SoakIterationResult(long latencyMs, Status status) {
      this.latencyMs = latencyMs;
      this.status = status;
    }

    public long getLatencyMs() {
      return latencyMs;
    }

    public Status getStatus() {
      return status;
    }

    private long latencyMs = -1;
    private Status status = Status.OK;
  }


  private static class ThreadResults {
    private int threadFailures = 0;
    private int iterationsDone = 0;
    private Histogram latencies = new Histogram(4);

    public int getThreadFailures() {
      return threadFailures;
    }

    public int getIterationsDone() {
      return iterationsDone;
    }

    public Histogram getLatencies() {
      return latencies;
    }
  }
<<<<<<< HEAD
=======

>>>>>>> 32f4cf43
  private SoakIterationResult performOneSoakIteration(
      TestServiceGrpc.TestServiceBlockingStub blockingStub,
      TestServiceGrpc.TestServiceStub nonBlockingStub,
      int soakRequestSize,
      int soakResponseSize,
      String testType) throws Exception {
    switch (testType) {
      case "largeUnary":
        return performOneSoakIterationLargeUnary(blockingStub, soakRequestSize, soakResponseSize);
      case "clientStreaming":
        return performOneSoakIterationClientStreaming(nonBlockingStub, soakRequestSize);
      case "serverStreaming":
        return performOneSoakIterationServerStreaming(nonBlockingStub, soakResponseSize);
      case "pingPong":
        return performOneSoakIterationPingPong(nonBlockingStub, soakRequestSize, soakResponseSize);
      default:
        throw new IllegalArgumentException("Invalid test type: " + testType);
    }
  }
  private SoakIterationResult performOneSoakIterationLargeUnary(
      TestServiceGrpc.TestServiceBlockingStub soakStub, int soakRequestSize, int soakResponseSize)
      throws InterruptedException {
    long startNs = System.nanoTime();
    Status status = Status.OK;
    try {
      final SimpleRequest request =
          SimpleRequest.newBuilder()
              .setResponseSize(soakResponseSize)
              .setPayload(
                  Payload.newBuilder().setBody(ByteString.copyFrom(new byte[soakRequestSize])))
              .build();
      final SimpleResponse goldenResponse =
          SimpleResponse.newBuilder()
              .setPayload(
                  Payload.newBuilder().setBody(ByteString.copyFrom(new byte[soakResponseSize])))
              .build();
      assertResponse(goldenResponse, soakStub.unaryCall(request));
    } catch (StatusRuntimeException e) {
      status = e.getStatus();
    }
    long elapsedNs = System.nanoTime() - startNs;
    return new SoakIterationResult(TimeUnit.NANOSECONDS.toMillis(elapsedNs), status);
  }

  private SoakIterationResult performOneSoakIterationClientStreaming(
      TestServiceGrpc.TestServiceStub soakStub, int soakRequestSize)
      throws Exception {
    long startNs = System.nanoTime();
    Status status = Status.OK;
    final int numRequests = 3; // need to be discussed
    final List<StreamingInputCallRequest> requests= new ArrayList<>(numRequests);
    for (int i = 0; i < numRequests; i++) {
      requests.add(StreamingInputCallRequest.newBuilder()
          .setPayload(Payload.newBuilder()
              .setBody(ByteString.copyFrom(new byte[soakRequestSize])))
          .build());
    }
    final StreamingInputCallResponse goldenResponse = StreamingInputCallResponse.newBuilder()
        .setAggregatedPayloadSize(soakRequestSize * numRequests)
        .build();
    StreamRecorder<StreamingInputCallResponse> responseObserver = StreamRecorder.create();
    StreamObserver<StreamingInputCallRequest> requestObserver =
        soakStub.streamingInputCall(responseObserver);
    try {
      for (StreamingInputCallRequest request: requests) {
        requestObserver.onNext(request);
      }
      requestObserver.onCompleted();
      responseObserver.awaitCompletion();
      assertEquals(goldenResponse, responseObserver.firstValue().get());
      assertThat(responseObserver.getValues()).hasSize(1);
    } catch (StatusRuntimeException e) {
      status = e.getStatus();
    }
    long elapsedNs = System.nanoTime() - startNs;
    return new SoakIterationResult(TimeUnit.NANOSECONDS.toMillis(elapsedNs), status);
  }

  private SoakIterationResult performOneSoakIterationServerStreaming(
      TestServiceGrpc.TestServiceStub soakStub, int soakResponseSize)
      throws Exception {
    long startNs = System.nanoTime();
    Status status = Status.OK;
    final int numResponses = 3; // need to be discussed
    StreamingOutputCallRequest.Builder requestBuilder = StreamingOutputCallRequest.newBuilder();
    for (int i = 0; i < numResponses; i++) {
      requestBuilder.addResponseParameters(ResponseParameters.newBuilder()
          .setSize(soakResponseSize));
    }
    StreamingOutputCallRequest request = requestBuilder.build();
    final List<StreamingOutputCallResponse> goldenResponses = new ArrayList<>();
    for (int i = 0; i < numResponses; i++) {
      goldenResponses.add(
          StreamingOutputCallResponse.newBuilder()
              .setPayload(Payload.newBuilder().setBody(ByteString.copyFrom(new byte[soakResponseSize])))
              .build()
      );
    }
    StreamRecorder<StreamingOutputCallResponse> recorder = StreamRecorder.create();
    try{
      soakStub.streamingOutputCall(request, recorder);
      recorder.awaitCompletion();
      assertSuccess(recorder);
      assertResponses(goldenResponses, recorder.getValues());
    } catch (StatusRuntimeException e) {
      status = e.getStatus();
      System.err.println("Error occurred during Server streaming: " + status);
    }
    long elapsedNs = System.nanoTime() - startNs;
    return new SoakIterationResult(TimeUnit.NANOSECONDS.toMillis(elapsedNs), status);
  }

  private SoakIterationResult performOneSoakIterationPingPong(
      TestServiceGrpc.TestServiceStub soakStub, int soakRequestSize, int soakResponseSize)
      throws Exception {
    long startNs = System.nanoTime();
    Status status = Status.OK;
    final int numRequests = 3;
    final int numResponses = 3;
    final List<StreamingOutputCallRequest> requests = new ArrayList<>(numRequests);
    for (int i = 0; i < numRequests; i++) {
      requests.add(StreamingOutputCallRequest.newBuilder()
          .addResponseParameters(ResponseParameters.newBuilder().setSize(soakResponseSize))
          .setPayload(Payload.newBuilder().setBody(ByteString.copyFrom(new byte[soakRequestSize])))
          .build());
    }
    final List<StreamingOutputCallResponse> goldenResponses = new ArrayList<>(numResponses);
    for (int i = 0; i < numResponses; i++) {
      goldenResponses.add(StreamingOutputCallResponse.newBuilder()
          .setPayload(Payload.newBuilder().setBody(ByteString.copyFrom(new byte[soakResponseSize])))
          .build());
    }
    // Use a blocking queue to collect responses from the server
    final ArrayBlockingQueue<Object> queue = new ArrayBlockingQueue<>(numRequests);
    StreamObserver<StreamingOutputCallRequest> requestsObserver =
        soakStub.fullDuplexCall(new StreamObserver<StreamingOutputCallResponse>() {
          @Override
          public void onNext(StreamingOutputCallResponse response) {
            queue.add(response);
          }

          @Override
          public void onError(Throwable t) {
            queue.add(t);
          }

          @Override
          public void onCompleted() {
            queue.add("Completed");
          }
        });
    try {
      for(int i = 0; i <numRequests; i++) {
        assertNull(queue.peek());
        requestsObserver.onNext(requests.get(i));
        Object actualResponse = queue.poll(operationTimeoutMillis(), TimeUnit.MILLISECONDS);
        assertNotNull("Timed out waiting for response", actualResponse);
        if (actualResponse instanceof Throwable) {
          throw new AssertionError(actualResponse);
        }
        assertResponse(goldenResponses.get(i), (StreamingOutputCallResponse) actualResponse);
      }
      requestsObserver.onCompleted();
      assertEquals("Completed", queue.poll(operationTimeoutMillis(), TimeUnit.MILLISECONDS));
    } catch (StatusRuntimeException e) {
      status = e.getStatus();
      System.err.println("Error occurred during Ping-Pong iteration: " + status);
    }
    long elapsedNs = System.nanoTime() - startNs;
    return new SoakIterationResult(TimeUnit.NANOSECONDS.toMillis(elapsedNs), status);
  }
//------------
  /**
   * Runs large unary RPCs in a loop with configurable failure thresholds
<<<<<<< HEAD
   * and channel creation behavior.(TODO:description needs to be revised)
=======
   * and channel creation behavior.
>>>>>>> 32f4cf43
   */
  public void performSoakTest(
      String serverUri,
      int soakIterations,
      int maxFailures,
      int maxAcceptablePerIterationLatencyMs,
      int minTimeMsBetweenRpcs,
      int overallTimeoutSeconds,
      int soakRequestSize,
      int soakResponseSize,
      int numThreads,
<<<<<<< HEAD
      Function<ManagedChannel, ManagedChannel> maybeCreateNewChannel,
      String testType)
=======
      Function<ManagedChannel, ManagedChannel> createNewChannel)
>>>>>>> 32f4cf43
      throws InterruptedException {
    if (soakIterations % numThreads != 0) {
      throw new IllegalArgumentException("soakIterations must be evenly divisible by numThreads.");
    }
    ManagedChannel sharedChannel = createChannel();
    long startNs = System.nanoTime();
    Thread[] threads = new Thread[numThreads];
    int soakIterationsPerThread = soakIterations / numThreads;
    List<ThreadResults> threadResultsList = new ArrayList<>(numThreads);
    for (int i = 0; i < numThreads; i++) {
      threadResultsList.add(new ThreadResults());
    }
    for (int threadInd = 0; threadInd < numThreads; threadInd++) {
      final int currentThreadInd = threadInd;
      threads[threadInd] = new Thread(() -> {
        try {
<<<<<<< HEAD
          executeSoakTestInThreads(
=======
          executeSoakTestInThread(
>>>>>>> 32f4cf43
              soakIterationsPerThread,
              startNs,
              minTimeMsBetweenRpcs,
              soakRequestSize,
              soakResponseSize,
              maxAcceptablePerIterationLatencyMs,
              overallTimeoutSeconds,
              serverUri,
              threadResultsList.get(currentThreadInd),
              sharedChannel,
<<<<<<< HEAD
              maybeCreateNewChannel,
              testType);
        } catch (Exception e) {
          Thread.currentThread().interrupt();
          System.err.println("Thread interrupted: " + e.getMessage());
=======
              createNewChannel);
        } catch (InterruptedException e) {
          Thread.currentThread().interrupt();
          throw new RuntimeException("Thread interrupted: " + e.getMessage(), e);
>>>>>>> 32f4cf43
        }
      });
      threads[threadInd].start();
    }
    for (Thread thread : threads) {
<<<<<<< HEAD
          thread.join();
    }

    int totalFailures = 0;
    AtomicInteger iterationsDone = new AtomicInteger(0);
    Histogram latencies = new Histogram(4);
    for (ThreadResults threadResult :threadResultsList) {
      totalFailures += threadResult.getThreadFailures();
      iterationsDone.addAndGet(threadResult.getIterationsDone());
=======
      thread.join();
    }

    int totalFailures = 0;
    int iterationsDone = 0;
    Histogram latencies = new Histogram(4);
    for (ThreadResults threadResult :threadResultsList) {
      totalFailures += threadResult.getThreadFailures();
      iterationsDone += threadResult.getIterationsDone();
>>>>>>> 32f4cf43
      latencies.add(threadResult.getLatencies());
    }
    System.err.println(
        String.format(
            Locale.US,
            "(server_uri: %s) soak test ran: %d / %d iterations. total failures: %d. "
                + "p50: %d ms, p90: %d ms, p100: %d ms",
            serverUri,
            iterationsDone,
            soakIterations,
            totalFailures,
            latencies.getValueAtPercentile(50),
            latencies.getValueAtPercentile(90),
            latencies.getValueAtPercentile(100)));
    // check if we timed out
    String timeoutErrorMessage =
        String.format(
            Locale.US,
            "(server_uri: %s) soak test consumed all %d seconds of time and quit early, "
                + "only having ran %d out of desired %d iterations.",
            serverUri,
            overallTimeoutSeconds,
            iterationsDone,
            soakIterations);
    assertEquals(timeoutErrorMessage, iterationsDone, soakIterations);
    // check if we had too many failures
    String tooManyFailuresErrorMessage =
        String.format(
            Locale.US,
            "(server_uri: %s) soak test total failures: %d exceeds max failures "
                + "threshold: %d.",
            serverUri, totalFailures, maxFailures);
    assertTrue(tooManyFailuresErrorMessage, totalFailures <= maxFailures);
    shutdownChannel(sharedChannel);
  }

  private void shutdownChannel(ManagedChannel channel) throws InterruptedException {
    if (channel != null) {
      channel.shutdownNow();
      channel.awaitTermination(10, TimeUnit.SECONDS);
    }
  }
<<<<<<< HEAD
  protected ManagedChannel maybeCreateNewChannel(ManagedChannel currentChannel,
      boolean resetChannel) throws InterruptedException {
    if (resetChannel) {
      shutdownChannel(currentChannel);
      return createChannel();
    }
    return currentChannel;
  }

  private void executeSoakTestInThreads(
=======

  protected ManagedChannel createNewChannel(ManagedChannel currentChannel) {
    try {
      shutdownChannel(currentChannel);
      return createChannel();
    } catch (InterruptedException e) {
      throw new RuntimeException("Interrupted while creating a new channel", e);
    }
  }

  private void executeSoakTestInThread(
>>>>>>> 32f4cf43
      int soakIterationsPerThread,
      long startNs,
      int minTimeMsBetweenRpcs,
      int soakRequestSize,
      int soakResponseSize,
      int maxAcceptablePerIterationLatencyMs,
      int overallTimeoutSeconds,
      String serverUri,
      ThreadResults threadResults,
      ManagedChannel sharedChannel,
<<<<<<< HEAD
      Function<ManagedChannel, ManagedChannel> maybeCreateChannel,
      String testType) throws Exception {
    ManagedChannel currentChannel = sharedChannel;
    TestServiceGrpc.TestServiceBlockingStub blockingStub = TestServiceGrpc.newBlockingStub(currentChannel)
        .withInterceptors(recordClientCallInterceptor(clientCallCapture));
    TestServiceGrpc.TestServiceStub nonBlockingStub = TestServiceGrpc.newStub(currentChannel)
        .withInterceptors(recordClientCallInterceptor(clientCallCapture));

=======
      Function<ManagedChannel, ManagedChannel> maybeCreateChannel) throws InterruptedException {
    ManagedChannel currentChannel = sharedChannel;
>>>>>>> 32f4cf43
    for (int i = 0; i < soakIterationsPerThread; i++) {
      if (System.nanoTime() - startNs >= TimeUnit.SECONDS.toNanos(overallTimeoutSeconds)) {
        break;
      }
      long earliestNextStartNs = System.nanoTime()
          + TimeUnit.MILLISECONDS.toNanos(minTimeMsBetweenRpcs);

      currentChannel = maybeCreateChannel.apply(currentChannel);
<<<<<<< HEAD
      SoakIterationResult result;
      if (testType.equals("largeUnary")) {
        TestServiceGrpc.TestServiceBlockingStub currentStub = TestServiceGrpc
            .newBlockingStub(currentChannel).
            withInterceptors(recordClientCallInterceptor(clientCallCapture));
        result = performOneSoakIteration(currentStub, nonBlockingStub, soakRequestSize,
            soakResponseSize, testType);
      } else {
        TestServiceGrpc.TestServiceStub currentStub = TestServiceGrpc
            .newStub(currentChannel).
            withInterceptors(recordClientCallInterceptor(clientCallCapture));
        result = performOneSoakIteration(blockingStub, currentStub, soakRequestSize,
            soakResponseSize, testType);
      }
=======
      TestServiceGrpc.TestServiceBlockingStub currentStub = TestServiceGrpc
          .newBlockingStub(currentChannel)
              .withInterceptors(recordClientCallInterceptor(clientCallCapture));
      SoakIterationResult result = performOneSoakIteration(currentStub,
          soakRequestSize, soakResponseSize);
>>>>>>> 32f4cf43
      SocketAddress peer = clientCallCapture
          .get().getAttributes().get(Grpc.TRANSPORT_ATTR_REMOTE_ADDR);
      StringBuilder logStr = new StringBuilder(
          String.format(
              Locale.US,
<<<<<<< HEAD
              "thread id: %d soak iteration: %d elapsed_ms: %d peer: %s server_uri: %s", Thread.currentThread().getId(),
=======
              "thread id: %d soak iteration: %d elapsed_ms: %d peer: %s server_uri: %s",
              Thread.currentThread().getId(),
>>>>>>> 32f4cf43
              i, result.getLatencyMs(), peer != null ? peer.toString() : "null", serverUri));
      if (!result.getStatus().equals(Status.OK)) {
        threadResults.threadFailures++;
        logStr.append(String.format(" failed: %s", result.getStatus()));
      } else if (result.getLatencyMs() > maxAcceptablePerIterationLatencyMs) {
        threadResults.threadFailures++;
        logStr.append(
            " exceeds max acceptable latency: " + maxAcceptablePerIterationLatencyMs);
      } else {
        logStr.append(" succeeded");
      }
      System.err.println(logStr.toString());
      threadResults.iterationsDone++;
      threadResults.getLatencies().recordValue(result.getLatencyMs());
      long remainingNs = earliestNextStartNs - System.nanoTime();
      if (remainingNs > 0) {
        TimeUnit.NANOSECONDS.sleep(remainingNs);
      }
    }
  }


  private static void assertSuccess(StreamRecorder<?> recorder) {
    if (recorder.getError() != null) {
      throw new AssertionError(recorder.getError());
    }
  }

  /** Helper for getting remote address from {@link io.grpc.ServerCall#getAttributes()}. */
  protected SocketAddress obtainRemoteClientAddr() {
    TestServiceGrpc.TestServiceBlockingStub stub =
        blockingStub.withDeadlineAfter(5, TimeUnit.SECONDS);

    stub.unaryCall(SimpleRequest.getDefaultInstance());

    return serverCallCapture.get().getAttributes().get(Grpc.TRANSPORT_ATTR_REMOTE_ADDR);
  }

  /** Helper for getting remote address from {@link io.grpc.ClientCall#getAttributes()}. */
  protected SocketAddress obtainRemoteServerAddr() {
    TestServiceGrpc.TestServiceBlockingStub stub = blockingStub
        .withInterceptors(recordClientCallInterceptor(clientCallCapture))
        .withDeadlineAfter(5, TimeUnit.SECONDS);

    stub.unaryCall(SimpleRequest.getDefaultInstance());

    return clientCallCapture.get().getAttributes().get(Grpc.TRANSPORT_ATTR_REMOTE_ADDR);
  }

  /** Helper for getting local address from {@link io.grpc.ServerCall#getAttributes()}. */
  protected SocketAddress obtainLocalServerAddr() {
    TestServiceGrpc.TestServiceBlockingStub stub =
        blockingStub.withDeadlineAfter(5, TimeUnit.SECONDS);

    stub.unaryCall(SimpleRequest.getDefaultInstance());

    return serverCallCapture.get().getAttributes().get(Grpc.TRANSPORT_ATTR_LOCAL_ADDR);
  }

  /** Helper for getting local address from {@link io.grpc.ClientCall#getAttributes()}. */
  protected SocketAddress obtainLocalClientAddr() {
    TestServiceGrpc.TestServiceBlockingStub stub = blockingStub
        .withInterceptors(recordClientCallInterceptor(clientCallCapture))
        .withDeadlineAfter(5, TimeUnit.SECONDS);

    stub.unaryCall(SimpleRequest.getDefaultInstance());

    return clientCallCapture.get().getAttributes().get(Grpc.TRANSPORT_ATTR_LOCAL_ADDR);
  }

  /** Helper for asserting TLS info in SSLSession {@link io.grpc.ServerCall#getAttributes()}. */
  protected void assertX500SubjectDn(String tlsInfo) {
    TestServiceGrpc.TestServiceBlockingStub stub =
        blockingStub.withDeadlineAfter(10, TimeUnit.SECONDS);

    stub.unaryCall(SimpleRequest.getDefaultInstance());

    List<Certificate> certificates;
    SSLSession sslSession =
        serverCallCapture.get().getAttributes().get(Grpc.TRANSPORT_ATTR_SSL_SESSION);
    try {
      certificates = Arrays.asList(sslSession.getPeerCertificates());
    } catch (SSLPeerUnverifiedException e) {
      // Should never happen
      throw new AssertionError(e);
    }

    X509Certificate x509cert = (X509Certificate) certificates.get(0);

    assertEquals(1, certificates.size());
    assertEquals(tlsInfo, x509cert.getSubjectX500Principal().toString());
  }

  protected int operationTimeoutMillis() {
    return 7000;
  }

  /**
   * Some tests run on memory constrained environments.  Rather than OOM, just give up.  64 is
   * chosen as a maximum amount of memory a large test would need.
   */
  protected static void assumeEnoughMemory() {
    Runtime r = Runtime.getRuntime();
    long usedMem = r.totalMemory() - r.freeMemory();
    long actuallyFreeMemory = r.maxMemory() - usedMem;
    Assume.assumeTrue(
        actuallyFreeMemory + " is not sufficient to run this test",
        actuallyFreeMemory >= 64 * 1024 * 1024);
  }

  /**
   * Poll the next metrics record and check it against the provided information, including the
   * message sizes.
   */
  private void assertStatsTrace(String method, Status.Code status,
      Collection<? extends MessageLite> requests,
      Collection<? extends MessageLite> responses) {
    assertClientStatsTrace(method, status, requests, responses);
    assertServerStatsTrace(method, status, requests, responses);
  }

  /**
   * Poll the next metrics record and check it against the provided information, without checking
   * the message sizes.
   */
  private void assertStatsTrace(String method, Status.Code status) {
    assertStatsTrace(method, status, null, null);
  }

  private void assertZeroRetryRecorded() {
    MetricsRecord retryRecord = clientStatsRecorder.pollRecord();
    assertThat(retryRecord.getMetric(RETRIES_PER_CALL)).isEqualTo(0);
    assertThat(retryRecord.getMetric(TRANSPARENT_RETRIES_PER_CALL)).isEqualTo(0);
    assertThat(retryRecord.getMetric(RETRY_DELAY_PER_CALL)).isEqualTo(0D);
  }

  private void assertClientStatsTrace(String method, Status.Code code,
      Collection<? extends MessageLite> requests, Collection<? extends MessageLite> responses) {
    // Tracer-based stats
    TestClientStreamTracer tracer = clientStreamTracers.poll();
    assertNotNull(tracer);
    assertTrue(tracer.getOutboundHeaders());
    // assertClientStatsTrace() is called right after application receives status,
    // but streamClosed() may be called slightly later than that.  So we need a timeout.
    try {
      assertTrue(tracer.await(5, TimeUnit.SECONDS));
    } catch (InterruptedException e) {
      throw new AssertionError(e);
    }
    assertEquals(code, tracer.getStatus().getCode());

    if (requests != null && responses != null) {
      checkTracers(tracer, requests, responses);
    }
    if (metricsExpected()) {
      // CensusStreamTracerModule records final status in interceptor, which is guaranteed to be
      // done before application receives status.
      MetricsRecord clientStartRecord = clientStatsRecorder.pollRecord();
      checkStartTags(clientStartRecord, method, true);
      MetricsRecord clientEndRecord = clientStatsRecorder.pollRecord();
      checkEndTags(clientEndRecord, method, code, true);

      if (requests != null && responses != null) {
        checkCensus(clientEndRecord, false, requests, responses);
      }
      assertZeroRetryRecorded();
    }
  }

  private void assertClientStatsTrace(String method, Status.Code status) {
    assertClientStatsTrace(method, status, null, null);
  }

  @SuppressWarnings("AssertionFailureIgnored") // Failure is checked in the end by the passed flag.
  private void assertServerStatsTrace(String method, Status.Code code,
      Collection<? extends MessageLite> requests, Collection<? extends MessageLite> responses) {
    if (server == null) {
      // Server is not in the same process.  We can't check server-side stats.
      return;
    }

    if (metricsExpected()) {
      MetricsRecord serverStartRecord;
      MetricsRecord serverEndRecord;
      try {
        // On the server, the stats is finalized in ServerStreamListener.closed(), which can be
        // run after the client receives the final status.  So we use a timeout.
        serverStartRecord = serverStatsRecorder.pollRecord(5, TimeUnit.SECONDS);
        serverEndRecord = serverStatsRecorder.pollRecord(5, TimeUnit.SECONDS);
      } catch (InterruptedException e) {
        throw new RuntimeException(e);
      }
      assertNotNull(serverStartRecord);
      assertNotNull(serverEndRecord);
      checkStartTags(serverStartRecord, method, false);
      checkEndTags(serverEndRecord, method, code, false);
      if (requests != null && responses != null) {
        checkCensus(serverEndRecord, true, requests, responses);
      }
    }

    ServerStreamTracerInfo tracerInfo;
    tracerInfo = serverStreamTracers.poll();
    assertNotNull(tracerInfo);
    assertEquals(method, tracerInfo.fullMethodName);
    assertNotNull(tracerInfo.tracer.contextCapture);
    // On the server, streamClosed() may be called after the client receives the final status.
    // So we use a timeout.
    try {
      assertTrue(tracerInfo.tracer.await(1, TimeUnit.SECONDS));
    } catch (InterruptedException e) {
      throw new AssertionError(e);
    }
    assertEquals(code, tracerInfo.tracer.getStatus().getCode());
    if (requests != null && responses != null) {
      checkTracers(tracerInfo.tracer, responses, requests);
    }
  }

  private static void checkStartTags(MetricsRecord record, String methodName, boolean clientSide) {
    assertNotNull("record is not null", record);

    TagKey methodNameTagKey = clientSide
        ? RpcMeasureConstants.GRPC_CLIENT_METHOD
        : RpcMeasureConstants.GRPC_SERVER_METHOD;
    TagValue methodNameTag = record.tags.get(methodNameTagKey);
    assertNotNull("method name tagged", methodNameTag);
    assertEquals("method names match", methodName, methodNameTag.asString());
  }

  private static void checkEndTags(
      MetricsRecord record, String methodName, Status.Code status, boolean clientSide) {
    assertNotNull("record is not null", record);

    TagKey methodNameTagKey = clientSide
        ? RpcMeasureConstants.GRPC_CLIENT_METHOD
        : RpcMeasureConstants.GRPC_SERVER_METHOD;
    TagValue methodNameTag = record.tags.get(methodNameTagKey);
    assertNotNull("method name tagged", methodNameTag);
    assertEquals("method names match", methodName, methodNameTag.asString());

    TagKey statusTagKey = clientSide
        ? RpcMeasureConstants.GRPC_CLIENT_STATUS
        : RpcMeasureConstants.GRPC_SERVER_STATUS;
    TagValue statusTag = record.tags.get(statusTagKey);
    assertNotNull("status tagged", statusTag);
    assertEquals(status.toString(), statusTag.asString());
  }

  /**
   * Check information recorded by tracers.
   */
  private void checkTracers(
      TestStreamTracer tracer,
      Collection<? extends MessageLite> sentMessages,
      Collection<? extends MessageLite> receivedMessages) {
    long uncompressedSentSize = 0;
    int seqNo = 0;
    for (MessageLite msg : sentMessages) {
      assertThat(tracer.nextOutboundEvent())
          .isEqualTo(String.format(Locale.US, "outboundMessage(%d)", seqNo));
      assertThat(tracer.nextOutboundEvent()).matches(
          String.format(Locale.US, "outboundMessageSent\\(%d, -?[0-9]+, -?[0-9]+\\)", seqNo));
      seqNo++;
      uncompressedSentSize += msg.getSerializedSize();
    }
    assertNull(tracer.nextOutboundEvent());
    long uncompressedReceivedSize = 0;
    seqNo = 0;
    for (MessageLite msg : receivedMessages) {
      assertThat(tracer.nextInboundEvent())
          .isEqualTo(String.format(Locale.US, "inboundMessage(%d)", seqNo));
      assertThat(tracer.nextInboundEvent()).matches(
          String.format(Locale.US, "inboundMessageRead\\(%d, -?[0-9]+, -?[0-9]+\\)", seqNo));
      uncompressedReceivedSize += msg.getSerializedSize();
      seqNo++;
    }
    assertNull(tracer.nextInboundEvent());
    if (metricsExpected()) {
      assertEquals(uncompressedSentSize, tracer.getOutboundUncompressedSize());
      assertEquals(uncompressedReceivedSize, tracer.getInboundUncompressedSize());
    }
  }

  /**
   * Check information recorded by Census.
   */
  private void checkCensus(MetricsRecord record, boolean isServer,
      Collection<? extends MessageLite> requests, Collection<? extends MessageLite> responses) {
    int uncompressedRequestsSize = 0;
    for (MessageLite request : requests) {
      uncompressedRequestsSize += request.getSerializedSize();
    }
    int uncompressedResponsesSize = 0;
    for (MessageLite response : responses) {
      uncompressedResponsesSize += response.getSerializedSize();
    }
    if (isServer) {
      assertEquals(
          requests.size(),
          record.getMetricAsLongOrFail(RpcMeasureConstants.GRPC_SERVER_RECEIVED_MESSAGES_PER_RPC));
      assertEquals(
          responses.size(),
          record.getMetricAsLongOrFail(RpcMeasureConstants.GRPC_SERVER_SENT_MESSAGES_PER_RPC));
      assertEquals(
          uncompressedRequestsSize,
          record.getMetricAsLongOrFail(
              DeprecatedCensusConstants.RPC_SERVER_UNCOMPRESSED_REQUEST_BYTES));
      assertEquals(
          uncompressedResponsesSize,
          record.getMetricAsLongOrFail(
              DeprecatedCensusConstants.RPC_SERVER_UNCOMPRESSED_RESPONSE_BYTES));
      assertNotNull(record.getMetric(RpcMeasureConstants.GRPC_SERVER_SERVER_LATENCY));
      // It's impossible to get the expected wire sizes because it may be compressed, so we just
      // check if they are recorded.
      assertNotNull(record.getMetric(RpcMeasureConstants.GRPC_SERVER_RECEIVED_BYTES_PER_RPC));
      assertNotNull(record.getMetric(RpcMeasureConstants.GRPC_SERVER_SENT_BYTES_PER_RPC));
    } else {
      assertEquals(
          requests.size(),
          record.getMetricAsLongOrFail(RpcMeasureConstants.GRPC_CLIENT_SENT_MESSAGES_PER_RPC));
      assertEquals(
          responses.size(),
          record.getMetricAsLongOrFail(RpcMeasureConstants.GRPC_CLIENT_RECEIVED_MESSAGES_PER_RPC));
      assertEquals(
          uncompressedRequestsSize,
          record.getMetricAsLongOrFail(
              DeprecatedCensusConstants.RPC_CLIENT_UNCOMPRESSED_REQUEST_BYTES));
      assertEquals(
          uncompressedResponsesSize,
          record.getMetricAsLongOrFail(
              DeprecatedCensusConstants.RPC_CLIENT_UNCOMPRESSED_RESPONSE_BYTES));
      assertNotNull(record.getMetric(RpcMeasureConstants.GRPC_CLIENT_ROUNDTRIP_LATENCY));
      // It's impossible to get the expected wire sizes because it may be compressed, so we just
      // check if they are recorded.
      assertNotNull(record.getMetric(RpcMeasureConstants.GRPC_CLIENT_SENT_BYTES_PER_RPC));
      assertNotNull(record.getMetric(RpcMeasureConstants.GRPC_CLIENT_RECEIVED_BYTES_PER_RPC));
    }
  }

  // Helper methods for responses containing Payload since proto equals does not ignore deprecated
  // fields (PayloadType).
  private void assertResponses(
      Collection<StreamingOutputCallResponse> expected,
      Collection<StreamingOutputCallResponse> actual) {
    assertSame(expected.size(), actual.size());
    Iterator<StreamingOutputCallResponse> expectedIter = expected.iterator();
    Iterator<StreamingOutputCallResponse> actualIter = actual.iterator();

    while (expectedIter.hasNext()) {
      assertResponse(expectedIter.next(), actualIter.next());
    }
  }

  private void assertResponse(
      StreamingOutputCallResponse expected, StreamingOutputCallResponse actual) {
    if (expected == null || actual == null) {
      assertEquals(expected, actual);
    } else {
      assertPayload(expected.getPayload(), actual.getPayload());
    }
  }

  public void assertResponse(SimpleResponse expected, SimpleResponse actual) {
    assertPayload(expected.getPayload(), actual.getPayload());
    assertEquals(expected.getUsername(), actual.getUsername());
    assertEquals(expected.getOauthScope(), actual.getOauthScope());
  }

  private void assertPayload(Payload expected, Payload actual) {
    // Compare non deprecated fields in Payload, to make this test forward compatible.
    if (expected == null || actual == null) {
      assertEquals(expected, actual);
    } else {
      assertEquals(expected.getBody(), actual.getBody());
    }
  }

  /**
   * Captures the request attributes. Useful for testing ServerCalls.
   * {@link ServerCall#getAttributes()}
   */
  private static ServerInterceptor recordServerCallInterceptor(
      final AtomicReference<ServerCall<?, ?>> serverCallCapture) {
    return new ServerInterceptor() {
      @Override
      public <ReqT, RespT> ServerCall.Listener<ReqT> interceptCall(
          ServerCall<ReqT, RespT> call,
          Metadata requestHeaders,
          ServerCallHandler<ReqT, RespT> next) {
        serverCallCapture.set(call);
        return next.startCall(call, requestHeaders);
      }
    };
  }

  /**
   * Captures the request attributes. Useful for testing ClientCalls.
   * {@link ClientCall#getAttributes()}
   */
  private static ClientInterceptor recordClientCallInterceptor(
      final AtomicReference<ClientCall<?, ?>> clientCallCapture) {
    return new ClientInterceptor() {
      @Override
      public <ReqT, RespT> ClientCall<ReqT, RespT> interceptCall(
          MethodDescriptor<ReqT, RespT> method, CallOptions callOptions, Channel next) {
        ClientCall<ReqT, RespT> clientCall = next.newCall(method,callOptions);
        clientCallCapture.set(clientCall);
        return clientCall;
      }
    };
  }

  private static ServerInterceptor recordContextInterceptor(
      final AtomicReference<Context> contextCapture) {
    return new ServerInterceptor() {
      @Override
      public <ReqT, RespT> ServerCall.Listener<ReqT> interceptCall(
          ServerCall<ReqT, RespT> call,
          Metadata requestHeaders,
          ServerCallHandler<ReqT, RespT> next) {
        contextCapture.set(Context.current());
        return next.startCall(call, requestHeaders);
      }
    };
  }

  /**
   * A marshaller that record input and output sizes.
   */
  private static final class ByteSizeMarshaller<T> implements MethodDescriptor.Marshaller<T> {

    private final MethodDescriptor.Marshaller<T> delegate;
    volatile int lastOutSize;
    volatile int lastInSize;

    ByteSizeMarshaller(MethodDescriptor.Marshaller<T> delegate) {
      this.delegate = delegate;
    }

    @Override
    public InputStream stream(T value) {
      InputStream is = delegate.stream(value);
      ByteArrayOutputStream baos = new ByteArrayOutputStream();
      try {
        lastOutSize = (int) ByteStreams.copy(is, baos);
      } catch (IOException e) {
        throw new RuntimeException(e);
      }
      return new ByteArrayInputStream(baos.toByteArray());
    }

    @Override
    public T parse(InputStream stream) {
      ByteArrayOutputStream baos = new ByteArrayOutputStream();
      try {
        lastInSize = (int) ByteStreams.copy(stream, baos);
      } catch (IOException e) {
        throw new RuntimeException(e);
      }
      return delegate.parse(new ByteArrayInputStream(baos.toByteArray()));
    }
  }
}<|MERGE_RESOLUTION|>--- conflicted
+++ resolved
@@ -1720,10 +1720,7 @@
       return latencies;
     }
   }
-<<<<<<< HEAD
-=======
-
->>>>>>> 32f4cf43
+
   private SoakIterationResult performOneSoakIteration(
       TestServiceGrpc.TestServiceBlockingStub blockingStub,
       TestServiceGrpc.TestServiceStub nonBlockingStub,
@@ -1895,15 +1892,7 @@
     long elapsedNs = System.nanoTime() - startNs;
     return new SoakIterationResult(TimeUnit.NANOSECONDS.toMillis(elapsedNs), status);
   }
-//------------
-  /**
-   * Runs large unary RPCs in a loop with configurable failure thresholds
-<<<<<<< HEAD
-   * and channel creation behavior.(TODO:description needs to be revised)
-=======
-   * and channel creation behavior.
->>>>>>> 32f4cf43
-   */
+
   public void performSoakTest(
       String serverUri,
       int soakIterations,
@@ -1914,12 +1903,8 @@
       int soakRequestSize,
       int soakResponseSize,
       int numThreads,
-<<<<<<< HEAD
-      Function<ManagedChannel, ManagedChannel> maybeCreateNewChannel,
-      String testType)
-=======
+      String testType,
       Function<ManagedChannel, ManagedChannel> createNewChannel)
->>>>>>> 32f4cf43
       throws InterruptedException {
     if (soakIterations % numThreads != 0) {
       throw new IllegalArgumentException("soakIterations must be evenly divisible by numThreads.");
@@ -1936,11 +1921,7 @@
       final int currentThreadInd = threadInd;
       threads[threadInd] = new Thread(() -> {
         try {
-<<<<<<< HEAD
-          executeSoakTestInThreads(
-=======
           executeSoakTestInThread(
->>>>>>> 32f4cf43
               soakIterationsPerThread,
               startNs,
               minTimeMsBetweenRpcs,
@@ -1951,44 +1932,25 @@
               serverUri,
               threadResultsList.get(currentThreadInd),
               sharedChannel,
-<<<<<<< HEAD
-              maybeCreateNewChannel,
-              testType);
-        } catch (Exception e) {
-          Thread.currentThread().interrupt();
-          System.err.println("Thread interrupted: " + e.getMessage());
-=======
+              testType,
               createNewChannel);
         } catch (InterruptedException e) {
           Thread.currentThread().interrupt();
           throw new RuntimeException("Thread interrupted: " + e.getMessage(), e);
->>>>>>> 32f4cf43
         }
       });
       threads[threadInd].start();
     }
     for (Thread thread : threads) {
-<<<<<<< HEAD
-          thread.join();
-    }
-
-    int totalFailures = 0;
-    AtomicInteger iterationsDone = new AtomicInteger(0);
-    Histogram latencies = new Histogram(4);
-    for (ThreadResults threadResult :threadResultsList) {
-      totalFailures += threadResult.getThreadFailures();
-      iterationsDone.addAndGet(threadResult.getIterationsDone());
-=======
       thread.join();
     }
-
+    
     int totalFailures = 0;
     int iterationsDone = 0;
     Histogram latencies = new Histogram(4);
     for (ThreadResults threadResult :threadResultsList) {
       totalFailures += threadResult.getThreadFailures();
       iterationsDone += threadResult.getIterationsDone();
->>>>>>> 32f4cf43
       latencies.add(threadResult.getLatencies());
     }
     System.err.println(
@@ -2031,18 +1993,6 @@
       channel.awaitTermination(10, TimeUnit.SECONDS);
     }
   }
-<<<<<<< HEAD
-  protected ManagedChannel maybeCreateNewChannel(ManagedChannel currentChannel,
-      boolean resetChannel) throws InterruptedException {
-    if (resetChannel) {
-      shutdownChannel(currentChannel);
-      return createChannel();
-    }
-    return currentChannel;
-  }
-
-  private void executeSoakTestInThreads(
-=======
 
   protected ManagedChannel createNewChannel(ManagedChannel currentChannel) {
     try {
@@ -2054,7 +2004,6 @@
   }
 
   private void executeSoakTestInThread(
->>>>>>> 32f4cf43
       int soakIterationsPerThread,
       long startNs,
       int minTimeMsBetweenRpcs,
@@ -2065,19 +2014,13 @@
       String serverUri,
       ThreadResults threadResults,
       ManagedChannel sharedChannel,
-<<<<<<< HEAD
-      Function<ManagedChannel, ManagedChannel> maybeCreateChannel,
-      String testType) throws Exception {
+      String testType,
+      Function<ManagedChannel, ManagedChannel> maybeCreateChannel) throws InterruptedException {
     ManagedChannel currentChannel = sharedChannel;
     TestServiceGrpc.TestServiceBlockingStub blockingStub = TestServiceGrpc.newBlockingStub(currentChannel)
         .withInterceptors(recordClientCallInterceptor(clientCallCapture));
     TestServiceGrpc.TestServiceStub nonBlockingStub = TestServiceGrpc.newStub(currentChannel)
         .withInterceptors(recordClientCallInterceptor(clientCallCapture));
-
-=======
-      Function<ManagedChannel, ManagedChannel> maybeCreateChannel) throws InterruptedException {
-    ManagedChannel currentChannel = sharedChannel;
->>>>>>> 32f4cf43
     for (int i = 0; i < soakIterationsPerThread; i++) {
       if (System.nanoTime() - startNs >= TimeUnit.SECONDS.toNanos(overallTimeoutSeconds)) {
         break;
@@ -2086,7 +2029,6 @@
           + TimeUnit.MILLISECONDS.toNanos(minTimeMsBetweenRpcs);
 
       currentChannel = maybeCreateChannel.apply(currentChannel);
-<<<<<<< HEAD
       SoakIterationResult result;
       if (testType.equals("largeUnary")) {
         TestServiceGrpc.TestServiceBlockingStub currentStub = TestServiceGrpc
@@ -2101,24 +2043,13 @@
         result = performOneSoakIteration(blockingStub, currentStub, soakRequestSize,
             soakResponseSize, testType);
       }
-=======
-      TestServiceGrpc.TestServiceBlockingStub currentStub = TestServiceGrpc
-          .newBlockingStub(currentChannel)
-              .withInterceptors(recordClientCallInterceptor(clientCallCapture));
-      SoakIterationResult result = performOneSoakIteration(currentStub,
-          soakRequestSize, soakResponseSize);
->>>>>>> 32f4cf43
       SocketAddress peer = clientCallCapture
           .get().getAttributes().get(Grpc.TRANSPORT_ATTR_REMOTE_ADDR);
       StringBuilder logStr = new StringBuilder(
           String.format(
               Locale.US,
-<<<<<<< HEAD
-              "thread id: %d soak iteration: %d elapsed_ms: %d peer: %s server_uri: %s", Thread.currentThread().getId(),
-=======
               "thread id: %d soak iteration: %d elapsed_ms: %d peer: %s server_uri: %s",
               Thread.currentThread().getId(),
->>>>>>> 32f4cf43
               i, result.getLatencyMs(), peer != null ? peer.toString() : "null", serverUri));
       if (!result.getStatus().equals(Status.OK)) {
         threadResults.threadFailures++;
