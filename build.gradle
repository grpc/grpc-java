--- conflicted
+++ resolved
@@ -193,12 +193,8 @@
                 google_auth_credentials: 'com.google.auth:google-auth-library-credentials:0.4.0',
                 okhttp: 'com.squareup.okhttp:okhttp:2.5.0',
                 okio: 'com.squareup.okio:okio:1.6.0',
-<<<<<<< HEAD
                 opencensus_api: 'io.opencensus:opencensus-api:0.7.0',
                 opencensus_impl: 'io.opencensus:opencensus-impl:0.7.0',
-=======
-                opencensus_api: 'io.opencensus:opencensus-api:0.6.0',
->>>>>>> 5ac9ad0c
                 instrumentation_api: 'com.google.instrumentation:instrumentation-api:0.4.3',
                 protobuf: "com.google.protobuf:protobuf-java:${protobufVersion}",
                 protobuf_lite: "com.google.protobuf:protobuf-lite:3.0.1",
