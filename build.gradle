buildscript {
    repositories {
        mavenLocal()
        maven { url "https://plugins.gradle.org/m2/" }
    }
    dependencies {
        classpath "com.diffplug.spotless:spotless-plugin-gradle:3.13.0"
        classpath 'com.google.gradle:osdetector-gradle-plugin:1.4.0'
        classpath 'ru.vyarus:gradle-animalsniffer-plugin:1.4.5'
        classpath 'net.ltgt.gradle:gradle-errorprone-plugin:0.6'
        classpath "me.champeau.gradle:jmh-gradle-plugin:0.4.5"
        classpath 'me.champeau.gradle:japicmp-gradle-plugin:0.2.5'
    }
}

import net.ltgt.gradle.errorprone.CheckSeverity

subprojects {
    apply plugin: "checkstyle"
    apply plugin: "java"
    apply plugin: "maven"
    apply plugin: "idea"
    apply plugin: "signing"
    apply plugin: "jacoco"

    apply plugin: "me.champeau.gradle.jmh"
    apply plugin: "com.google.osdetector"
    // The plugin only has an effect if a signature is specified
    apply plugin: "ru.vyarus.animalsniffer"

    apply plugin: "net.ltgt.errorprone"
    if (rootProject.properties.get('errorProne', true)) {
        dependencies {
            errorprone 'com.google.errorprone:error_prone_core:2.3.2'
            errorproneJavac 'com.google.errorprone:javac:9+181-r4173-1'

            annotationProcessor 'com.google.guava:guava-beta-checker:1.0'
        }
    } else {
        // Disable Error Prone
        allprojects {
            afterEvaluate { project ->
                project.tasks.withType(JavaCompile) {
                    options.errorprone.enabled = false
                }
            }
        }
    }

    group = "io.grpc"
    version = "1.19.0-SNAPSHOT" // CURRENT_GRPC_VERSION

    sourceCompatibility = 1.7
    targetCompatibility = 1.7

    repositories {
        maven { // The google mirror is less flaky than mavenCentral()
            url "https://maven-central.storage-download.googleapis.com/repos/central/data/" }
        mavenLocal()
    }

    [
        compileJava,
        compileTestJava,
        compileJmhJava
    ].each() {
        it.options.compilerArgs += [
            "-Xlint:all",
            "-Xlint:-options",
            "-Xlint:-path",
            "-Xlint:-try"
        ]
        it.options.encoding = "UTF-8"
        if (rootProject.hasProperty('failOnWarnings') && rootProject.failOnWarnings.toBoolean()) {
            it.options.compilerArgs += ["-Werror"]
        }
    }

    compileTestJava {
        // serialVersionUID is basically guaranteed to be useless in our tests
        options.compilerArgs += [
            "-Xlint:-serial"
        ]
        // LinkedList doesn't hurt much in tests and has lots of usages
        options.errorprone.check("JdkObsolete", CheckSeverity.OFF)
    }

    jar.manifest {
        attributes('Implementation-Title': name,
        'Implementation-Version': version,
        'Built-By': System.getProperty('user.name'),
        'Built-JDK': System.getProperty('java.version'),
        'Source-Compatibility': sourceCompatibility,
        'Target-Compatibility': targetCompatibility)
    }

    javadoc.options {
        encoding = 'UTF-8'
        use = true
        links 'https://docs.oracle.com/javase/8/docs/api/'
    }

    ext {
        def exeSuffix = osdetector.os == 'windows' ? ".exe" : ""
        protocPluginBaseName = 'protoc-gen-grpc-java'
        javaPluginPath = "$rootDir/compiler/build/exe/java_plugin/$protocPluginBaseName$exeSuffix"

        nettyVersion = '4.1.32.Final'
<<<<<<< HEAD
        // Temporarily use a slightly older version of Guava. Will want to bump
        // to 27.0.1+ with grpc 1.19 or 1.20 for the listenablefuture dep changes.
        guavaVersion = '25.1-android'
=======
        googleauthVersion = '0.9.0'
        guavaVersion = '26.0-android'
>>>>>>> 08efd978
        protobufVersion = '3.5.1'
        protocVersion = '3.5.1-1'
        protobufNanoVersion = '3.0.0-alpha-5'
        opencensusVersion = '0.18.0'

        configureProtoCompilation = {
            String generatedSourcePath = "${projectDir}/src/generated"
            if (rootProject.childProjects.containsKey('grpc-compiler')) {
                // Only when the codegen is built along with the project, will we be able to recompile
                // the proto files.
                project.apply plugin: 'com.google.protobuf'
                project.protobuf {
                    protoc {
                        if (project.hasProperty('protoc')) {
                            path = project.protoc
                        } else {
                            artifact = "com.google.protobuf:protoc:${protocVersion}"
                        }
                    }
                    plugins { grpc { path = javaPluginPath } }
                    generateProtoTasks {
                        all().each { task ->
                            task.dependsOn ':grpc-compiler:java_pluginExecutable'
                            // Delete the generated sources first, so that we can be alerted if they are not re-compiled.
                            task.dependsOn 'deleteGeneratedSource' + task.sourceSet.name
                            // Recompile protos when the codegen has been changed
                            task.inputs.file javaPluginPath
                            // Recompile protos when build.gradle has been changed, because
                            // it's possible the version of protoc has been changed.
                            task.inputs.file "${rootProject.projectDir}/build.gradle"
                            task.plugins { grpc { option 'noversion' } }
                        }
                    }
                    generatedFilesBaseDir = generatedSourcePath
                }

                sourceSets.each { sourceSet ->
                    task "deleteGeneratedSource${sourceSet.name}" {
                        doLast {
                            project.delete project.fileTree(dir: generatedSourcePath + '/' + sourceSet.name)
                        }
                    }
                }
            } else {
                // Otherwise, we just use the checked-in generated code.
                project.sourceSets {
                    main {
                        java {
                            srcDir "${generatedSourcePath}/main/java"
                            srcDir "${generatedSourcePath}/main/javanano"
                            srcDir "${generatedSourcePath}/main/grpc"
                        }
                    }
                    test {
                        java {
                            srcDir "${generatedSourcePath}/test/java"
                            srcDir "${generatedSourcePath}/test/javanano"
                            srcDir "${generatedSourcePath}/test/grpc"
                        }
                    }
                }
            }

            [
                compileJava,
                compileTestJava,
                compileJmhJava
            ].each() {
                // Protobuf-generated code produces some warnings.
                // https://github.com/google/protobuf/issues/2718
                it.options.compilerArgs += [
                    "-Xlint:-cast",
                ]
                it.options.errorprone.excludedPaths = ".*/src/generated/[^/]+/java/.*"
            }
        }

        def epoll_suffix = "";
        if (osdetector.classifier in ["linux-x86_64"]) {
            // The native code is only pre-compiled on certain platforms.
            epoll_suffix = ":" + osdetector.classifier
        }
        libraries = [
            animalsniffer_annotations: "org.codehaus.mojo:animal-sniffer-annotations:1.17",
            checker_compat_qual: "org.checkerframework:checker-compat-qual:2.5.2",
            errorprone: "com.google.errorprone:error_prone_annotations:2.2.0",
            gson: "com.google.code.gson:gson:2.7",
            guava: "com.google.guava:guava:${guavaVersion}",
            hpack: 'com.twitter:hpack:0.10.1',
            javax_annotation: 'javax.annotation:javax.annotation-api:1.2',
            jsr305: 'com.google.code.findbugs:jsr305:3.0.2',
            google_api_protos: 'com.google.api.grpc:proto-google-common-protos:1.12.0',
            google_auth_credentials: "com.google.auth:google-auth-library-credentials:${googleauthVersion}",
            google_auth_oauth2_http: "com.google.auth:google-auth-library-oauth2-http:${googleauthVersion}",
            okhttp: 'com.squareup.okhttp:okhttp:2.5.0',
            okio: 'com.squareup.okio:okio:1.13.0',
            opencensus_api: "io.opencensus:opencensus-api:${opencensusVersion}",
            opencensus_contrib_grpc_metrics: "io.opencensus:opencensus-contrib-grpc-metrics:${opencensusVersion}",
            opencensus_impl: "io.opencensus:opencensus-impl:${opencensusVersion}",
            opencensus_impl_lite: "io.opencensus:opencensus-impl-lite:${opencensusVersion}",
            instrumentation_api: 'com.google.instrumentation:instrumentation-api:0.4.3',
            protobuf: "com.google.protobuf:protobuf-java:${protobufVersion}",
            protobuf_lite: "com.google.protobuf:protobuf-lite:3.0.1",
            protoc_lite: "com.google.protobuf:protoc-gen-javalite:3.0.0",
            protobuf_nano: "com.google.protobuf.nano:protobuf-javanano:${protobufNanoVersion}",
            protobuf_plugin: 'com.google.protobuf:protobuf-gradle-plugin:0.8.5',
            protobuf_util: "com.google.protobuf:protobuf-java-util:${protobufVersion}",
            lang: "org.apache.commons:commons-lang3:3.5",

            netty: "io.netty:netty-codec-http2:[${nettyVersion}]",
            netty_epoll: "io.netty:netty-transport-native-epoll:${nettyVersion}" + epoll_suffix,
            netty_proxy_handler: "io.netty:netty-handler-proxy:${nettyVersion}",

            // Keep the following references of tcnative version in sync whenever it's updated
            // SECURITY.md (multiple occurrences)
            // examples/example-tls/build.gradle
            // examples/example-tls/pom.xml
            netty_tcnative: 'io.netty:netty-tcnative-boringssl-static:2.0.20.Final',

            conscrypt: 'org.conscrypt:conscrypt-openjdk-uber:1.0.1',
            re2j: 'com.google.re2j:re2j:1.2',

            // Test dependencies.
            junit: 'junit:junit:4.12',
            mockito: 'org.mockito:mockito-core:1.9.5',
            truth: 'com.google.truth:truth:0.42',
            guava_testlib: "com.google.guava:guava-testlib:${guavaVersion}",

            // Benchmark dependencies
            hdrhistogram: 'org.hdrhistogram:HdrHistogram:2.1.10',
            math: 'org.apache.commons:commons-math3:3.6',

            // Jetty ALPN dependencies
            jetty_alpn_agent: 'org.mortbay.jetty.alpn:jetty-alpn-agent:2.0.9'
        ]
    }

    // Define a separate configuration for managing the dependency on Jetty ALPN agent.
    configurations {
        alpnagent

        compile {
            // Detect Maven Enforcer's dependencyConvergence failures. We only
            // care for artifacts used as libraries by others.
            if (!(project.name in [
                'grpc-benchmarks',
                'grpc-interop-testing',
                'grpc-gae-interop-testing-jdk7',
                'grpc-gae-interop-testing-jdk8',
            ])) {
                resolutionStrategy.failOnVersionConflict()
            }
        }
    }

    dependencies {
        testCompile libraries.junit,
                libraries.mockito,
                libraries.truth

        // Configuration for modules that use Jetty ALPN agent
        alpnagent libraries.jetty_alpn_agent

        jmh 'org.openjdk.jmh:jmh-core:1.19',
                'org.openjdk.jmh:jmh-generator-bytecode:1.19'
    }

    signing {
        required false
        sign configurations.archives
    }

    // Disable JavaDoc doclint on Java 8. It's annoying.
    if (JavaVersion.current().isJava8Compatible()) {
        allprojects {
            tasks.withType(Javadoc) {
                options.addStringOption('Xdoclint:none', '-quiet')
            }
        }
    }

    // For jdk10 we must explicitly choose between html4 and html5, otherwise we get a warning
    if (JavaVersion.current().isJava10Compatible()) {
        allprojects {
            tasks.withType(Javadoc) {
                options.addBooleanOption('html4', true)
            }
        }
    }

    jacoco {
        toolVersion = "0.8.2"
    }

    checkstyle {
        configDir = file("$rootDir/buildscripts")
        toolVersion = "6.17"
        ignoreFailures = false
        if (rootProject.hasProperty("checkstyle.ignoreFailures")) {
            ignoreFailures = rootProject.properties["checkstyle.ignoreFailures"].toBoolean()
        }
    }

    checkstyleMain {
        source = fileTree(dir: "src/main", include: "**/*.java")
    }

    checkstyleTest {
        source = fileTree(dir: "src/test", include: "**/*.java")
    }

    // invoke jmh on a single benchmark class like so:
    //   ./gradlew -PjmhIncludeSingleClass=StatsTraceContextBenchmark clean :grpc-core:jmh
    jmh {
        warmupIterations = 10
        iterations = 10
        fork = 1
        // None of our benchmarks need the tests, and we have pseudo-circular
        // dependencies that break when including them. (context's testCompile
        // depends on core; core's testCompile depends on testing)
        includeTests = false
        if (project.hasProperty('jmhIncludeSingleClass')) {
            include = [
                project.property('jmhIncludeSingleClass')
            ]
        }
    }

    task javadocJar(type: Jar) {
        classifier = 'javadoc'
        from javadoc
    }

    task sourcesJar(type: Jar) {
        classifier = 'sources'
        from sourceSets.main.allSource
    }

    artifacts { archives javadocJar, sourcesJar }

    uploadArchives.repositories.mavenDeployer {
        beforeDeployment { MavenDeployment deployment -> signing.signPom(deployment) }
        if (rootProject.hasProperty('repositoryDir')) {
            repository(url: new File(rootProject.repositoryDir).toURI())
        } else {
            String stagingUrl
            if (rootProject.hasProperty('repositoryId')) {
                stagingUrl = 'https://oss.sonatype.org/service/local/staging/deployByRepositoryId/' +
                        rootProject.repositoryId
            } else {
                stagingUrl = 'https://oss.sonatype.org/service/local/staging/deploy/maven2/'
            }
            def configureAuth = {
                if (rootProject.hasProperty('ossrhUsername') && rootProject.hasProperty('ossrhPassword')) {
                    authentication(userName: rootProject.ossrhUsername, password: rootProject.ossrhPassword)
                }
            }
            repository(url: stagingUrl, configureAuth)
            snapshotRepository(url: 'https://oss.sonatype.org/content/repositories/snapshots/', configureAuth)
        }
    }
    uploadArchives.onlyIf { !name.contains("grpc-gae-interop-testing") }

    [
        install.repositories.mavenInstaller,
        uploadArchives.repositories.mavenDeployer,
    ]*.pom*.whenConfigured { pom ->
        pom.project {
            name "$project.group:$project.name"
            description project.description
            url 'https://github.com/grpc/grpc-java'

            scm {
                connection 'scm:git:https://github.com/grpc/grpc-java.git'
                developerConnection 'scm:git:git@github.com:grpc/grpc-java.git'
                url 'https://github.com/grpc/grpc-java'
            }

            licenses {
                license {
                    name 'Apache 2.0'
                    url 'https://opensource.org/licenses/Apache-2.0'
                }
            }

            developers {
                developer {
                    id "grpc.io"
                    name "gRPC Contributors"
                    email "grpc-io@googlegroups.com"
                    url "https://grpc.io/"
                    // https://issues.gradle.org/browse/GRADLE-2719
                    organization = "gRPC Authors"
                    organizationUrl "https://www.google.com"
                }
            }
        }
        if (!(project.name in
        [
            "grpc-stub",
            "grpc-protobuf",
            "grpc-protobuf-lite",
            "grpc-protobuf-nano"
        ])) {
            def core = pom.dependencies.find {dep -> dep.artifactId == 'grpc-core'}
            if (core != null) {
                // Depend on specific version of grpc-core because internal package is unstable
                core.version = "[" + core.version + "]"
            }
        }
    }
    // At a test failure, log the stack trace to the console so that we don't
    // have to open the HTML in a browser.
    test {
        testLogging {
            exceptionFormat = 'full'
            showExceptions true
            showCauses true
            showStackTraces true
        }
        maxHeapSize = '1500m'
    }
}

// Run with: ./gradlew japicmp --continue
def baselineGrpcVersion = '1.6.1'
def publicApiSubprojects = [
    // TODO: uncomment after grpc-alts artifact is published.
    // ':grpc-alts',
    ':grpc-auth',
    ':grpc-context',
    ':grpc-core',
    ':grpc-grpclb',
    ':grpc-netty',
    ':grpc-okhttp',
    ':grpc-protobuf',
    ':grpc-protobuf-lite',
    ':grpc-protobuf-nano',
    ':grpc-stub',
    ':grpc-testing',
]

publicApiSubprojects.each { name ->
    project(":$name") {
        apply plugin: 'me.champeau.gradle.japicmp'

        // Get the baseline version's jar for this subproject
        File baselineArtifact = null
        // Use a detached configuration, otherwise the current version's jar will take precedence
        // over the baseline jar.
        // A necessary hack, the intuitive thing does NOT work:
        // https://discuss.gradle.org/t/is-the-default-configuration-leaking-into-independent-configurations/2088/6
        def oldGroup = project.group
        try {
            project.group = 'virtual_group_for_japicmp'
            String depModule = "io.grpc:${project.name}:${baselineGrpcVersion}@jar"
            String depJar = "${project.name}-${baselineGrpcVersion}.jar"
            Configuration configuration = configurations.detachedConfiguration(
                    dependencies.create(depModule)
                    )
            baselineArtifact = files(configuration.files).filter {
                it.name.equals(depJar)
            }.singleFile
        } finally {
            project.group = oldGroup
        }

        // Add a japicmp task that compares the current .jar with baseline .jar
        task japicmp(type: me.champeau.gradle.japicmp.JapicmpTask, dependsOn: jar) {
            oldClasspath = files(baselineArtifact)
            newClasspath = files(jar.archivePath)
            onlyBinaryIncompatibleModified = false
            // Be quiet about things that did not change
            onlyModified = true
            // This task should fail if there are incompatible changes
            failOnModification = true
            ignoreMissingClasses = true
            htmlOutputFile = file("$buildDir/reports/japi.html")

            packageExcludes = ['io.grpc.internal']

            // Also break on source incompatible changes, not just binary.
            // Eg adding abstract method to public class.
            // TODO(zpencer): enable after japicmp-gradle-plugin/pull/14
            // breakOnSourceIncompatibility = true

            // Ignore any classes or methods marked @ExperimentalApi
            // TODO(zpencer): enable after japicmp-gradle-plugin/pull/15
            // annotationExcludes = ['@io.grpc.ExperimentalApi']
        }
    }
}

// format checkers
apply plugin: "com.diffplug.gradle.spotless"
apply plugin: 'groovy'
spotless {
    groovyGradle {
        target '**/*.gradle'
        greclipse()
        indentWithSpaces()
        paddedCell()
    }
}<|MERGE_RESOLUTION|>--- conflicted
+++ resolved
@@ -106,14 +106,10 @@
         javaPluginPath = "$rootDir/compiler/build/exe/java_plugin/$protocPluginBaseName$exeSuffix"
 
         nettyVersion = '4.1.32.Final'
-<<<<<<< HEAD
+        googleauthVersion = '0.9.0'
         // Temporarily use a slightly older version of Guava. Will want to bump
         // to 27.0.1+ with grpc 1.19 or 1.20 for the listenablefuture dep changes.
         guavaVersion = '25.1-android'
-=======
-        googleauthVersion = '0.9.0'
-        guavaVersion = '26.0-android'
->>>>>>> 08efd978
         protobufVersion = '3.5.1'
         protocVersion = '3.5.1-1'
         protobufNanoVersion = '3.0.0-alpha-5'
