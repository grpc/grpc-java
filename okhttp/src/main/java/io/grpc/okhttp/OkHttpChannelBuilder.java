--- conflicted
+++ resolved
@@ -430,15 +430,19 @@
         }
       };
       InetSocketAddress inetSocketAddr = (InetSocketAddress) addr;
-      OkHttpClientTransport transport = new OkHttpClientTransport(inetSocketAddr, authority,
-<<<<<<< HEAD
-          userAgent, executor, socketFactory, Utils.convertSpec(connectionSpec), maxMessageSize,
-          proxy == null ? null : proxy.proxyAddress, proxy == null ? null : proxy.username,
-          proxy == null ? null : proxy.password, tooManyPingsRunnable);
-=======
-          userAgent, executor, socketFactory, hostnameVerifier, Utils.convertSpec(connectionSpec),
-          maxMessageSize, proxyAddress, null, null, tooManyPingsRunnable);
->>>>>>> 8585cd5e
+      OkHttpClientTransport transport = new OkHttpClientTransport(
+          inetSocketAddr,
+          authority,
+          userAgent,
+          executor,
+          socketFactory,
+          hostnameVerifier,
+          Utils.convertSpec(connectionSpec),
+          maxMessageSize,
+          proxy == null ? null : proxy.proxyAddress,
+          proxy == null ? null : proxy.username,
+          proxy == null ? null : proxy.password,
+          tooManyPingsRunnable);
       if (enableKeepAlive) {
         transport.enableKeepAlive(
             true, keepAliveTimeNanosState.get(), keepAliveTimeoutNanos, keepAliveWithoutCalls);
