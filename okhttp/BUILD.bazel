--- conflicted
+++ resolved
@@ -13,8 +13,7 @@
     deps = [
         "//api",
         "//core:internal",
-<<<<<<< HEAD
-        "//core:util",
+        "//util",
         artifact("com.google.code.findbugs:jsr305"),
         artifact("com.google.errorprone:error_prone_annotations"),
         artifact("com.google.guava:guava"),
@@ -22,15 +21,5 @@
         artifact("com.squareup.okhttp:okhttp"),
         artifact("com.squareup.okio:okio"),
         artifact("io.perfmark:perfmark-api"),
-=======
-        "//util",
-        "@com_google_code_findbugs_jsr305//jar",
-        "@com_google_errorprone_error_prone_annotations//jar",
-        "@com_google_guava_guava//jar",
-        "@com_google_j2objc_j2objc_annotations//jar",
-        "@com_squareup_okhttp_okhttp//jar",
-        "@com_squareup_okio_okio//jar",
-        "@io_perfmark_perfmark_api//jar",
->>>>>>> 2c83ef06
     ],
 )