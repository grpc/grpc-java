/*
 * Copyright 2020 The gRPC Authors
 *
 * Licensed under the Apache License, Version 2.0 (the "License");
 * you may not use this file except in compliance with the License.
 * You may obtain a copy of the License at
 *
 *     http://www.apache.org/licenses/LICENSE-2.0
 *
 * Unless required by applicable law or agreed to in writing, software
 * distributed under the License is distributed on an "AS IS" BASIS,
 * WITHOUT WARRANTIES OR CONDITIONS OF ANY KIND, either express or implied.
 * See the License for the specific language governing permissions and
 * limitations under the License.
 */

package io.grpc.xds.internal.security;

import com.google.common.annotations.VisibleForTesting;
import com.google.common.base.MoreObjects;
import io.grpc.netty.GrpcSslContexts;
import io.grpc.xds.EnvoyServerProtoData.BaseTlsContext;
import io.grpc.xds.EnvoyServerProtoData.DownstreamTlsContext;
import io.grpc.xds.EnvoyServerProtoData.UpstreamTlsContext;
import io.grpc.xds.TlsContextManager;
import io.netty.handler.ssl.SslContext;

import java.util.HashSet;
import java.util.Objects;
<<<<<<< HEAD
import java.util.Set;

import static com.google.common.base.Preconditions.checkNotNull;
=======
import javax.net.ssl.SSLException;
>>>>>>> 37cd044c

/**
 * Enables Client or server side to initialize this object with the received {@link BaseTlsContext}
 * and communicate it to the consumer i.e. {@link SecurityProtocolNegotiators}
 * to lazily evaluate the {@link SslContextProvider}. The supplier prevents credentials leakage in
 * cases where the user is not using xDS credentials but the client/server contains a non-default
 * {@link BaseTlsContext}.
 */
public final class SslContextProviderSupplier implements Closeable {

  private final BaseTlsContext tlsContext;
  private final TlsContextManager tlsContextManager;
  private final Set<String> snisSentByClients = new HashSet<>();
  private SslContextProvider sslContextProvider;
  private boolean shutdown;

  public SslContextProviderSupplier(
      BaseTlsContext tlsContext, TlsContextManager tlsContextManager) {
    this.tlsContext = checkNotNull(tlsContext, "tlsContext");
    this.tlsContextManager = checkNotNull(tlsContextManager, "tlsContextManager");
  }

  public BaseTlsContext getTlsContext() {
    return tlsContext;
  }

  /** Updates SslContext via the passed callback. */
  public synchronized void updateSslContext(final SslContextProvider.Callback callback, String sni) {
    checkNotNull(callback, "callback");
    try {
      if (!shutdown) {
        if (sslContextProvider == null) {
          sslContextProvider = getSslContextProvider(sni);
        }
      }

      // we want to increment the ref-count so call findOrCreate again...
<<<<<<< HEAD
      final SslContextProvider toRelease = getSslContextProvider(sni);
      toRelease.addCallback(
          new SslContextProvider.Callback(callback.getExecutor()) {

            @Override
            public void updateSslContext(SslContext sslContext) {
              callback.updateSslContext(sslContext);
              releaseSslContextProvider(toRelease, sni);
            }

            @Override
            public void onException(Throwable throwable) {
              callback.onException(throwable);
              releaseSslContextProvider(toRelease, sni);
            }
          });
=======
      final SslContextProvider toRelease = getSslContextProvider();
      // When using system root certs on client side, SslContext updates via CertificateProvider is
      // only required if Mtls is also enabled, i.e. tlsContext has a cert provider instance.
      if (tlsContext instanceof UpstreamTlsContext
          && !CommonTlsContextUtil.hasCertProviderInstance(tlsContext.getCommonTlsContext())
          && CommonTlsContextUtil.isUsingSystemRootCerts(tlsContext.getCommonTlsContext())) {
        callback.getExecutor().execute(() -> {
          try {
            callback.updateSslContext(GrpcSslContexts.forClient().build());
            releaseSslContextProvider(toRelease);
          } catch (SSLException e) {
            callback.onException(e);
          }
        });
      } else {
        toRelease.addCallback(
            new SslContextProvider.Callback(callback.getExecutor()) {

              @Override
              public void updateSslContext(SslContext sslContext) {
                callback.updateSslContext(sslContext);
                releaseSslContextProvider(toRelease);
              }

              @Override
              public void onException(Throwable throwable) {
                callback.onException(throwable);
                releaseSslContextProvider(toRelease);
              }
            });
      }
>>>>>>> 37cd044c
    } catch (final Throwable throwable) {
      callback.getExecutor().execute(new Runnable() {
        @Override
        public void run() {
          callback.onException(throwable);
        }
      });
    }
  }

  private void releaseSslContextProvider(SslContextProvider toRelease, String sni) {
    if (tlsContext instanceof UpstreamTlsContext) {
      tlsContextManager.releaseClientSslContextProvider(toRelease, sni);
      snisSentByClients.remove(sni);
    } else {
      tlsContextManager.releaseServerSslContextProvider(toRelease);
    }
  }

  private SslContextProvider getSslContextProvider(String sni) {
    if (tlsContext instanceof UpstreamTlsContext) {
      snisSentByClients.add(sni);
      return tlsContextManager.findOrCreateClientSslContextProvider((UpstreamTlsContext) tlsContext, sni);
    }
    return tlsContextManager.findOrCreateServerSslContextProvider((DownstreamTlsContext) tlsContext);
  }

  @VisibleForTesting public boolean isShutdown() {
    return shutdown;
  }

  /** Called by consumer when tlsContext changes. */
  @Override
  public synchronized void close() {
    if (sslContextProvider != null) {
      if (tlsContext instanceof UpstreamTlsContext) {
        for (String sni: snisSentByClients) {
          tlsContextManager.releaseClientSslContextProvider(sslContextProvider, sni);
        }
      } else {
        tlsContextManager.releaseServerSslContextProvider(sslContextProvider);
      }
    }
    sslContextProvider = null;
    shutdown = true;
  }

  @Override
  public boolean equals(Object o) {
    if (this == o) {
      return true;
    }
    if (o == null || getClass() != o.getClass()) {
      return false;
    }
    SslContextProviderSupplier that = (SslContextProviderSupplier) o;
    return Objects.equals(tlsContext, that.tlsContext)
        && Objects.equals(tlsContextManager, that.tlsContextManager);
  }

  @Override
  public int hashCode() {
    return Objects.hash(tlsContext, tlsContextManager);
  }

  @Override
  public String toString() {
    return MoreObjects.toStringHelper(this)
        .add("tlsContext", tlsContext)
        .add("tlsContextManager", tlsContextManager)
        .add("sslContextProvider", sslContextProvider)
        .add("shutdown", shutdown)
        .toString();
  }
}<|MERGE_RESOLUTION|>--- conflicted
+++ resolved
@@ -27,13 +27,10 @@
 
 import java.util.HashSet;
 import java.util.Objects;
-<<<<<<< HEAD
+import javax.net.ssl.SSLException;
 import java.util.Set;
 
 import static com.google.common.base.Preconditions.checkNotNull;
-=======
-import javax.net.ssl.SSLException;
->>>>>>> 37cd044c
 
 /**
  * Enables Client or server side to initialize this object with the received {@link BaseTlsContext}
@@ -71,24 +68,6 @@
       }
 
       // we want to increment the ref-count so call findOrCreate again...
-<<<<<<< HEAD
-      final SslContextProvider toRelease = getSslContextProvider(sni);
-      toRelease.addCallback(
-          new SslContextProvider.Callback(callback.getExecutor()) {
-
-            @Override
-            public void updateSslContext(SslContext sslContext) {
-              callback.updateSslContext(sslContext);
-              releaseSslContextProvider(toRelease, sni);
-            }
-
-            @Override
-            public void onException(Throwable throwable) {
-              callback.onException(throwable);
-              releaseSslContextProvider(toRelease, sni);
-            }
-          });
-=======
       final SslContextProvider toRelease = getSslContextProvider();
       // When using system root certs on client side, SslContext updates via CertificateProvider is
       // only required if Mtls is also enabled, i.e. tlsContext has a cert provider instance.
@@ -120,7 +99,6 @@
               }
             });
       }
->>>>>>> 37cd044c
     } catch (final Throwable throwable) {
       callback.getExecutor().execute(new Runnable() {
         @Override
