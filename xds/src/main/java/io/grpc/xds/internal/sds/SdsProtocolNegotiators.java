/*
 * Copyright 2019 The gRPC Authors
 *
 * Licensed under the Apache License, Version 2.0 (the "License");
 * you may not use this file except in compliance with the License.
 * You may obtain a copy of the License at
 *
 *     http://www.apache.org/licenses/LICENSE-2.0
 *
 * Unless required by applicable law or agreed to in writing, software
 * distributed under the License is distributed on an "AS IS" BASIS,
 * WITHOUT WARRANTIES OR CONDITIONS OF ANY KIND, either express or implied.
 * See the License for the specific language governing permissions and
 * limitations under the License.
 */

package io.grpc.xds.internal.sds;

import static com.google.common.base.Preconditions.checkNotNull;

import com.google.common.annotations.VisibleForTesting;
import io.grpc.internal.GrpcUtil;
import io.grpc.internal.ObjectPool;
import io.grpc.netty.GrpcHttp2ConnectionHandler;
import io.grpc.netty.InternalProtocolNegotiator;
import io.grpc.netty.InternalProtocolNegotiator.ProtocolNegotiator;
import io.grpc.netty.InternalProtocolNegotiators;
import io.grpc.xds.FilterChainMatchingHandler;
import io.grpc.xds.FilterChainMatchingHandler.FilterChainSelector;
import io.grpc.xds.InternalXdsAttributes;
<<<<<<< HEAD
import io.grpc.xds.XdsServerBuilder;
=======
>>>>>>> bb06739c
import io.netty.channel.ChannelHandler;
import io.netty.channel.ChannelHandlerAdapter;
import io.netty.channel.ChannelHandlerContext;
import io.netty.channel.ChannelInboundHandlerAdapter;
import io.netty.handler.ssl.SslContext;
import io.netty.util.AsciiString;
import java.util.ArrayList;
import java.util.List;
import java.util.concurrent.Executor;
import java.util.concurrent.atomic.AtomicReference;
import java.util.logging.Level;
import java.util.logging.Logger;
import javax.annotation.Nullable;

/**
 * Provides client and server side gRPC {@link ProtocolNegotiator}s that use SDS to provide the SSL
 * context.
 */
@VisibleForTesting
public final class SdsProtocolNegotiators {

  // Prevent instantiation.
  private SdsProtocolNegotiators() {
  }

  private static final Logger logger = Logger.getLogger(SdsProtocolNegotiators.class.getName());

  private static final AsciiString SCHEME = AsciiString.of("http");

  public static final Attributes.Key<SslContextProviderSupplier>
          ATTR_SERVER_SSL_CONTEXT_PROVIDER_SUPPLIER =
          Attributes.Key.create("io.grpc.xds.internal.sds.server.sslContextProviderSupplier");

  /**
   * Returns a {@link InternalProtocolNegotiator.ClientFactory}.
   *
   * @param fallbackNegotiator protocol negotiator to use as fallback.
   */
  public static InternalProtocolNegotiator.ClientFactory clientProtocolNegotiatorFactory(
      @Nullable InternalProtocolNegotiator.ClientFactory fallbackNegotiator) {
    return new ClientFactory(fallbackNegotiator);
  }

  public static InternalProtocolNegotiator.ServerFactory serverProtocolNegotiatorFactory(
      @Nullable InternalProtocolNegotiator.ServerFactory fallbackNegotiator) {
    return new ServerFactory(fallbackNegotiator);
  }

  private static final class ServerFactory implements InternalProtocolNegotiator.ServerFactory {

    private final InternalProtocolNegotiator.ServerFactory fallbackProtocolNegotiator;

    private ServerFactory(InternalProtocolNegotiator.ServerFactory fallbackNegotiator) {
      this.fallbackProtocolNegotiator = fallbackNegotiator;
    }

    @Override
    public ProtocolNegotiator newNegotiator(ObjectPool<? extends Executor> offloadExecutorPool) {
      return new ServerSdsProtocolNegotiator(
          fallbackProtocolNegotiator.newNegotiator(offloadExecutorPool));
    }
  }

  private static final class ClientFactory implements InternalProtocolNegotiator.ClientFactory {

    private final InternalProtocolNegotiator.ClientFactory fallbackProtocolNegotiator;

    private ClientFactory(InternalProtocolNegotiator.ClientFactory fallbackNegotiator) {
      this.fallbackProtocolNegotiator = fallbackNegotiator;
    }

    @Override
    public ProtocolNegotiator newNegotiator() {
      return new ClientSdsProtocolNegotiator(fallbackProtocolNegotiator.newNegotiator());
    }

    @Override
    public int getDefaultPort() {
      return GrpcUtil.DEFAULT_PORT_SSL;
    }
  }

  @VisibleForTesting
  static final class ClientSdsProtocolNegotiator implements ProtocolNegotiator {

    @Nullable private final ProtocolNegotiator fallbackProtocolNegotiator;

    ClientSdsProtocolNegotiator(@Nullable ProtocolNegotiator fallbackProtocolNegotiator) {
      this.fallbackProtocolNegotiator = fallbackProtocolNegotiator;
    }

    @Override
    public AsciiString scheme() {
      return SCHEME;
    }

    @Override
    public ChannelHandler newHandler(GrpcHttp2ConnectionHandler grpcHandler) {
      // check if SslContextProviderSupplier was passed via attributes
      SslContextProviderSupplier localSslContextProviderSupplier =
          grpcHandler.getEagAttributes().get(
              InternalXdsAttributes.ATTR_SSL_CONTEXT_PROVIDER_SUPPLIER);
      if (localSslContextProviderSupplier == null) {
        checkNotNull(
            fallbackProtocolNegotiator, "No TLS config and no fallbackProtocolNegotiator!");
        return fallbackProtocolNegotiator.newHandler(grpcHandler);
      }
      return new ClientSdsHandler(grpcHandler, localSslContextProviderSupplier);
    }

    @Override
    public void close() {}
  }

  private static class BufferReadsHandler extends ChannelInboundHandlerAdapter {
    private final List<Object> reads = new ArrayList<>();
    private boolean readComplete;

    @Override
    public void channelRead(ChannelHandlerContext ctx, Object msg) {
      reads.add(msg);
    }

    @Override
    public void channelReadComplete(ChannelHandlerContext ctx) {
      readComplete = true;
    }

    @Override
    public void handlerRemoved(ChannelHandlerContext ctx) throws Exception {
      for (Object msg : reads) {
        super.channelRead(ctx, msg);
      }
      if (readComplete) {
        super.channelReadComplete(ctx);
      }
    }

    @Override
    public void exceptionCaught(ChannelHandlerContext ctx, Throwable cause) {
      logger.log(Level.SEVERE, "exceptionCaught", cause);
      ctx.fireExceptionCaught(cause);
    }
  }

  @VisibleForTesting
  static final class ClientSdsHandler
      extends InternalProtocolNegotiators.ProtocolNegotiationHandler {
    private final GrpcHttp2ConnectionHandler grpcHandler;
    private final SslContextProviderSupplier sslContextProviderSupplier;

    ClientSdsHandler(
        GrpcHttp2ConnectionHandler grpcHandler,
        SslContextProviderSupplier sslContextProviderSupplier) {
      super(
          // superclass (InternalProtocolNegotiators.ProtocolNegotiationHandler) expects 'next'
          // handler but we don't have a next handler _yet_. So we "disable" superclass's behavior
          // here and then manually add 'next' when we call fireProtocolNegotiationEvent()
          new ChannelHandlerAdapter() {
            @Override
            public void handlerAdded(ChannelHandlerContext ctx) throws Exception {
              ctx.pipeline().remove(this);
            }
          }, grpcHandler.getNegotiationLogger());
      checkNotNull(grpcHandler, "grpcHandler");
      this.grpcHandler = grpcHandler;
      this.sslContextProviderSupplier = sslContextProviderSupplier;
    }

    @Override
    protected void handlerAdded0(final ChannelHandlerContext ctx) {
      final BufferReadsHandler bufferReads = new BufferReadsHandler();
      ctx.pipeline().addBefore(ctx.name(), null, bufferReads);

      sslContextProviderSupplier.updateSslContext(
          new SslContextProvider.Callback(ctx.executor()) {

            @Override
            public void updateSecret(SslContext sslContext) {
              logger.log(
                  Level.FINEST,
                  "ClientSdsHandler.updateSecret authority={0}, ctx.name={1}",
                  new Object[]{grpcHandler.getAuthority(), ctx.name()});
              ChannelHandler handler =
                  InternalProtocolNegotiators.tls(sslContext).newHandler(grpcHandler);

              // Delegate rest of handshake to TLS handler
              ctx.pipeline().addAfter(ctx.name(), null, handler);
              fireProtocolNegotiationEvent(ctx);
              ctx.pipeline().remove(bufferReads);
            }

            @Override
            public void onException(Throwable throwable) {
              ctx.fireExceptionCaught(throwable);
            }
          }
      );
    }

    @Override
    public void exceptionCaught(ChannelHandlerContext ctx, Throwable cause)
        throws Exception {
      logger.log(Level.SEVERE, "exceptionCaught", cause);
      ctx.fireExceptionCaught(cause);
    }
  }

  private static final class ServerSdsProtocolNegotiator implements ProtocolNegotiator {

    @Nullable private final ProtocolNegotiator fallbackProtocolNegotiator;

    /** Constructor. */
    @VisibleForTesting
    public ServerSdsProtocolNegotiator(@Nullable ProtocolNegotiator fallbackProtocolNegotiator) {
      this.fallbackProtocolNegotiator = fallbackProtocolNegotiator;
    }

    @Override
    public AsciiString scheme() {
      return SCHEME;
    }

    @Override
    public ChannelHandler newHandler(GrpcHttp2ConnectionHandler grpcHandler) {
<<<<<<< HEAD
      AtomicReference<FilterChainSelector> filterChainSelectorRef = grpcHandler.getEagAttributes()
              .get(XdsServerBuilder.ATTR_FILTER_CHAIN_SELECTOR_REF);
      checkNotNull(filterChainSelectorRef, "filterChainSelectorRef");
      return new FilterChainMatchingHandler(grpcHandler, filterChainSelectorRef.get(),
              fallbackProtocolNegotiator);
=======
      return new HandlerPickerHandler(grpcHandler, fallbackProtocolNegotiator);
>>>>>>> bb06739c
    }

    @Override
    public void close() {}
  }

  @VisibleForTesting
<<<<<<< HEAD
  public static final class ServerSdsHandler
=======
  static final class HandlerPickerHandler
      extends ChannelInboundHandlerAdapter {
    private final GrpcHttp2ConnectionHandler grpcHandler;
    @Nullable private final ProtocolNegotiator fallbackProtocolNegotiator;

    HandlerPickerHandler(
        GrpcHttp2ConnectionHandler grpcHandler,
        @Nullable ProtocolNegotiator fallbackProtocolNegotiator) {
      this.grpcHandler = checkNotNull(grpcHandler, "grpcHandler");
      this.fallbackProtocolNegotiator = fallbackProtocolNegotiator;
    }

    @Override
    public void userEventTriggered(ChannelHandlerContext ctx, Object evt) throws Exception {
      if (evt instanceof ProtocolNegotiationEvent) {
        ProtocolNegotiationEvent pne = (ProtocolNegotiationEvent)evt;
        SslContextProviderSupplier sslContextProviderSupplier = InternalProtocolNegotiationEvent
                .getAttributes(pne).get(ATTR_SERVER_SSL_CONTEXT_PROVIDER_SUPPLIER);
        if (sslContextProviderSupplier == null) {
          if (fallbackProtocolNegotiator == null) {
            ctx.fireExceptionCaught(new CertStoreException("No certificate source found!"));
            return;
          }
          logger.log(Level.INFO, "Using fallback for {0}", ctx.channel().localAddress());
          ctx.pipeline()
              .replace(
                  this,
                  null,
                  fallbackProtocolNegotiator.newHandler(grpcHandler));
          ctx.fireUserEventTriggered(pne);
          return;
        } else {
          ctx.pipeline()
              .replace(
                  this,
                  null,
                  new ServerSdsHandler(
                      grpcHandler, sslContextProviderSupplier));
          ctx.fireUserEventTriggered(pne);
          return;
        }
      } else {
        super.userEventTriggered(ctx, evt);
      }
    }
  }

  @VisibleForTesting
  static final class ServerSdsHandler
>>>>>>> bb06739c
          extends InternalProtocolNegotiators.ProtocolNegotiationHandler {
    private final GrpcHttp2ConnectionHandler grpcHandler;
    private final SslContextProviderSupplier sslContextProviderSupplier;

    /**
     * Consumes server xds credential configuration.
     * */
    public ServerSdsHandler(
            GrpcHttp2ConnectionHandler grpcHandler,
            SslContextProviderSupplier sslContextProviderSupplier) {
      super(
          // superclass (InternalProtocolNegotiators.ProtocolNegotiationHandler) expects 'next'
          // handler but we don't have a next handler _yet_. So we "disable" superclass's behavior
          // here and then manually add 'next' when we call fireProtocolNegotiationEvent()
          new ChannelHandlerAdapter() {
            @Override
            public void handlerAdded(ChannelHandlerContext ctx) throws Exception {
              ctx.pipeline().remove(this);
            }
          }, grpcHandler.getNegotiationLogger());
      checkNotNull(grpcHandler, "grpcHandler");
      this.grpcHandler = grpcHandler;
      this.sslContextProviderSupplier = sslContextProviderSupplier;
    }

    @Override
    protected void handlerAdded0(final ChannelHandlerContext ctx) {
      final BufferReadsHandler bufferReads = new BufferReadsHandler();
      ctx.pipeline().addBefore(ctx.name(), null, bufferReads);

      sslContextProviderSupplier.updateSslContext(
          new SslContextProvider.Callback(ctx.executor()) {

            @Override
            public void updateSecret(SslContext sslContext) {
              ChannelHandler handler =
                  InternalProtocolNegotiators.serverTls(sslContext).newHandler(grpcHandler);

              // Delegate rest of handshake to TLS handler
              if (!ctx.isRemoved()) {
                ctx.pipeline().addAfter(ctx.name(), null, handler);
                fireProtocolNegotiationEvent(ctx);
                ctx.pipeline().remove(bufferReads);
              }
            }

            @Override
            public void onException(Throwable throwable) {
              ctx.fireExceptionCaught(throwable);
            }
          }
      );
    }
  }
}<|MERGE_RESOLUTION|>--- conflicted
+++ resolved
@@ -19,29 +19,26 @@
 import static com.google.common.base.Preconditions.checkNotNull;
 
 import com.google.common.annotations.VisibleForTesting;
+import io.grpc.Attributes;
 import io.grpc.internal.GrpcUtil;
 import io.grpc.internal.ObjectPool;
 import io.grpc.netty.GrpcHttp2ConnectionHandler;
+import io.grpc.netty.InternalProtocolNegotiationEvent;
 import io.grpc.netty.InternalProtocolNegotiator;
 import io.grpc.netty.InternalProtocolNegotiator.ProtocolNegotiator;
 import io.grpc.netty.InternalProtocolNegotiators;
-import io.grpc.xds.FilterChainMatchingHandler;
-import io.grpc.xds.FilterChainMatchingHandler.FilterChainSelector;
+import io.grpc.netty.ProtocolNegotiationEvent;
 import io.grpc.xds.InternalXdsAttributes;
-<<<<<<< HEAD
-import io.grpc.xds.XdsServerBuilder;
-=======
->>>>>>> bb06739c
 import io.netty.channel.ChannelHandler;
 import io.netty.channel.ChannelHandlerAdapter;
 import io.netty.channel.ChannelHandlerContext;
 import io.netty.channel.ChannelInboundHandlerAdapter;
 import io.netty.handler.ssl.SslContext;
 import io.netty.util.AsciiString;
+import java.security.cert.CertStoreException;
 import java.util.ArrayList;
 import java.util.List;
 import java.util.concurrent.Executor;
-import java.util.concurrent.atomic.AtomicReference;
 import java.util.logging.Level;
 import java.util.logging.Logger;
 import javax.annotation.Nullable;
@@ -257,15 +254,7 @@
 
     @Override
     public ChannelHandler newHandler(GrpcHttp2ConnectionHandler grpcHandler) {
-<<<<<<< HEAD
-      AtomicReference<FilterChainSelector> filterChainSelectorRef = grpcHandler.getEagAttributes()
-              .get(XdsServerBuilder.ATTR_FILTER_CHAIN_SELECTOR_REF);
-      checkNotNull(filterChainSelectorRef, "filterChainSelectorRef");
-      return new FilterChainMatchingHandler(grpcHandler, filterChainSelectorRef.get(),
-              fallbackProtocolNegotiator);
-=======
       return new HandlerPickerHandler(grpcHandler, fallbackProtocolNegotiator);
->>>>>>> bb06739c
     }
 
     @Override
@@ -273,9 +262,6 @@
   }
 
   @VisibleForTesting
-<<<<<<< HEAD
-  public static final class ServerSdsHandler
-=======
   static final class HandlerPickerHandler
       extends ChannelInboundHandlerAdapter {
     private final GrpcHttp2ConnectionHandler grpcHandler;
@@ -325,7 +311,6 @@
 
   @VisibleForTesting
   static final class ServerSdsHandler
->>>>>>> bb06739c
           extends InternalProtocolNegotiators.ProtocolNegotiationHandler {
     private final GrpcHttp2ConnectionHandler grpcHandler;
     private final SslContextProviderSupplier sslContextProviderSupplier;
