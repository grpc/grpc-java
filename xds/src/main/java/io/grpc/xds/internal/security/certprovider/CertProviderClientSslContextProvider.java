--- conflicted
+++ resolved
@@ -80,40 +80,23 @@
   @Override
   protected final SslContextBuilder getSslContextBuilder(
           CertificateValidationContext certificateValidationContext)
-<<<<<<< HEAD
-      throws CertStoreException {
-=======
       throws CertificateException, IOException, CertStoreException {
->>>>>>> e18d6cdd
     SslContextBuilder sslContextBuilder = GrpcSslContexts.forClient();
     if (rootCertInstance != null) {
       if (savedSpiffeTrustMap != null) {
         sslContextBuilder = sslContextBuilder.trustManager(
           new XdsTrustManagerFactory(
               savedSpiffeTrustMap,
-<<<<<<< HEAD
               certificateValidationContext, sniForSanMatching));
-=======
-              certificateValidationContext));
->>>>>>> e18d6cdd
       } else {
-        sslContextBuilder = sslContextBuilder.trustManager(
-            new XdsTrustManagerFactory(
-                savedTrustedRoots.toArray(new X509Certificate[0]),
-<<<<<<< HEAD
-                certificateValidationContext, sniForSanMatching));
-=======
-                certificateValidationContext));
-      }
-    } else {
-      try {
-        sslContextBuilder = sslContextBuilder.trustManager(
-            new XdsTrustManagerFactory(
-                getX509CertificatesFromSystemTrustStore(),
-                certificateValidationContext));
-      } catch (KeyStoreException | NoSuchAlgorithmException e) {
-        throw new CertStoreException(e);
->>>>>>> e18d6cdd
+        try {
+          sslContextBuilder = sslContextBuilder.trustManager(
+              new XdsTrustManagerFactory(
+                  getX509CertificatesFromSystemTrustStore(),
+                  certificateValidationContext));
+        } catch (KeyStoreException | NoSuchAlgorithmException e) {
+          throw new CertStoreException(e);
+        }
       }
     }
     if (isMtls()) {
