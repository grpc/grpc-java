/*
 * Copyright 2020 The gRPC Authors
 *
 * Licensed under the Apache License, Version 2.0 (the "License");
 * you may not use this file except in compliance with the License.
 * You may obtain a copy of the License at
 *
 *     http://www.apache.org/licenses/LICENSE-2.0
 *
 * Unless required by applicable law or agreed to in writing, software
 * distributed under the License is distributed on an "AS IS" BASIS,
 * WITHOUT WARRANTIES OR CONDITIONS OF ANY KIND, either express or implied.
 * See the License for the specific language governing permissions and
 * limitations under the License.
 */

package io.grpc.xds.internal.security.certprovider;

import io.envoyproxy.envoy.config.core.v3.Node;
import io.envoyproxy.envoy.extensions.transport_sockets.tls.v3.CertificateValidationContext;
import io.envoyproxy.envoy.extensions.transport_sockets.tls.v3.CommonTlsContext;
import io.grpc.netty.GrpcSslContexts;
import io.grpc.xds.EnvoyServerProtoData.UpstreamTlsContext;
import io.grpc.xds.client.Bootstrapper.CertificateProviderInfo;
import io.grpc.xds.internal.security.CommonTlsContextUtil;
import io.grpc.xds.internal.security.trust.XdsTrustManagerFactory;
import io.netty.handler.ssl.SslContextBuilder;
import java.io.IOException;
import java.security.KeyStore;
import java.security.KeyStoreException;
import java.security.NoSuchAlgorithmException;
import java.security.cert.CertStoreException;
import java.security.cert.CertificateException;
import java.security.cert.X509Certificate;
import java.util.Arrays;
import java.util.Collection;
import java.util.List;
import java.util.Map;
import java.util.stream.Collectors;
import javax.annotation.Nullable;
import javax.net.ssl.TrustManager;
import javax.net.ssl.TrustManagerFactory;
import javax.net.ssl.X509TrustManager;

/** A client SslContext provider using CertificateProviderInstance to fetch secrets. */
final class CertProviderClientSslContextProvider extends CertProviderSslContextProvider {

  CertProviderClientSslContextProvider(
      Node node,
      @Nullable Map<String, CertificateProviderInfo> certProviders,
      CommonTlsContext.CertificateProviderInstance certInstance,
      CommonTlsContext.CertificateProviderInstance rootCertInstance,
      CertificateValidationContext staticCertValidationContext,
      UpstreamTlsContext upstreamTlsContext,
      CertificateProviderStore certificateProviderStore) {
    super(
        node,
        certProviders,
        certInstance,
        rootCertInstance,
        staticCertValidationContext,
        upstreamTlsContext,
        certificateProviderStore);
    if (rootCertInstance == null
        && CommonTlsContextUtil.isUsingSystemRootCerts(tlsContext.getCommonTlsContext())
        && !isMtls()) {
      try {
        // Instantiate sslContext so that addCallback will immediately update the callback with
        // the SslContext.
        sslContext = getSslContextBuilder(staticCertificateValidationContext).build();
      } catch (CertStoreException | CertificateException | IOException e) {
        throw new RuntimeException(e);
      }
    }
  }

  @Override
  protected final SslContextBuilder getSslContextBuilder(
          CertificateValidationContext certificateValidationContext)
      throws CertificateException, IOException, CertStoreException {
    SslContextBuilder sslContextBuilder = GrpcSslContexts.forClient();
<<<<<<< HEAD
    if (rootCertInstance != null) {
      if (savedSpiffeTrustMap != null) {
        sslContextBuilder = sslContextBuilder.trustManager(
          new XdsTrustManagerFactory(
              savedSpiffeTrustMap,
              certificateValidationContext));
      } else {
        sslContextBuilder = sslContextBuilder.trustManager(
            new XdsTrustManagerFactory(
                savedTrustedRoots.toArray(new X509Certificate[0]),
                certificateValidationContext));
      }
    } else {
      try {
        sslContextBuilder = sslContextBuilder.trustManager(
            new XdsTrustManagerFactory(
                getX509CertificatesFromSystemTrustStore(),
                certificateValidationContext));
      } catch (KeyStoreException | NoSuchAlgorithmException e) {
        throw new CertStoreException(e);
      }
=======
    if (savedSpiffeTrustMap != null) {
      sslContextBuilder = sslContextBuilder.trustManager(
        new XdsTrustManagerFactory(
            savedSpiffeTrustMap,
            certificateValidationContextdationContext));
    } else if (savedTrustedRoots != null) {
      sslContextBuilder = sslContextBuilder.trustManager(
          new XdsTrustManagerFactory(
              savedTrustedRoots.toArray(new X509Certificate[0]),
              certificateValidationContextdationContext));
    } else {
      // Should be impossible because of the check in CertProviderClientSslContextProviderFactory
      throw new IllegalStateException("There must be trusted roots or a SPIFFE trust map");
>>>>>>> 0d5eb0a7
    }
    if (isMtls()) {
      sslContextBuilder.keyManager(savedKey, savedCertChain);
    }
    return sslContextBuilder;
  }

  private X509Certificate[] getX509CertificatesFromSystemTrustStore()
      throws KeyStoreException, NoSuchAlgorithmException {
    TrustManagerFactory trustManagerFactory = TrustManagerFactory.getInstance(
        TrustManagerFactory.getDefaultAlgorithm());
    trustManagerFactory.init((KeyStore) null);

    List<TrustManager> trustManagers = Arrays.asList(trustManagerFactory.getTrustManagers());
    List<X509Certificate> rootCerts = trustManagers.stream()
        .filter(X509TrustManager.class::isInstance)
        .map(X509TrustManager.class::cast)
        .map(trustManager -> Arrays.asList(trustManager.getAcceptedIssuers()))
        .flatMap(Collection::stream)
        .collect(Collectors.toList());
    return rootCerts.toArray(new X509Certificate[rootCerts.size()]);
  }
}<|MERGE_RESOLUTION|>--- conflicted
+++ resolved
@@ -22,25 +22,12 @@
 import io.grpc.netty.GrpcSslContexts;
 import io.grpc.xds.EnvoyServerProtoData.UpstreamTlsContext;
 import io.grpc.xds.client.Bootstrapper.CertificateProviderInfo;
-import io.grpc.xds.internal.security.CommonTlsContextUtil;
 import io.grpc.xds.internal.security.trust.XdsTrustManagerFactory;
 import io.netty.handler.ssl.SslContextBuilder;
-import java.io.IOException;
-import java.security.KeyStore;
-import java.security.KeyStoreException;
-import java.security.NoSuchAlgorithmException;
 import java.security.cert.CertStoreException;
-import java.security.cert.CertificateException;
 import java.security.cert.X509Certificate;
-import java.util.Arrays;
-import java.util.Collection;
-import java.util.List;
 import java.util.Map;
-import java.util.stream.Collectors;
 import javax.annotation.Nullable;
-import javax.net.ssl.TrustManager;
-import javax.net.ssl.TrustManagerFactory;
-import javax.net.ssl.X509TrustManager;
 
 /** A client SslContext provider using CertificateProviderInstance to fetch secrets. */
 final class CertProviderClientSslContextProvider extends CertProviderSslContextProvider {
@@ -61,47 +48,13 @@
         staticCertValidationContext,
         upstreamTlsContext,
         certificateProviderStore);
-    if (rootCertInstance == null
-        && CommonTlsContextUtil.isUsingSystemRootCerts(tlsContext.getCommonTlsContext())
-        && !isMtls()) {
-      try {
-        // Instantiate sslContext so that addCallback will immediately update the callback with
-        // the SslContext.
-        sslContext = getSslContextBuilder(staticCertificateValidationContext).build();
-      } catch (CertStoreException | CertificateException | IOException e) {
-        throw new RuntimeException(e);
-      }
-    }
   }
 
   @Override
   protected final SslContextBuilder getSslContextBuilder(
-          CertificateValidationContext certificateValidationContext)
-      throws CertificateException, IOException, CertStoreException {
+          CertificateValidationContext certificateValidationContextdationContext)
+      throws CertStoreException {
     SslContextBuilder sslContextBuilder = GrpcSslContexts.forClient();
-<<<<<<< HEAD
-    if (rootCertInstance != null) {
-      if (savedSpiffeTrustMap != null) {
-        sslContextBuilder = sslContextBuilder.trustManager(
-          new XdsTrustManagerFactory(
-              savedSpiffeTrustMap,
-              certificateValidationContext));
-      } else {
-        sslContextBuilder = sslContextBuilder.trustManager(
-            new XdsTrustManagerFactory(
-                savedTrustedRoots.toArray(new X509Certificate[0]),
-                certificateValidationContext));
-      }
-    } else {
-      try {
-        sslContextBuilder = sslContextBuilder.trustManager(
-            new XdsTrustManagerFactory(
-                getX509CertificatesFromSystemTrustStore(),
-                certificateValidationContext));
-      } catch (KeyStoreException | NoSuchAlgorithmException e) {
-        throw new CertStoreException(e);
-      }
-=======
     if (savedSpiffeTrustMap != null) {
       sslContextBuilder = sslContextBuilder.trustManager(
         new XdsTrustManagerFactory(
@@ -115,27 +68,10 @@
     } else {
       // Should be impossible because of the check in CertProviderClientSslContextProviderFactory
       throw new IllegalStateException("There must be trusted roots or a SPIFFE trust map");
->>>>>>> 0d5eb0a7
     }
     if (isMtls()) {
       sslContextBuilder.keyManager(savedKey, savedCertChain);
     }
     return sslContextBuilder;
   }
-
-  private X509Certificate[] getX509CertificatesFromSystemTrustStore()
-      throws KeyStoreException, NoSuchAlgorithmException {
-    TrustManagerFactory trustManagerFactory = TrustManagerFactory.getInstance(
-        TrustManagerFactory.getDefaultAlgorithm());
-    trustManagerFactory.init((KeyStore) null);
-
-    List<TrustManager> trustManagers = Arrays.asList(trustManagerFactory.getTrustManagers());
-    List<X509Certificate> rootCerts = trustManagers.stream()
-        .filter(X509TrustManager.class::isInstance)
-        .map(X509TrustManager.class::cast)
-        .map(trustManager -> Arrays.asList(trustManager.getAcceptedIssuers()))
-        .flatMap(Collection::stream)
-        .collect(Collectors.toList());
-    return rootCerts.toArray(new X509Certificate[rootCerts.size()]);
-  }
 }