/*
 * Copyright 2019 The gRPC Authors
 *
 * Licensed under the Apache License, Version 2.0 (the "License");
 * you may not use this file except in compliance with the License.
 * You may obtain a copy of the License at
 *
 *     http://www.apache.org/licenses/LICENSE-2.0
 *
 * Unless required by applicable law or agreed to in writing, software
 * distributed under the License is distributed on an "AS IS" BASIS,
 * WITHOUT WARRANTIES OR CONDITIONS OF ANY KIND, either express or implied.
 * See the License for the specific language governing permissions and
 * limitations under the License.
 */

package io.grpc.xds;

import static com.google.common.base.Preconditions.checkNotNull;
import static io.grpc.ConnectivityState.TRANSIENT_FAILURE;
import static io.grpc.xds.XdsLbPolicies.LRS_POLICY_NAME;
import static io.grpc.xds.XdsLbPolicies.PRIORITY_POLICY_NAME;
import static io.grpc.xds.XdsSubchannelPickers.BUFFER_PICKER;

import com.google.common.annotations.VisibleForTesting;
import io.grpc.Attributes;
import io.grpc.ClientStreamTracer;
import io.grpc.ClientStreamTracer.StreamInfo;
import io.grpc.ConnectivityState;
import io.grpc.EquivalentAddressGroup;
import io.grpc.InternalLogId;
import io.grpc.LoadBalancer;
import io.grpc.LoadBalancerProvider;
import io.grpc.LoadBalancerRegistry;
import io.grpc.Metadata;
import io.grpc.Status;
import io.grpc.SynchronizationContext;
import io.grpc.internal.ObjectPool;
import io.grpc.internal.ServiceConfigUtil.PolicySelection;
import io.grpc.util.ForwardingClientStreamTracer;
import io.grpc.util.ForwardingLoadBalancerHelper;
import io.grpc.util.GracefulSwitchLoadBalancer;
import io.grpc.xds.ClusterImplLoadBalancerProvider.ClusterImplConfig;
import io.grpc.xds.EdsLoadBalancerProvider.EdsConfig;
import io.grpc.xds.EnvoyProtoData.DropOverload;
import io.grpc.xds.EnvoyProtoData.LbEndpoint;
import io.grpc.xds.EnvoyProtoData.Locality;
import io.grpc.xds.EnvoyProtoData.LocalityLbEndpoints;
import io.grpc.xds.LoadStatsManager.LoadStatsStore;
import io.grpc.xds.LrsLoadBalancerProvider.LrsConfig;
import io.grpc.xds.PriorityLoadBalancerProvider.PriorityLbConfig;
import io.grpc.xds.ThreadSafeRandom.ThreadSafeRandomImpl;
import io.grpc.xds.WeightedTargetLoadBalancerProvider.WeightedPolicySelection;
import io.grpc.xds.WeightedTargetLoadBalancerProvider.WeightedTargetConfig;
import io.grpc.xds.XdsClient.EdsResourceWatcher;
import io.grpc.xds.XdsClient.EdsUpdate;
import io.grpc.xds.XdsLogger.XdsLogLevel;
import io.grpc.xds.XdsNameResolverProvider.CallCounterProvider;
import io.grpc.xds.XdsSubchannelPickers.ErrorPicker;
import java.util.ArrayList;
import java.util.Arrays;
import java.util.Collections;
import java.util.HashMap;
import java.util.List;
import java.util.Map;
import java.util.Objects;
import java.util.concurrent.atomic.AtomicLong;
import javax.annotation.Nullable;

final class EdsLoadBalancer2 extends LoadBalancer {

  private final XdsLogger logger;
  private final SynchronizationContext syncContext;
  private final LoadBalancerRegistry lbRegistry;
<<<<<<< HEAD
=======
  private final ThreadSafeRandom random;
>>>>>>> 40b54079
  private final GracefulSwitchLoadBalancer switchingLoadBalancer;

  // Following fields are effectively final.
  private ObjectPool<XdsClient> xdsClientPool;
  private XdsClient xdsClient;
  private CallCounterProvider callCounterProvider;
  private String cluster;

  private EdsLbState edsLbState;

  EdsLoadBalancer2(LoadBalancer.Helper helper) {
<<<<<<< HEAD
    this(helper, LoadBalancerRegistry.getDefaultRegistry());
  }

  @VisibleForTesting
  EdsLoadBalancer2(LoadBalancer.Helper helper, LoadBalancerRegistry lbRegistry) {
=======
    this(helper, LoadBalancerRegistry.getDefaultRegistry(), ThreadSafeRandomImpl.instance);
  }

  @VisibleForTesting
  EdsLoadBalancer2(LoadBalancer.Helper helper, LoadBalancerRegistry lbRegistry,
      ThreadSafeRandom random) {
>>>>>>> 40b54079
    this.lbRegistry = checkNotNull(lbRegistry, "lbRegistry");
    syncContext = checkNotNull(helper, "helper").getSynchronizationContext();
    switchingLoadBalancer = new GracefulSwitchLoadBalancer(helper);
    InternalLogId logId = InternalLogId.allocate("eds-lb", helper.getAuthority());
    logger = XdsLogger.withLogId(logId);
    logger.log(XdsLogLevel.INFO, "Created");
  }

  @Override
  public void handleResolvedAddresses(ResolvedAddresses resolvedAddresses) {
    logger.log(XdsLogLevel.DEBUG, "Received resolution result: {0}", resolvedAddresses);
    if (xdsClientPool == null) {
      xdsClientPool = resolvedAddresses.getAttributes().get(XdsAttributes.XDS_CLIENT_POOL);
      xdsClient = xdsClientPool.getObject();
    }
    if (callCounterProvider == null) {
      callCounterProvider =
          resolvedAddresses.getAttributes().get(XdsAttributes.CALL_COUNTER_PROVIDER);
    }
    EdsConfig config = (EdsConfig) resolvedAddresses.getLoadBalancingPolicyConfig();
    if (logger.isLoggable(XdsLogLevel.INFO)) {
      logger.log(XdsLogLevel.INFO, "Received EDS lb config: cluster={0}, "
              + "eds_service_name={1}, max_concurrent_requests={2}, locality_picking_policy={3}, "
              + "endpoint_picking_policy={4}, report_load={5}",
          config.clusterName, config.edsServiceName, config.maxConcurrentRequests,
          config.localityPickingPolicy.getProvider().getPolicyName(),
          config.endpointPickingPolicy.getProvider().getPolicyName(),
          config.lrsServerName != null);
    }
    if (cluster == null) {
      cluster = config.clusterName;
    }
    if (edsLbState == null || !Objects.equals(edsLbState.edsServiceName, config.edsServiceName)) {
      edsLbState = new EdsLbState(config.edsServiceName, config.lrsServerName);
      switchingLoadBalancer.switchTo(edsLbState);
    }
    switchingLoadBalancer.handleResolvedAddresses(resolvedAddresses);
  }

  @Override
  public void handleNameResolutionError(Status error) {
    logger.log(XdsLogLevel.WARNING, "Received name resolution error: {0}", error);
    switchingLoadBalancer.handleNameResolutionError(error);
  }

  @Override
  public boolean canHandleEmptyAddressListFromNameResolution() {
    return true;
  }

  @Override
  public void shutdown() {
    logger.log(XdsLogLevel.INFO, "Shutdown");
    switchingLoadBalancer.shutdown();
    if (xdsClientPool != null) {
      xdsClientPool.returnObject(xdsClient);
    }
  }

  private final class EdsLbState extends LoadBalancer.Factory {
    @Nullable
    private final String edsServiceName;
    @Nullable
    private final String lrsServerName;
    private final String resourceName;

    private EdsLbState(@Nullable String edsServiceName, @Nullable String lrsServerName) {
      this.edsServiceName = edsServiceName;
      this.lrsServerName = lrsServerName;
      resourceName = edsServiceName == null ? cluster : edsServiceName;
    }

    @Override
    public LoadBalancer newLoadBalancer(Helper helper) {
      return new ChildLbState(helper);
    }

    private final class ChildLbState extends LoadBalancer implements EdsResourceWatcher {
      private final Helper lbHelper;
      private ResolvedAddresses resolvedAddresses;
      private boolean shutdown;

      // Updated by endpoint discovery.
      private LoadBalancer lb;
      private List<EquivalentAddressGroup> endpointAddresses;
      private Map<Integer, Map<Locality, Integer>> prioritizedLocalityWeights;
      private List<DropOverload> dropOverloads;

      private ChildLbState(Helper helper) {
        lbHelper = helper;
        logger.log(
            XdsLogLevel.INFO,
            "Start endpoint watcher on {0} with xDS client {1}", resourceName, xdsClient);
        xdsClient.watchEdsResource(resourceName, this);
      }

      @Override
      public void handleResolvedAddresses(ResolvedAddresses resolvedAddresses) {
        if (lb != null && shouldUpdateDownstreamLbConfig(resolvedAddresses)) {
          maybeHandleResourceUpdate();
        }
        this.resolvedAddresses = resolvedAddresses;
      }

      private boolean shouldUpdateDownstreamLbConfig(ResolvedAddresses newResolvedAddresses) {
        if (resolvedAddresses == null) {
          return true;
        }
        EdsConfig newConfig = (EdsConfig) newResolvedAddresses.getLoadBalancingPolicyConfig();
        EdsConfig currentConfig = (EdsConfig) resolvedAddresses.getLoadBalancingPolicyConfig();
        if (!currentConfig.localityPickingPolicy.equals(newConfig.localityPickingPolicy)) {
          return true;
        }
        if (!currentConfig.endpointPickingPolicy.equals(newConfig.endpointPickingPolicy)) {
          return true;
        }
        return !Objects.equals(currentConfig.maxConcurrentRequests,
            newConfig.maxConcurrentRequests);
      }

      @Override
      public void handleNameResolutionError(Status error) {
        if (lb != null) {
          lb.handleNameResolutionError(error);
        } else {
          lbHelper.updateBalancingState(TRANSIENT_FAILURE, new ErrorPicker(error));
        }
      }

      @Override
      public void shutdown() {
        shutdown = true;
        if (lrsServerName != null) {
          xdsClient.removeClientStats(cluster, edsServiceName);
        }
        xdsClient.cancelEdsResourceWatch(resourceName, this);
        logger.log(
            XdsLogLevel.INFO,
            "Cancelled endpoint watcher on {0} with xDS client {1}", resourceName, xdsClient);
        if (lb != null) {
          lb.shutdown();
        }
      }

      @Override
      public boolean canHandleEmptyAddressListFromNameResolution() {
        return true;
      }

      @Override
      public void onChanged(final EdsUpdate update) {
        syncContext.execute(new Runnable() {
          @Override
          public void run() {
            if (shutdown) {
              return;
            }
            logger.log(XdsLogLevel.DEBUG,
                "Received endpoint update from xDS client {0}: {1}", xdsClient, update);
            if (logger.isLoggable(XdsLogLevel.INFO)) {
              logger.log(XdsLogLevel.INFO, "Received endpoint update: cluster_name={0}, "
                      + "{1} localities, {2} drop categories", update.getClusterName(),
                  update.getLocalityLbEndpointsMap().size(), update.getDropPolicies().size());
            }
            dropOverloads = update.getDropPolicies();
            Map<Locality, LocalityLbEndpoints> localityLbEndpoints =
                update.getLocalityLbEndpointsMap();
            endpointAddresses = new ArrayList<>();
            prioritizedLocalityWeights = new HashMap<>();
            for (Locality locality : localityLbEndpoints.keySet()) {
              LocalityLbEndpoints localityLbInfo = localityLbEndpoints.get(locality);
              int priority = localityLbInfo.getPriority();
              boolean discard = true;
              for (LbEndpoint endpoint : localityLbInfo.getEndpoints()) {
                if (endpoint.isHealthy()) {
                  discard = false;
                  EquivalentAddressGroup eag =
                      AddressFilter.setPathFilter(
                          endpoint.getAddress(),
                          Arrays.asList(priorityName(priority), localityName(locality)));
                  endpointAddresses.add(eag);
                }
              }
              if (discard) {
                logger.log(XdsLogLevel.INFO, "Discard locality {0} with 0 healthy endpoints");
                continue;
              }
              if (!prioritizedLocalityWeights.containsKey(priority)) {
                prioritizedLocalityWeights.put(priority, new HashMap<Locality, Integer>());
              }
              prioritizedLocalityWeights.get(priority).put(
                  locality, localityLbInfo.getLocalityWeight());
            }
            if (prioritizedLocalityWeights.isEmpty()) {
              propagateResourceError(
                  Status.UNAVAILABLE.withDescription("No usable priority/locality/endpoint"));
              return;
            }
            if (lb == null) {
              lb = lbRegistry.getProvider(PRIORITY_POLICY_NAME).newLoadBalancer(lbHelper);
            }
            maybeHandleResourceUpdate();
          }
        });
      }

      @Override
      public void onResourceDoesNotExist(final String resourceName) {
        syncContext.execute(new Runnable() {
          @Override
          public void run() {
            if (shutdown) {
              return;
            }
            logger.log(XdsLogLevel.INFO, "Resource {0} is unavailable", resourceName);
            propagateResourceError(Status.UNAVAILABLE.withDescription(
                "Resource " + resourceName + " is unavailable"));
          }
        });
      }

      @Override
      public void onError(final Status error) {
        syncContext.execute(new Runnable() {
          @Override
          public void run() {
            if (shutdown) {
              return;
            }
            logger.log(
                XdsLogLevel.WARNING, "Received error from xDS client {0}: {1}", xdsClient, error);
            if (lb == null) {
              lbHelper.updateBalancingState(TRANSIENT_FAILURE, new ErrorPicker(error));
            }
          }
        });
      }

      private void maybeHandleResourceUpdate() {
        if (lb == null) {  // no endpoints have been discovered
          return;
        }
        // Populate configurations used by downstream LB policies from the freshest result.
        EdsConfig config = (EdsConfig) resolvedAddresses.getLoadBalancingPolicyConfig();
        PolicySelection localityPickingPolicy = config.localityPickingPolicy;
        PolicySelection endpointPickingPolicy = config.endpointPickingPolicy;
        Long maxConcurrentRequests = config.maxConcurrentRequests;
        // Load balancing policy for each priority.
        Map<String, PolicySelection> priorityChildPolicies = new HashMap<>();
        List<String> priorities = new ArrayList<>();
        for (Integer priority : prioritizedLocalityWeights.keySet()) {
          WeightedTargetConfig weightedTargetConfig =
              generateWeightedTargetLbConfig(cluster, edsServiceName, lrsServerName,
                  endpointPickingPolicy, lbRegistry, prioritizedLocalityWeights.get(priority));
          PolicySelection localityPicking =
              new PolicySelection(localityPickingPolicy.getProvider(), weightedTargetConfig);
          ClusterImplConfig clusterImplConfig =
              new ClusterImplConfig(cluster, edsServiceName, lrsServerName, maxConcurrentRequests,
                  dropOverloads, localityPicking);
          LoadBalancerProvider clusterImplLbProvider =
              lbRegistry.getProvider(XdsLbPolicies.CLUSTER_IMPL_POLICY_NAME);
          PolicySelection clusterImplPolicy =
              new PolicySelection(clusterImplLbProvider, clusterImplConfig);
          String priorityName = priorityName(priority);
          priorityChildPolicies.put(priorityName, clusterImplPolicy);
          priorities.add(priorityName);
        }
        Collections.sort(priorities);
        PriorityLbConfig priorityLbConfig =
            new PriorityLbConfig(Collections.unmodifiableMap(priorityChildPolicies),
                Collections.unmodifiableList(priorities));
        lb.handleResolvedAddresses(
            resolvedAddresses.toBuilder()
                .setAddresses(endpointAddresses)
                .setLoadBalancingPolicyConfig(priorityLbConfig)
                .build());
      }

      private void propagateResourceError(Status error) {
        if (lb != null) {
          lb.shutdown();
          lb = null;
        }
        lbHelper.updateBalancingState(TRANSIENT_FAILURE, new ErrorPicker(error));
      }
    }
  }

<<<<<<< HEAD
=======
  /**
   * Counts the number of outstanding requests.
   */
  private static final class RequestCountingStreamTracerFactory
      extends ClientStreamTracer.Factory {
    @Nullable
    private final ClientStreamTracer.Factory delegate;
    private final AtomicLong counter;

    private RequestCountingStreamTracerFactory(@Nullable ClientStreamTracer.Factory delegate,
        AtomicLong counter) {
      this.delegate = delegate;
      this.counter = counter;
    }

    @Override
    public ClientStreamTracer newClientStreamTracer(StreamInfo info, Metadata headers) {
      counter.incrementAndGet();
      if (delegate == null) {
        return new ClientStreamTracer() {
          @Override
          public void streamClosed(Status status) {
            counter.decrementAndGet();
          }
        };
      }
      final ClientStreamTracer delegatedTracer = delegate.newClientStreamTracer(info, headers);
      return new ForwardingClientStreamTracer() {
        @Override
        protected ClientStreamTracer delegate() {
          return delegatedTracer;
        }

        @Override
        public void streamClosed(Status status) {
          counter.decrementAndGet();
          delegate().streamClosed(status);
        }
      };
    }
  }

  @VisibleForTesting
  static PriorityLbConfig generatePriorityLbConfig(
      String cluster, String edsServiceName, String lrsServerName,
      PolicySelection localityPickingPolicy, PolicySelection endpointPickingPolicy,
      LoadBalancerRegistry lbRegistry,
      Map<Integer, Map<Locality, Integer>> prioritizedLocalityWeights) {
    Map<String, PolicySelection> childPolicies = new HashMap<>();
    List<String> priorities = new ArrayList<>();
    for (Integer priority : prioritizedLocalityWeights.keySet()) {
      WeightedTargetConfig childConfig =
          generateWeightedTargetLbConfig(cluster, edsServiceName, lrsServerName,
              endpointPickingPolicy, lbRegistry, prioritizedLocalityWeights.get(priority));
      PolicySelection childPolicySelection =
          new PolicySelection(localityPickingPolicy.getProvider(), childConfig);
      String childName = priorityName(priority);
      childPolicies.put(childName, childPolicySelection);
      priorities.add(childName);
    }
    Collections.sort(priorities);
    return new PriorityLbConfig(
        Collections.unmodifiableMap(childPolicies), Collections.unmodifiableList(priorities));
  }

>>>>>>> 40b54079
  @VisibleForTesting
  static WeightedTargetConfig generateWeightedTargetLbConfig(
      String cluster, @Nullable String edsServiceName, @Nullable String lrsServerName,
      PolicySelection endpointPickingPolicy, LoadBalancerRegistry lbRegistry,
      Map<Locality, Integer> localityWeights) {
    Map<String, WeightedPolicySelection> targets = new HashMap<>();
    for (Locality locality : localityWeights.keySet()) {
      int weight = localityWeights.get(locality);
      PolicySelection childPolicy;
      if (lrsServerName != null) {
        LrsConfig childConfig =
            new LrsConfig(cluster, edsServiceName, lrsServerName, locality, endpointPickingPolicy);
        LoadBalancerProvider childPolicyProvider = lbRegistry.getProvider(LRS_POLICY_NAME);
        childPolicy = new PolicySelection(childPolicyProvider, childConfig);
      } else {
        childPolicy = endpointPickingPolicy;
      }
      targets.put(localityName(locality), new WeightedPolicySelection(weight, childPolicy));
    }
    return new WeightedTargetConfig(Collections.unmodifiableMap(targets));
  }

  /** Generate a string to be used as the key for the given priority in the LB policy config. */
  private static String priorityName(int priority) {
    return "priority" + priority;
  }

  /** Generate a string to be used as the key for the given locality in the LB policy config. */
  private static String localityName(Locality locality) {
    return locality.toString();
  }
}<|MERGE_RESOLUTION|>--- conflicted
+++ resolved
@@ -72,35 +72,20 @@
   private final XdsLogger logger;
   private final SynchronizationContext syncContext;
   private final LoadBalancerRegistry lbRegistry;
-<<<<<<< HEAD
-=======
-  private final ThreadSafeRandom random;
->>>>>>> 40b54079
   private final GracefulSwitchLoadBalancer switchingLoadBalancer;
 
   // Following fields are effectively final.
   private ObjectPool<XdsClient> xdsClientPool;
   private XdsClient xdsClient;
-  private CallCounterProvider callCounterProvider;
   private String cluster;
-
   private EdsLbState edsLbState;
 
   EdsLoadBalancer2(LoadBalancer.Helper helper) {
-<<<<<<< HEAD
     this(helper, LoadBalancerRegistry.getDefaultRegistry());
   }
 
   @VisibleForTesting
   EdsLoadBalancer2(LoadBalancer.Helper helper, LoadBalancerRegistry lbRegistry) {
-=======
-    this(helper, LoadBalancerRegistry.getDefaultRegistry(), ThreadSafeRandomImpl.instance);
-  }
-
-  @VisibleForTesting
-  EdsLoadBalancer2(LoadBalancer.Helper helper, LoadBalancerRegistry lbRegistry,
-      ThreadSafeRandom random) {
->>>>>>> 40b54079
     this.lbRegistry = checkNotNull(lbRegistry, "lbRegistry");
     syncContext = checkNotNull(helper, "helper").getSynchronizationContext();
     switchingLoadBalancer = new GracefulSwitchLoadBalancer(helper);
@@ -115,10 +100,6 @@
     if (xdsClientPool == null) {
       xdsClientPool = resolvedAddresses.getAttributes().get(XdsAttributes.XDS_CLIENT_POOL);
       xdsClient = xdsClientPool.getObject();
-    }
-    if (callCounterProvider == null) {
-      callCounterProvider =
-          resolvedAddresses.getAttributes().get(XdsAttributes.CALL_COUNTER_PROVIDER);
     }
     EdsConfig config = (EdsConfig) resolvedAddresses.getLoadBalancingPolicyConfig();
     if (logger.isLoggable(XdsLogLevel.INFO)) {
@@ -389,74 +370,6 @@
     }
   }
 
-<<<<<<< HEAD
-=======
-  /**
-   * Counts the number of outstanding requests.
-   */
-  private static final class RequestCountingStreamTracerFactory
-      extends ClientStreamTracer.Factory {
-    @Nullable
-    private final ClientStreamTracer.Factory delegate;
-    private final AtomicLong counter;
-
-    private RequestCountingStreamTracerFactory(@Nullable ClientStreamTracer.Factory delegate,
-        AtomicLong counter) {
-      this.delegate = delegate;
-      this.counter = counter;
-    }
-
-    @Override
-    public ClientStreamTracer newClientStreamTracer(StreamInfo info, Metadata headers) {
-      counter.incrementAndGet();
-      if (delegate == null) {
-        return new ClientStreamTracer() {
-          @Override
-          public void streamClosed(Status status) {
-            counter.decrementAndGet();
-          }
-        };
-      }
-      final ClientStreamTracer delegatedTracer = delegate.newClientStreamTracer(info, headers);
-      return new ForwardingClientStreamTracer() {
-        @Override
-        protected ClientStreamTracer delegate() {
-          return delegatedTracer;
-        }
-
-        @Override
-        public void streamClosed(Status status) {
-          counter.decrementAndGet();
-          delegate().streamClosed(status);
-        }
-      };
-    }
-  }
-
-  @VisibleForTesting
-  static PriorityLbConfig generatePriorityLbConfig(
-      String cluster, String edsServiceName, String lrsServerName,
-      PolicySelection localityPickingPolicy, PolicySelection endpointPickingPolicy,
-      LoadBalancerRegistry lbRegistry,
-      Map<Integer, Map<Locality, Integer>> prioritizedLocalityWeights) {
-    Map<String, PolicySelection> childPolicies = new HashMap<>();
-    List<String> priorities = new ArrayList<>();
-    for (Integer priority : prioritizedLocalityWeights.keySet()) {
-      WeightedTargetConfig childConfig =
-          generateWeightedTargetLbConfig(cluster, edsServiceName, lrsServerName,
-              endpointPickingPolicy, lbRegistry, prioritizedLocalityWeights.get(priority));
-      PolicySelection childPolicySelection =
-          new PolicySelection(localityPickingPolicy.getProvider(), childConfig);
-      String childName = priorityName(priority);
-      childPolicies.put(childName, childPolicySelection);
-      priorities.add(childName);
-    }
-    Collections.sort(priorities);
-    return new PriorityLbConfig(
-        Collections.unmodifiableMap(childPolicies), Collections.unmodifiableList(priorities));
-  }
-
->>>>>>> 40b54079
   @VisibleForTesting
   static WeightedTargetConfig generateWeightedTargetLbConfig(
       String cluster, @Nullable String edsServiceName, @Nullable String lrsServerName,
