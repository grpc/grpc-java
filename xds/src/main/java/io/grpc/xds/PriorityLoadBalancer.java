/*
 * Copyright 2020 The gRPC Authors
 *
 * Licensed under the Apache License, Version 2.0 (the "License");
 * you may not use this file except in compliance with the License.
 * You may obtain a copy of the License at
 *
 *     http://www.apache.org/licenses/LICENSE-2.0
 *
 * Unless required by applicable law or agreed to in writing, software
 * distributed under the License is distributed on an "AS IS" BASIS,
 * WITHOUT WARRANTIES OR CONDITIONS OF ANY KIND, either express or implied.
 * See the License for the specific language governing permissions and
 * limitations under the License.
 */

package io.grpc.xds;

import static com.google.common.base.Preconditions.checkNotNull;
import static io.grpc.ConnectivityState.CONNECTING;
import static io.grpc.ConnectivityState.IDLE;
import static io.grpc.ConnectivityState.READY;
import static io.grpc.ConnectivityState.TRANSIENT_FAILURE;
import static io.grpc.xds.XdsSubchannelPickers.BUFFER_PICKER;

import io.grpc.ConnectivityState;
import io.grpc.InternalLogId;
import io.grpc.LoadBalancer;
import io.grpc.LoadBalancerProvider;
import io.grpc.Status;
import io.grpc.SynchronizationContext;
import io.grpc.SynchronizationContext.ScheduledHandle;
import io.grpc.internal.ServiceConfigUtil.PolicySelection;
import io.grpc.util.ForwardingLoadBalancerHelper;
import io.grpc.util.GracefulSwitchLoadBalancer;
import io.grpc.xds.PriorityLoadBalancerProvider.PriorityLbConfig;
import io.grpc.xds.PriorityLoadBalancerProvider.PriorityLbConfig.PriorityChildConfig;
import io.grpc.xds.XdsLogger.XdsLogLevel;
import io.grpc.xds.XdsSubchannelPickers.ErrorPicker;
import java.util.HashMap;
import java.util.HashSet;
import java.util.List;
import java.util.Map;
import java.util.Set;
import java.util.concurrent.ScheduledExecutorService;
import java.util.concurrent.TimeUnit;
import javax.annotation.Nullable;

/**
 * Load balancer for priority policy. A <em>priority</em> represents a logical entity within a
 * cluster for load balancing purposes.
 */
final class PriorityLoadBalancer extends LoadBalancer {
  private final Helper helper;
  private final SynchronizationContext syncContext;
  private final ScheduledExecutorService executor;
  private final XdsLogger logger;

  // Includes all active and deactivated children. Mutable. New entries are only added from priority
  // 0 up to the selected priority. An entry is only deleted 15 minutes after the its deactivation.
  private final Map<String, ChildLbState> children = new HashMap<>();

  // Following fields are only null initially.
  private ResolvedAddresses resolvedAddresses;
  // List of priority names in order.
  private List<String> priorityNames;
  // Config for each priority.
  private Map<String, PriorityChildConfig> priorityConfigs;
  private ConnectivityState currentConnectivityState;
  private SubchannelPicker currentPicker;

  PriorityLoadBalancer(Helper helper) {
    this.helper = checkNotNull(helper, "helper");
    syncContext = helper.getSynchronizationContext();
    executor = helper.getScheduledExecutorService();
    InternalLogId logId = InternalLogId.allocate("priority-lb", helper.getAuthority());
    logger = XdsLogger.withLogId(logId);
    logger.log(XdsLogLevel.INFO, "Created");
  }

  @Override
  public void handleResolvedAddresses(ResolvedAddresses resolvedAddresses) {
    logger.log(XdsLogLevel.DEBUG, "Received resolution result: {0}", resolvedAddresses);
    this.resolvedAddresses = resolvedAddresses;
    PriorityLbConfig config = (PriorityLbConfig) resolvedAddresses.getLoadBalancingPolicyConfig();
    checkNotNull(config, "missing priority lb config");
    priorityNames = config.priorities;
    priorityConfigs = config.childConfigs;
    Set<String> prioritySet = new HashSet<>(config.priorities);
    for (String priority : children.keySet()) {
      if (!prioritySet.contains(priority)) {
        children.get(priority).deactivate();
      }
    }
    for (String priority : priorityNames) {
      if (children.containsKey(priority)) {
        children.get(priority).updateResolvedAddresses();
      }
    }
    // Not to report connecting in case a pending priority bumps up on top of the current READY
    // priority.
    tryNextPriority(false);
  }

  @Override
  public void handleNameResolutionError(Status error) {
    logger.log(XdsLogLevel.WARNING, "Received name resolution error: {0}", error);
    boolean gotoTransientFailure = true;
    for (ChildLbState child : children.values()) {
      if (priorityNames.contains(child.priority)) {
        child.lb.handleNameResolutionError(error);
        gotoTransientFailure = false;
      }
    }
    if (gotoTransientFailure) {
      updateOverallState(TRANSIENT_FAILURE, new ErrorPicker(error));
    }
  }

  @Override
  public void shutdown() {
    logger.log(XdsLogLevel.INFO, "Shutdown");
    for (ChildLbState child : children.values()) {
      child.tearDown();
    }
  }

  private void tryNextPriority(boolean reportConnecting) {
    for (int i = 0; i < priorityNames.size(); i++) {
      String priority = priorityNames.get(i);
      if (!children.containsKey(priority)) {
        ChildLbState child =
            new ChildLbState(priority, priorityConfigs.get(priority).ignoreReresolution);
        children.put(priority, child);
        child.updateResolvedAddresses();
        updateOverallState(CONNECTING, BUFFER_PICKER);
        return; // Give priority i time to connect.
      }
      ChildLbState child = children.get(priority);
      child.reactivate();
      if (child.connectivityState.equals(READY) || child.connectivityState.equals(IDLE)) {
        logger.log(XdsLogLevel.DEBUG, "Shifted to priority {0}", priority);
        updateOverallState(child.connectivityState, child.picker);
        for (int j = i + 1; j < priorityNames.size(); j++) {
          String p = priorityNames.get(j);
          if (children.containsKey(p)) {
            children.get(p).deactivate();
          }
        }
        return;
      }
      if (child.failOverTimer != null && child.failOverTimer.isPending()) {
        if (reportConnecting) {
          updateOverallState(CONNECTING, BUFFER_PICKER);
        }
        return; // Give priority i time to connect.
      }
    }
    // TODO(zdapeng): Include error details of each priority.
    logger.log(XdsLogLevel.DEBUG, "All priority failed");
    String lastPriority = priorityNames.get(priorityNames.size() - 1);
    SubchannelPicker errorPicker = children.get(lastPriority).picker;
    updateOverallState(TRANSIENT_FAILURE, errorPicker);
  }

  private void updateOverallState(ConnectivityState state, SubchannelPicker picker) {
    if (!state.equals(currentConnectivityState) || !picker.equals(currentPicker)) {
      currentConnectivityState = state;
      currentPicker = picker;
      helper.updateBalancingState(state, picker);
    }
  }

  private final class ChildLbState {
    final String priority;
    final ChildHelper childHelper;
    final GracefulSwitchLoadBalancer lb;
    // Timer to fail over to the next priority if not connected in 10 sec. Scheduled only once at
    // child initialization.
    final ScheduledHandle failOverTimer;
    // Timer to delay shutdown and deletion of the priority. Scheduled whenever the child is
    // deactivated.
    @Nullable ScheduledHandle deletionTimer;
    @Nullable String policy;
    ConnectivityState connectivityState = CONNECTING;
    SubchannelPicker picker = BUFFER_PICKER;

    ChildLbState(final String priority, boolean ignoreReresolution) {
      this.priority = priority;
      childHelper = new ChildHelper(ignoreReresolution);
      lb = new GracefulSwitchLoadBalancer(childHelper);

      class FailOverTask implements Runnable {
        @Override
        public void run() {
          if (deletionTimer != null && deletionTimer.isPending()) {
            // The child is deactivated.
            return;
          }
          picker = new ErrorPicker(
              Status.UNAVAILABLE.withDescription("Connection timeout for priority " + priority));
          logger.log(XdsLogLevel.DEBUG, "Priority {0} failed over to next", priority);
          tryNextPriority(true);
        }
      }

      failOverTimer = syncContext.schedule(new FailOverTask(), 10, TimeUnit.SECONDS, executor);
      logger.log(XdsLogLevel.DEBUG, "Priority created: {0}", priority);
    }

    /**
     * Called when the child becomes a priority that is or appears before the first READY one in the
     * {@code priorities} list, due to either config update or balancing state update.
     */
    void reactivate() {
      if (deletionTimer != null && deletionTimer.isPending()) {
        deletionTimer.cancel();
        logger.log(XdsLogLevel.DEBUG, "Priority reactivated: {0}", priority);
      }
    }

    /**
     * Called when either the child is removed by config update, or a higher priority becomes READY.
     */
    void deactivate() {
      if (deletionTimer != null && deletionTimer.isPending()) {
        return;
      }

      class DeletionTask implements Runnable {
        @Override
        public void run() {
          tearDown();
          children.remove(priority);
        }
      }

      deletionTimer = syncContext.schedule(new DeletionTask(), 15, TimeUnit.MINUTES, executor);
      logger.log(XdsLogLevel.DEBUG, "Priority deactivated: {0}", priority);
    }

    void tearDown() {
      if (failOverTimer.isPending()) {
        failOverTimer.cancel();
      }
      if (deletionTimer != null && deletionTimer.isPending()) {
        deletionTimer.cancel();
      }
      lb.shutdown();
      logger.log(XdsLogLevel.DEBUG, "Priority deleted: {0}", priority);
    }

    /**
     * Called either when the child is just created and in this case updated with the cached {@code
     * resolvedAddresses}, or when priority lb receives a new resolved addresses while the child
     * already exists.
     */
    void updateResolvedAddresses() {
<<<<<<< HEAD
      final ResolvedAddresses addresses = resolvedAddresses;
      syncContext.execute(
          new Runnable() {
            @Override
            public void run() {
              PriorityLbConfig config = (PriorityLbConfig) addresses.getLoadBalancingPolicyConfig();
              PolicySelection childPolicySelection =
                  config.childConfigs.get(priority).policySelection;
              LoadBalancerProvider lbProvider = childPolicySelection.getProvider();
              String newPolicy = lbProvider.getPolicyName();
              if (!newPolicy.equals(policy)) {
                policy = newPolicy;
                lb.switchTo(lbProvider);
              }
              lb.handleResolvedAddresses(
                  addresses
                      .toBuilder()
                      .setAddresses(AddressFilter.filter(addresses.getAddresses(), priority))
                      .setLoadBalancingPolicyConfig(childPolicySelection.getConfig())
                      .build());
            }
          });
=======
      PriorityLbConfig config =
          (PriorityLbConfig) resolvedAddresses.getLoadBalancingPolicyConfig();
      PolicySelection childPolicySelection = config.childConfigs.get(priority);
      LoadBalancerProvider lbProvider = childPolicySelection.getProvider();
      String newPolicy = lbProvider.getPolicyName();
      if (!newPolicy.equals(policy)) {
        policy = newPolicy;
        lb.switchTo(lbProvider);
      }
      lb.handleResolvedAddresses(
          resolvedAddresses.toBuilder()
              .setAddresses(AddressFilter.filter(resolvedAddresses.getAddresses(), priority))
              .setLoadBalancingPolicyConfig(childPolicySelection.getConfig())
              .build());
>>>>>>> ff52893c
    }

    final class ChildHelper extends ForwardingLoadBalancerHelper {
      private final boolean ignoreReresolution;

      ChildHelper(boolean ignoreReresolution) {
        this.ignoreReresolution = ignoreReresolution;
      }

      @Override
      public void refreshNameResolution() {
        if (!ignoreReresolution) {
          delegate().refreshNameResolution();
        }
      }

      @Override
      public void updateBalancingState(final ConnectivityState newState,
          final SubchannelPicker newPicker) {
        syncContext.execute(new Runnable() {
          @Override
          public void run() {
            connectivityState = newState;
            picker = newPicker;
            if (deletionTimer != null && deletionTimer.isPending()) {
              return;
            }
            if (failOverTimer.isPending()) {
              if (newState.equals(READY) || newState.equals(TRANSIENT_FAILURE)) {
                failOverTimer.cancel();
              }
            }
            tryNextPriority(true);
          }
        });
      }

      @Override
      protected Helper delegate() {
        return helper;
      }
    }
  }
}<|MERGE_RESOLUTION|>--- conflicted
+++ resolved
@@ -256,33 +256,9 @@
      * already exists.
      */
     void updateResolvedAddresses() {
-<<<<<<< HEAD
-      final ResolvedAddresses addresses = resolvedAddresses;
-      syncContext.execute(
-          new Runnable() {
-            @Override
-            public void run() {
-              PriorityLbConfig config = (PriorityLbConfig) addresses.getLoadBalancingPolicyConfig();
-              PolicySelection childPolicySelection =
-                  config.childConfigs.get(priority).policySelection;
-              LoadBalancerProvider lbProvider = childPolicySelection.getProvider();
-              String newPolicy = lbProvider.getPolicyName();
-              if (!newPolicy.equals(policy)) {
-                policy = newPolicy;
-                lb.switchTo(lbProvider);
-              }
-              lb.handleResolvedAddresses(
-                  addresses
-                      .toBuilder()
-                      .setAddresses(AddressFilter.filter(addresses.getAddresses(), priority))
-                      .setLoadBalancingPolicyConfig(childPolicySelection.getConfig())
-                      .build());
-            }
-          });
-=======
       PriorityLbConfig config =
           (PriorityLbConfig) resolvedAddresses.getLoadBalancingPolicyConfig();
-      PolicySelection childPolicySelection = config.childConfigs.get(priority);
+      PolicySelection childPolicySelection = config.childConfigs.get(priority).policySelection;
       LoadBalancerProvider lbProvider = childPolicySelection.getProvider();
       String newPolicy = lbProvider.getPolicyName();
       if (!newPolicy.equals(policy)) {
@@ -294,7 +270,6 @@
               .setAddresses(AddressFilter.filter(resolvedAddresses.getAddresses(), priority))
               .setLoadBalancingPolicyConfig(childPolicySelection.getConfig())
               .build());
->>>>>>> ff52893c
     }
 
     final class ChildHelper extends ForwardingLoadBalancerHelper {
