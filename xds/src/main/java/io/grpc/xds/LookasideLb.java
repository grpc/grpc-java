--- conflicted
+++ resolved
@@ -156,23 +156,14 @@
       // 1. EDS-only:
       //    The name resolver resolves a ResolvedAddresses with an XdsConfig. Use the bootstrap
       //    information to create a channel.
-<<<<<<< HEAD
       // 2. Non EDS-only:
-      //    XDS_CLIENT_REF attribute is available from ResolvedAddresses either from
-=======
-      // 2. Non EDS-only usecase:
       //    XDS_CLIENT_POOL attribute is available from ResolvedAddresses either from
->>>>>>> 6b04fc18
       //    XdsNameResolver or CDS policy.
       //
       // We assume XdsConfig switching happens only within one usecase, and there is no switching
       // between different usecases.
 
-<<<<<<< HEAD
-      xdsClientPool = attributes.get(XdsAttributes.XDS_CLIENT_REF);
-=======
       xdsClientPool = attributes.get(XdsAttributes.XDS_CLIENT_POOL);
->>>>>>> 6b04fc18
       if (xdsClientPool == null) { // This is the EDS-only usecase.
         final BootstrapInfo bootstrapInfo;
         try {
@@ -194,16 +185,7 @@
                       .withDescription("No traffic director provided by bootstrap")));
           return;
         }
-<<<<<<< HEAD
         XdsClientFactory xdsClientFactory = new XdsClientFactory() {
-=======
-        // Currently we only support using the first server from bootstrap.
-        ServerInfo serverInfo = serverList.get(0);
-        channel = initLbChannel(
-            lookasideLbHelper, serverInfo.getServerUri(),
-            serverInfo.getChannelCredentials());
-        xdsClientPool = new RefCountedXdsClientObjectPool(new XdsClientFactory() {
->>>>>>> 6b04fc18
           @Override
           XdsClient createXdsClient() {
             return
@@ -245,13 +227,9 @@
       for (Map.Entry<String, LoadStatsStore> entry : loadStatsStoreMap.entrySet()) {
         loadReportClient.addLoadStatsStore(entry.getKey(), entry.getValue());
       }
-<<<<<<< HEAD
     }
     if (!shouldReportStats && isReportingStats()) {
       cancelClientStatsReport();
-=======
-      xdsClient = xdsClientPool.getObject();
->>>>>>> 6b04fc18
     }
 
     // Note: childPolicy change will be handled in LocalityStore, to be implemented.
@@ -292,16 +270,11 @@
   public void shutdown() {
     channelLogger.log(ChannelLogLevel.DEBUG, "EDS load balancer is shutting down");
     switchingLoadBalancer.shutdown();
-<<<<<<< HEAD
     if (isReportingStats()) {
       cancelClientStatsReport();
     }
     if (xdsClient != null) {
       xdsClient = xdsClientPool.returnObject(xdsClient);
-=======
-    if (xdsClientPool != null) {
-      xdsClientPool.returnObject(xdsClient);
->>>>>>> 6b04fc18
     }
   }
 
