--- conflicted
+++ resolved
@@ -23,6 +23,7 @@
 import com.google.common.annotations.VisibleForTesting;
 import com.google.common.collect.ImmutableList;
 import com.google.common.collect.ImmutableMap;
+import io.envoyproxy.envoy.api.v2.core.Node;
 import io.grpc.Attributes;
 import io.grpc.ChannelLogger;
 import io.grpc.ChannelLogger.ChannelLogLevel;
@@ -398,12 +399,7 @@
 
         // TODO(zdapeng): Use XdsClient to do Lrs directly.
         // For now create an LRS Client.
-<<<<<<< HEAD
         if (channel != null) {
-          lrsClient = loadReportClientFactory.createLoadReportClient(
-              channel, helper, new ExponentialBackoffPolicy.Provider(), loadStatsStore);
-=======
-        if (xdsConfig.balancerName != null) {
           lrsClient =
               loadReportClientFactory.createLoadReportClient(
                   channel,
@@ -414,7 +410,6 @@
                   new ExponentialBackoffPolicy.Provider(),
                   GrpcUtil.STOPWATCH_SUPPLIER);
           lrsClient.addLoadStatsStore(edsServiceName, loadStatsStore);
->>>>>>> f70f73f1
         } else {
           lrsClient = new LoadReportClient() {
             @Override
