/*
 * Copyright 2022 The gRPC Authors
 *
 * Licensed under the Apache License, Version 2.0 (the "License");
 * you may not use this file except in compliance with the License.
 * You may obtain a copy of the License at
 *
 *     http://www.apache.org/licenses/LICENSE-2.0
 *
 * Unless required by applicable law or agreed to in writing, software
 * distributed under the License is distributed on an "AS IS" BASIS,
 * WITHOUT WARRANTIES OR CONDITIONS OF ANY KIND, either express or implied.
 * See the License for the specific language governing permissions and
 * limitations under the License.
 */

package io.grpc.xds;

import static com.google.common.base.Preconditions.checkNotNull;

import com.github.xds.data.orca.v3.OrcaLoadReport;
import com.github.xds.service.orca.v3.OpenRcaServiceGrpc;
import com.github.xds.service.orca.v3.OrcaLoadReportRequest;
import com.google.common.annotations.VisibleForTesting;
import com.google.protobuf.util.Durations;
import io.grpc.SynchronizationContext;
import io.grpc.stub.ServerCallStreamObserver;
import io.grpc.stub.StreamObserver;
import java.util.ArrayList;
import java.util.List;
import java.util.Map;
import java.util.concurrent.ConcurrentHashMap;
import java.util.concurrent.ScheduledExecutorService;
import java.util.concurrent.TimeUnit;
import java.util.logging.Level;
import java.util.logging.Logger;

<<<<<<< HEAD
final class OrcaServiceImpl extends OpenRcaServiceGrpc.OpenRcaServiceImplBase {
=======
public final class OrcaServiceImpl extends OpenRcaServiceGrpc.OpenRcaServiceImplBase {
>>>>>>> 23a2a941
  private static final Logger logger = Logger.getLogger(OrcaServiceImpl.class.getName());

  private final SynchronizationContext syncContext = new SynchronizationContext(
      new Thread.UncaughtExceptionHandler() {
        @Override
        public void uncaughtException(Thread t, Throwable e) {
          logger.log(Level.SEVERE, "Exception!" + e);
        }
      });
<<<<<<< HEAD

=======
  // Empty or invalid (non-positive) minInterval config in will be treated to this default value.
  private static final long DEFAULT_MIN_REPORT_INTERVAL_NANOS = TimeUnit.SECONDS.toNanos(30);
>>>>>>> 23a2a941
  private final long minReportIntervalNanos;
  private final ScheduledExecutorService timeService;
  private volatile ConcurrentHashMap<String, Double> metricsData = new ConcurrentHashMap<>();
  private volatile double cpuUtilization;
  private volatile double memoryUtilization;
  @VisibleForTesting
  final List<OrcaClient> clients = new ArrayList<>();

  public OrcaServiceImpl(long minReportIntervalNanos, ScheduledExecutorService timeService) {
    this.minReportIntervalNanos = minReportIntervalNanos;
    this.timeService = checkNotNull(timeService);
  }

  @Override
  public void streamCoreMetrics(
      OrcaLoadReportRequest request, StreamObserver<OrcaLoadReport> responseObserver) {
    OrcaClient client = new OrcaClient(request, responseObserver);
    syncContext.execute(new Runnable() {
      @Override
      public void run() {
        clients.add(client);
        client.run();
      }
    });
  }

  private final class OrcaClient implements Runnable {
    final OrcaLoadReportRequest request;
    final ServerCallStreamObserver<OrcaLoadReport> responseObserver;
    SynchronizationContext.ScheduledHandle periodicReportTimer;
    final long reportIntervalNanos;

    OrcaClient(OrcaLoadReportRequest request, StreamObserver<OrcaLoadReport> responseObserver) {
      this.request = checkNotNull(request);
      this.reportIntervalNanos = Math.max(Durations.toNanos(request.getReportInterval()),
          minReportIntervalNanos);
      this.responseObserver = (ServerCallStreamObserver<OrcaLoadReport>) responseObserver;
      this.responseObserver.setOnCancelHandler(new Runnable() {
        @Override
        public void run() {
          syncContext.execute(new Runnable() {
            @Override
            public void run() {
              if (periodicReportTimer != null) {
                periodicReportTimer.cancel();
              }
              clients.remove(OrcaClient.this);
            }
          });
        }
      });
    }

    @Override
    public void run() {
      if (periodicReportTimer != null && periodicReportTimer.isPending()) {
        return;
      }
      OrcaLoadReport report = generateMetricsReport();
      responseObserver.onNext(report);
      periodicReportTimer = syncContext.schedule(OrcaClient.this, reportIntervalNanos,
          TimeUnit.NANOSECONDS, timeService);
    }
  }

  private OrcaLoadReport generateMetricsReport() {
    return OrcaLoadReport.newBuilder().setCpuUtilization(cpuUtilization)
        .setMemUtilization(memoryUtilization)
        .putAllUtilization(metricsData)
        .build();
  }

  void setUtilizationMetric(String key, double value) {
    metricsData.put(key, value);
  }

  void setAllUtilizationMetrics(Map<String, Double> metrics) {
    metricsData = new ConcurrentHashMap<>(metrics);
  }

  void deleteUtilizationMetric(String key) {
    metricsData.remove(key);
  }

  void setCpuUtilizationMetric(double value) {
    cpuUtilization = value;
  }

  void deleteCpuUtilizationMetric() {
    cpuUtilization = 0;
  }

  void setMemoryUtilizationMetric(double value) {
    memoryUtilization = value;
  }

  void deleteMemoryUtilizationMetric() {
    memoryUtilization = 0;
  }
}<|MERGE_RESOLUTION|>--- conflicted
+++ resolved
@@ -35,11 +35,7 @@
 import java.util.logging.Level;
 import java.util.logging.Logger;
 
-<<<<<<< HEAD
 final class OrcaServiceImpl extends OpenRcaServiceGrpc.OpenRcaServiceImplBase {
-=======
-public final class OrcaServiceImpl extends OpenRcaServiceGrpc.OpenRcaServiceImplBase {
->>>>>>> 23a2a941
   private static final Logger logger = Logger.getLogger(OrcaServiceImpl.class.getName());
 
   private final SynchronizationContext syncContext = new SynchronizationContext(
@@ -49,12 +45,6 @@
           logger.log(Level.SEVERE, "Exception!" + e);
         }
       });
-<<<<<<< HEAD
-
-=======
-  // Empty or invalid (non-positive) minInterval config in will be treated to this default value.
-  private static final long DEFAULT_MIN_REPORT_INTERVAL_NANOS = TimeUnit.SECONDS.toNanos(30);
->>>>>>> 23a2a941
   private final long minReportIntervalNanos;
   private final ScheduledExecutorService timeService;
   private volatile ConcurrentHashMap<String, Double> metricsData = new ConcurrentHashMap<>();
