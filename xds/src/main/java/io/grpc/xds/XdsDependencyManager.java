--- conflicted
+++ resolved
@@ -591,7 +591,6 @@
     }
 
     @Override
-<<<<<<< HEAD
     public void onResourceChanged(StatusOr<T> result) {
       checkNotNull(result, "result");
       if (cancelled) {
@@ -600,16 +599,8 @@
 
       if (result.hasValue()) {
         setData(result.getValue());
-      } else {
-=======
-    public void onError(Status error) {
-      checkNotNull(error, "error");
-      if (cancelled) {
-        return;
-      }
-      // Don't update configuration on error, if we've already received configuration
-      if (!hasDataValue()) {
->>>>>>> 25199e9d
+      } else if (!hasDataValue()) { 
+        // Don't update configuration on error, if we've already received configuration
         setDataAsStatus(Status.UNAVAILABLE.withDescription(
             String.format("Error retrieving %s: %s",
                 toContextString(), result.getStatus().getDescription())));
@@ -674,13 +665,8 @@
     }
 
     @Override
-<<<<<<< HEAD
     public void onResourceChanged(StatusOr<LdsUpdate> updateOrError) {
       checkNotNull(updateOrError, "LdsUpdateOrError");
-=======
-    public void onChanged(XdsListenerResource.LdsUpdate update) {
-      checkNotNull(update, "update");
->>>>>>> 25199e9d
       if (cancelled) {
         return;
       }
@@ -805,7 +791,6 @@
     }
 
     @Override
-<<<<<<< HEAD
     public void onResourceChanged(StatusOr<RdsUpdate> updateOrError) {
       checkNotNull(updateOrError, "RdsUpdateOrError");
       if (cancelled) {
@@ -827,18 +812,6 @@
                 updateOrError.getStatus().getCode(),
                 updateOrError.getStatus().getDescription())));
       }
-=======
-    public void onChanged(RdsUpdate update) {
-      checkNotNull(update, "update");
-      if (cancelled) {
-        return;
-      }
-      List<VirtualHost> oldVirtualHosts = hasDataValue()
-          ? getData().getValue().virtualHosts
-          : Collections.emptyList();
-      setData(update);
-      updateRoutes(update.virtualHosts, this, oldVirtualHosts, true);
->>>>>>> 25199e9d
       maybePublishConfig();
     }
 
@@ -860,7 +833,6 @@
     }
 
     @Override
-<<<<<<< HEAD
     public void onResourceChanged(StatusOr<CdsUpdate> updateOrError) {
       checkNotNull(updateOrError, "CdsUpdateOrError");
       if (cancelled) {
@@ -874,13 +846,6 @@
 
       CdsUpdate update = updateOrError.getValue();
       checkNotNull(update, "CdsUpdate");
-=======
-    public void onChanged(XdsClusterResource.CdsUpdate update) {
-      checkNotNull(update, "update");
-      if (cancelled) {
-        return;
-      }
->>>>>>> 25199e9d
       switch (update.clusterType()) {
         case EDS:
           setData(update);
@@ -960,20 +925,12 @@
     }
 
     @Override
-<<<<<<< HEAD
     public void onResourceChanged(StatusOr<XdsEndpointResource.EdsUpdate> updateOrError) {
       checkNotNull(updateOrError, "CdsUpdateOrError");
       if (cancelled || !updateOrError.hasValue()) {
         return;
       }
       setData(checkNotNull(updateOrError.getValue(), "update"));
-=======
-    public void onChanged(XdsEndpointResource.EdsUpdate update) {
-      if (cancelled) {
-        return;
-      }
-      setData(checkNotNull(update, "update"));
->>>>>>> 25199e9d
       maybePublishConfig();
     }
 
