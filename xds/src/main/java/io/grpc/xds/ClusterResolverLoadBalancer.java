/*
 * Copyright 2020 The gRPC Authors
 *
 * Licensed under the Apache License, Version 2.0 (the "License");
 * you may not use this file except in compliance with the License.
 * You may obtain a copy of the License at
 *
 *     http://www.apache.org/licenses/LICENSE-2.0
 *
 * Unless required by applicable law or agreed to in writing, software
 * distributed under the License is distributed on an "AS IS" BASIS,
 * WITHOUT WARRANTIES OR CONDITIONS OF ANY KIND, either express or implied.
 * See the License for the specific language governing permissions and
 * limitations under the License.
 */

package io.grpc.xds;

import static com.google.common.base.Preconditions.checkNotNull;
import static io.grpc.xds.XdsLbPolicies.PRIORITY_POLICY_NAME;

import com.google.common.collect.ImmutableMap;
import io.grpc.Attributes;
import io.grpc.EquivalentAddressGroup;
import io.grpc.HttpConnectProxiedSocketAddress;
import io.grpc.InternalLogId;
import io.grpc.LoadBalancer;
import io.grpc.LoadBalancerProvider;
import io.grpc.LoadBalancerRegistry;
import io.grpc.Status;
import io.grpc.StatusOr;
import io.grpc.util.GracefulSwitchLoadBalancer;
import io.grpc.util.OutlierDetectionLoadBalancer.OutlierDetectionLoadBalancerConfig;
import io.grpc.xds.ClusterImplLoadBalancerProvider.ClusterImplConfig;
import io.grpc.xds.ClusterResolverLoadBalancerProvider.ClusterResolverConfig;
import io.grpc.xds.ClusterResolverLoadBalancerProvider.ClusterResolverConfig.DiscoveryMechanism;
import io.grpc.xds.Endpoints.DropOverload;
import io.grpc.xds.Endpoints.LbEndpoint;
import io.grpc.xds.Endpoints.LocalityLbEndpoints;
import io.grpc.xds.EnvoyServerProtoData.FailurePercentageEjection;
import io.grpc.xds.EnvoyServerProtoData.OutlierDetection;
import io.grpc.xds.EnvoyServerProtoData.SuccessRateEjection;
import io.grpc.xds.PriorityLoadBalancerProvider.PriorityLbConfig;
import io.grpc.xds.PriorityLoadBalancerProvider.PriorityLbConfig.PriorityChildConfig;
import io.grpc.xds.XdsConfig.XdsClusterConfig;
import io.grpc.xds.XdsEndpointResource.EdsUpdate;
import io.grpc.xds.client.Locality;
import io.grpc.xds.client.XdsLogger;
import io.grpc.xds.client.XdsLogger.XdsLogLevel;
import io.grpc.xds.internal.security.SecurityProtocolNegotiators;
import java.net.InetSocketAddress;
import java.net.SocketAddress;
import java.util.ArrayList;
import java.util.Arrays;
import java.util.Collections;
import java.util.HashMap;
import java.util.HashSet;
import java.util.List;
import java.util.Map;
import java.util.Set;
import java.util.TreeMap;

/**
 * Load balancer for cluster_resolver_experimental LB policy. This LB policy is the child LB policy
 * of the cds_experimental LB policy and the parent LB policy of the priority_experimental LB
 * policy in the xDS load balancing hierarchy. This policy converts endpoints of non-aggregate
 * clusters (e.g., EDS or Logical DNS) and groups endpoints in priorities and localities to be
 * used in the downstream LB policies for fine-grained load balancing purposes.
 */
final class ClusterResolverLoadBalancer extends LoadBalancer {
  private final XdsLogger logger;
  private final LoadBalancerRegistry lbRegistry;
  private final LoadBalancer delegate;
  private ClusterState clusterState;

  ClusterResolverLoadBalancer(Helper helper, LoadBalancerRegistry lbRegistry) {
    this.delegate = lbRegistry.getProvider(PRIORITY_POLICY_NAME).newLoadBalancer(helper);
    this.lbRegistry = checkNotNull(lbRegistry, "lbRegistry");
    logger = XdsLogger.withLogId(
        InternalLogId.allocate("cluster-resolver-lb", helper.getAuthority()));
    logger.log(XdsLogLevel.INFO, "Created");
  }

  @Override
  public void handleNameResolutionError(Status error) {
    logger.log(XdsLogLevel.WARNING, "Received name resolution error: {0}", error);
    delegate.handleNameResolutionError(error);
  }

  @Override
  public void shutdown() {
    logger.log(XdsLogLevel.INFO, "Shutdown");
    delegate.shutdown();
  }

  @Override
  public Status acceptResolvedAddresses(ResolvedAddresses resolvedAddresses) {
    logger.log(XdsLogLevel.DEBUG, "Received resolution result: {0}", resolvedAddresses);
    ClusterResolverConfig config =
        (ClusterResolverConfig) resolvedAddresses.getLoadBalancingPolicyConfig();
    XdsConfig xdsConfig = resolvedAddresses.getAttributes().get(XdsAttributes.XDS_CONFIG);

    DiscoveryMechanism instance = config.discoveryMechanism;
    String cluster = instance.cluster;
    if (clusterState == null) {
      clusterState = new ClusterState();
    }

    StatusOr<EdsUpdate> edsUpdate = getEdsUpdate(xdsConfig, cluster);
    StatusOr<ClusterResolutionResult> statusOrResult =
        clusterState.edsUpdateToResult(config, instance, edsUpdate);
    if (!statusOrResult.hasValue()) {
      Status status = Status.UNAVAILABLE
          .withDescription(statusOrResult.getStatus().getDescription())
          .withCause(statusOrResult.getStatus().getCause());
      delegate.handleNameResolutionError(status);
      return status;
    }
    ClusterResolutionResult result = statusOrResult.getValue();
    List<EquivalentAddressGroup> addresses = result.addresses;
    if (addresses.isEmpty()) {
      Status status = Status.UNAVAILABLE
          .withDescription("No usable endpoint from cluster: " + cluster);
      delegate.handleNameResolutionError(status);
      return status;
    }
    PriorityLbConfig childConfig =
        new PriorityLbConfig(
            Collections.unmodifiableMap(result.priorityChildConfigs),
            Collections.unmodifiableList(result.priorities));
    return delegate.acceptResolvedAddresses(
        resolvedAddresses.toBuilder()
            .setLoadBalancingPolicyConfig(childConfig)
            .setAddresses(Collections.unmodifiableList(addresses))
            .build());
  }

  private static StatusOr<EdsUpdate> getEdsUpdate(XdsConfig xdsConfig, String cluster) {
    StatusOr<XdsClusterConfig> clusterConfig = xdsConfig.getClusters().get(cluster);
    if (clusterConfig == null) {
      return StatusOr.fromStatus(Status.INTERNAL
          .withDescription("BUG: cluster resolver could not find cluster in xdsConfig"));
    }
    if (!clusterConfig.hasValue()) {
      return StatusOr.fromStatus(clusterConfig.getStatus());
    }
    if (!(clusterConfig.getValue().getChildren() instanceof XdsClusterConfig.EndpointConfig)) {
      return StatusOr.fromStatus(Status.INTERNAL
          .withDescription("BUG: cluster resolver cluster with children of unknown type"));
    }
    XdsClusterConfig.EndpointConfig endpointConfig =
        (XdsClusterConfig.EndpointConfig) clusterConfig.getValue().getChildren();
    return endpointConfig.getEndpoint();
  }

  private final class ClusterState {
    private Map<Locality, String> localityPriorityNames = Collections.emptyMap();
    int priorityNameGenId = 1;

    StatusOr<ClusterResolutionResult> edsUpdateToResult(
        ClusterResolverConfig config, DiscoveryMechanism discovery, StatusOr<EdsUpdate> updateOr) {
      if (!updateOr.hasValue()) {
        return StatusOr.fromStatus(updateOr.getStatus());
      }
      EdsUpdate update = updateOr.getValue();
      logger.log(XdsLogLevel.DEBUG, "Received endpoint update {0}", update);
      if (logger.isLoggable(XdsLogLevel.INFO)) {
        logger.log(XdsLogLevel.INFO, "Cluster {0}: {1} localities, {2} drop categories",
            discovery.cluster, update.localityLbEndpointsMap.size(),
            update.dropPolicies.size());
      }
      Map<Locality, LocalityLbEndpoints> localityLbEndpoints =
          update.localityLbEndpointsMap;
      List<DropOverload> dropOverloads = update.dropPolicies;
      List<EquivalentAddressGroup> addresses = new ArrayList<>();
      Map<String, Map<Locality, Integer>> prioritizedLocalityWeights = new HashMap<>();
      List<String> sortedPriorityNames =
          generatePriorityNames(discovery.cluster, localityLbEndpoints);
      for (Locality locality : localityLbEndpoints.keySet()) {
        LocalityLbEndpoints localityLbInfo = localityLbEndpoints.get(locality);
        String priorityName = localityPriorityNames.get(locality);
        boolean discard = true;
        for (LbEndpoint endpoint : localityLbInfo.endpoints()) {
          if (endpoint.isHealthy()) {
            discard = false;
            long weight = localityLbInfo.localityWeight();
            if (endpoint.loadBalancingWeight() != 0) {
              weight *= endpoint.loadBalancingWeight();
            }
<<<<<<< HEAD
            Map<Locality, LocalityLbEndpoints> localityLbEndpoints =
                update.localityLbEndpointsMap;
            List<DropOverload> dropOverloads = update.dropPolicies;
            List<EquivalentAddressGroup> addresses = new ArrayList<>();
            Map<String, Map<Locality, Integer>> prioritizedLocalityWeights = new HashMap<>();
            List<String> sortedPriorityNames = generatePriorityNames(name, localityLbEndpoints);
            for (Locality locality : localityLbEndpoints.keySet()) {
              LocalityLbEndpoints localityLbInfo = localityLbEndpoints.get(locality);
              String priorityName = localityPriorityNames.get(locality);
              boolean discard = true;
              for (LbEndpoint endpoint : localityLbInfo.endpoints()) {
                if (endpoint.isHealthy()) {
                  discard = false;
                  long weight = localityLbInfo.localityWeight();
                  if (endpoint.loadBalancingWeight() != 0) {
                    weight *= endpoint.loadBalancingWeight();
                  }
                  String localityName = localityName(locality);
                  Attributes attr =
                      endpoint.eag().getAttributes().toBuilder()
                          .set(XdsAttributes.ATTR_LOCALITY, locality)
                          .set(XdsAttributes.ATTR_LOCALITY_NAME, localityName)
                          .set(XdsAttributes.ATTR_LOCALITY_WEIGHT,
                              localityLbInfo.localityWeight())
                          .set(XdsAttributes.ATTR_SERVER_WEIGHT, weight)
                          .set(SecurityProtocolNegotiators.ATTR_ADDRESS_NAME, endpoint.hostname())
                          .build();

                  EquivalentAddressGroup eag;
                  if (config.isHttp11ProxyAvailable()) {
                    List<SocketAddress> rewrittenAddresses = new ArrayList<>();
                    for (SocketAddress addr : endpoint.eag().getAddresses()) {
                      rewrittenAddresses.add(rewriteAddress(
                          addr, endpoint.endpointMetadata(), localityLbInfo.localityMetadata()));
                    }
                    eag = new EquivalentAddressGroup(rewrittenAddresses, attr);
                  } else {
                    eag = new EquivalentAddressGroup(endpoint.eag().getAddresses(), attr);
                  }
                  eag = AddressFilter.setPathFilter(eag, Arrays.asList(priorityName, localityName));
                  addresses.add(eag);
                }
              }
              if (discard) {
                logger.log(XdsLogLevel.INFO,
                    "Discard locality {0} with 0 healthy endpoints", locality);
                continue;
=======
            String localityName = localityName(locality);
            Attributes attr =
                endpoint.eag().getAttributes().toBuilder()
                    .set(XdsAttributes.ATTR_LOCALITY, locality)
                    .set(EquivalentAddressGroup.ATTR_LOCALITY_NAME, localityName)
                    .set(XdsAttributes.ATTR_LOCALITY_WEIGHT,
                        localityLbInfo.localityWeight())
                    .set(XdsAttributes.ATTR_SERVER_WEIGHT, weight)
                    .set(XdsAttributes.ATTR_ADDRESS_NAME, endpoint.hostname())
                    .build();
            EquivalentAddressGroup eag;
            if (config.isHttp11ProxyAvailable()) {
              List<SocketAddress> rewrittenAddresses = new ArrayList<>();
              for (SocketAddress addr : endpoint.eag().getAddresses()) {
                rewrittenAddresses.add(rewriteAddress(
                    addr, endpoint.endpointMetadata(), localityLbInfo.localityMetadata()));
>>>>>>> 967fe8c2
              }
              eag = new EquivalentAddressGroup(rewrittenAddresses, attr);
            } else {
              eag = new EquivalentAddressGroup(endpoint.eag().getAddresses(), attr);
            }
            eag = AddressFilter.setPathFilter(eag, Arrays.asList(priorityName, localityName));
            addresses.add(eag);
          }
        }
        if (discard) {
          logger.log(XdsLogLevel.INFO,
              "Discard locality {0} with 0 healthy endpoints", locality);
          continue;
        }
        if (!prioritizedLocalityWeights.containsKey(priorityName)) {
          prioritizedLocalityWeights.put(priorityName, new HashMap<Locality, Integer>());
        }
        prioritizedLocalityWeights.get(priorityName).put(
            locality, localityLbInfo.localityWeight());
      }
      if (prioritizedLocalityWeights.isEmpty()) {
        // Will still update the result, as if the cluster resource is revoked.
        logger.log(XdsLogLevel.INFO,
            "Cluster {0} has no usable priority/locality/endpoint", discovery.cluster);
      }
      sortedPriorityNames.retainAll(prioritizedLocalityWeights.keySet());
      Map<String, PriorityChildConfig> priorityChildConfigs =
          generatePriorityChildConfigs(
              discovery, config.lbConfig, lbRegistry,
              prioritizedLocalityWeights, dropOverloads);
      return StatusOr.fromValue(new ClusterResolutionResult(addresses, priorityChildConfigs,
          sortedPriorityNames));
    }

    private SocketAddress rewriteAddress(SocketAddress addr,
        ImmutableMap<String, Object> endpointMetadata,
        ImmutableMap<String, Object> localityMetadata) {
      if (!(addr instanceof InetSocketAddress)) {
        return addr;
      }

      SocketAddress proxyAddress;
      try {
        proxyAddress = (SocketAddress) endpointMetadata.get(
            "envoy.http11_proxy_transport_socket.proxy_address");
        if (proxyAddress == null) {
          proxyAddress = (SocketAddress) localityMetadata.get(
              "envoy.http11_proxy_transport_socket.proxy_address");
        }
      } catch (ClassCastException e) {
        return addr;
      }

      if (proxyAddress == null) {
        return addr;
      }

      return HttpConnectProxiedSocketAddress.newBuilder()
          .setTargetAddress((InetSocketAddress) addr)
          .setProxyAddress(proxyAddress)
          .build();
    }

    private List<String> generatePriorityNames(String name,
        Map<Locality, LocalityLbEndpoints> localityLbEndpoints) {
      TreeMap<Integer, List<Locality>> todo = new TreeMap<>();
      for (Locality locality : localityLbEndpoints.keySet()) {
        int priority = localityLbEndpoints.get(locality).priority();
        if (!todo.containsKey(priority)) {
          todo.put(priority, new ArrayList<>());
        }
<<<<<<< HEAD

        @Override
        public Status onResult2(final ResolutionResult resolutionResult) {
          if (shutdown) {
            return Status.OK;
          }
          // Arbitrary priority notation for all DNS-resolved endpoints.
          String priorityName = priorityName(name, 0);  // value doesn't matter
          List<EquivalentAddressGroup> addresses = new ArrayList<>();
          StatusOr<List<EquivalentAddressGroup>> addressesOrError =
                  resolutionResult.getAddressesOrError();
          if (addressesOrError.hasValue()) {
            backoffPolicy = null;  // reset backoff sequence if succeeded
            for (EquivalentAddressGroup eag : addressesOrError.getValue()) {
              // No weight attribute is attached, all endpoint-level LB policy should be able
              // to handle such it.
              String localityName = localityName(LOGICAL_DNS_CLUSTER_LOCALITY);
              Attributes attr = eag.getAttributes().toBuilder()
                      .set(XdsAttributes.ATTR_LOCALITY, LOGICAL_DNS_CLUSTER_LOCALITY)
                      .set(XdsAttributes.ATTR_LOCALITY_NAME, localityName)
                      .set(SecurityProtocolNegotiators.ATTR_ADDRESS_NAME, dnsHostName)
                      .build();
              eag = new EquivalentAddressGroup(eag.getAddresses(), attr);
              eag = AddressFilter.setPathFilter(eag, Arrays.asList(priorityName, localityName));
              addresses.add(eag);
            }
            PriorityChildConfig priorityChildConfig = generateDnsBasedPriorityChildConfig(
                    name, lrsServerInfo, maxConcurrentRequests, tlsContext, filterMetadata,
                    lbRegistry, Collections.<DropOverload>emptyList());
            status = Status.OK;
            resolved = true;
            result = new ClusterResolutionResult(addresses, priorityName, priorityChildConfig);
            handleEndpointResourceUpdate();
            return Status.OK;
          } else {
            handleErrorInSyncContext(addressesOrError.getStatus());
            return addressesOrError.getStatus();
=======
        todo.get(priority).add(locality);
      }
      Map<Locality, String> newNames = new HashMap<>();
      Set<String> usedNames = new HashSet<>();
      List<String> ret = new ArrayList<>();
      for (Integer priority: todo.keySet()) {
        String foundName = "";
        for (Locality locality : todo.get(priority)) {
          if (localityPriorityNames.containsKey(locality)
              && usedNames.add(localityPriorityNames.get(locality))) {
            foundName = localityPriorityNames.get(locality);
            break;
>>>>>>> 967fe8c2
          }
        }
        if ("".equals(foundName)) {
          foundName = priorityName(name, priorityNameGenId++);
        }
        for (Locality locality : todo.get(priority)) {
          newNames.put(locality, foundName);
        }
        ret.add(foundName);
      }
      localityPriorityNames = newNames;
      return ret;
    }
  }

  private static class ClusterResolutionResult {
    // Endpoint addresses.
    private final List<EquivalentAddressGroup> addresses;
    // Config (include load balancing policy/config) for each priority in the cluster.
    private final Map<String, PriorityChildConfig> priorityChildConfigs;
    // List of priority names ordered in descending priorities.
    private final List<String> priorities;

    ClusterResolutionResult(List<EquivalentAddressGroup> addresses,
        Map<String, PriorityChildConfig> configs, List<String> priorities) {
      this.addresses = addresses;
      this.priorityChildConfigs = configs;
      this.priorities = priorities;
    }
  }

  /**
   * Generates configs to be used in the priority LB policy for priorities in a cluster.
   *
   * <p>priority LB -> cluster_impl LB (one per priority) -> (weighted_target LB
   * -> round_robin / least_request_experimental (one per locality)) / ring_hash_experimental
   */
  private static Map<String, PriorityChildConfig> generatePriorityChildConfigs(
      DiscoveryMechanism discovery,
      Object endpointLbConfig,
      LoadBalancerRegistry lbRegistry,
      Map<String, Map<Locality, Integer>> prioritizedLocalityWeights,
      List<DropOverload> dropOverloads) {
    Map<String, PriorityChildConfig> configs = new HashMap<>();
    for (String priority : prioritizedLocalityWeights.keySet()) {
      ClusterImplConfig clusterImplConfig =
          new ClusterImplConfig(
              discovery.cluster, discovery.edsServiceName, discovery.lrsServerInfo,
              discovery.maxConcurrentRequests, dropOverloads, endpointLbConfig,
              discovery.tlsContext, discovery.filterMetadata);
      LoadBalancerProvider clusterImplLbProvider =
          lbRegistry.getProvider(XdsLbPolicies.CLUSTER_IMPL_POLICY_NAME);
      Object priorityChildPolicy = GracefulSwitchLoadBalancer.createLoadBalancingPolicyConfig(
          clusterImplLbProvider, clusterImplConfig);

      // If outlier detection has been configured we wrap the child policy in the outlier detection
      // load balancer.
      if (discovery.outlierDetection != null) {
        LoadBalancerProvider outlierDetectionProvider = lbRegistry.getProvider(
            "outlier_detection_experimental");
        priorityChildPolicy = GracefulSwitchLoadBalancer.createLoadBalancingPolicyConfig(
            outlierDetectionProvider,
            buildOutlierDetectionLbConfig(discovery.outlierDetection, priorityChildPolicy));
      }

      boolean isEds = discovery.type == DiscoveryMechanism.Type.EDS;
      PriorityChildConfig priorityChildConfig =
          new PriorityChildConfig(priorityChildPolicy, isEds /* ignoreReresolution */);
      configs.put(priority, priorityChildConfig);
    }
    return configs;
  }

  /**
   * Converts {@link OutlierDetection} that represents the xDS configuration to {@link
   * OutlierDetectionLoadBalancerConfig} that the {@link io.grpc.util.OutlierDetectionLoadBalancer}
   * understands.
   */
  private static OutlierDetectionLoadBalancerConfig buildOutlierDetectionLbConfig(
      OutlierDetection outlierDetection, Object childConfig) {
    OutlierDetectionLoadBalancerConfig.Builder configBuilder
        = new OutlierDetectionLoadBalancerConfig.Builder();

    configBuilder.setChildConfig(childConfig);

    if (outlierDetection.intervalNanos() != null) {
      configBuilder.setIntervalNanos(outlierDetection.intervalNanos());
    }
    if (outlierDetection.baseEjectionTimeNanos() != null) {
      configBuilder.setBaseEjectionTimeNanos(outlierDetection.baseEjectionTimeNanos());
    }
    if (outlierDetection.maxEjectionTimeNanos() != null) {
      configBuilder.setMaxEjectionTimeNanos(outlierDetection.maxEjectionTimeNanos());
    }
    if (outlierDetection.maxEjectionPercent() != null) {
      configBuilder.setMaxEjectionPercent(outlierDetection.maxEjectionPercent());
    }

    SuccessRateEjection successRate = outlierDetection.successRateEjection();
    if (successRate != null) {
      OutlierDetectionLoadBalancerConfig.SuccessRateEjection.Builder
          successRateConfigBuilder = new OutlierDetectionLoadBalancerConfig
          .SuccessRateEjection.Builder();

      if (successRate.stdevFactor() != null) {
        successRateConfigBuilder.setStdevFactor(successRate.stdevFactor());
      }
      if (successRate.enforcementPercentage() != null) {
        successRateConfigBuilder.setEnforcementPercentage(successRate.enforcementPercentage());
      }
      if (successRate.minimumHosts() != null) {
        successRateConfigBuilder.setMinimumHosts(successRate.minimumHosts());
      }
      if (successRate.requestVolume() != null) {
        successRateConfigBuilder.setRequestVolume(successRate.requestVolume());
      }

      configBuilder.setSuccessRateEjection(successRateConfigBuilder.build());
    }

    FailurePercentageEjection failurePercentage = outlierDetection.failurePercentageEjection();
    if (failurePercentage != null) {
      OutlierDetectionLoadBalancerConfig.FailurePercentageEjection.Builder
          failurePercentageConfigBuilder = new OutlierDetectionLoadBalancerConfig
          .FailurePercentageEjection.Builder();

      if (failurePercentage.threshold() != null) {
        failurePercentageConfigBuilder.setThreshold(failurePercentage.threshold());
      }
      if (failurePercentage.enforcementPercentage() != null) {
        failurePercentageConfigBuilder.setEnforcementPercentage(
            failurePercentage.enforcementPercentage());
      }
      if (failurePercentage.minimumHosts() != null) {
        failurePercentageConfigBuilder.setMinimumHosts(failurePercentage.minimumHosts());
      }
      if (failurePercentage.requestVolume() != null) {
        failurePercentageConfigBuilder.setRequestVolume(failurePercentage.requestVolume());
      }

      configBuilder.setFailurePercentageEjection(failurePercentageConfigBuilder.build());
    }

    return configBuilder.build();
  }

  /**
   * Generates a string that represents the priority in the LB policy config. The string is unique
   * across priorities in all clusters and priorityName(c, p1) < priorityName(c, p2) iff p1 < p2.
   * The ordering is undefined for priorities in different clusters.
   */
  private static String priorityName(String cluster, int priority) {
    return cluster + "[child" + priority + "]";
  }

  /**
   * Generates a string that represents the locality in the LB policy config. The string is unique
   * across all localities in all clusters.
   */
  private static String localityName(Locality locality) {
    return "{region=\"" + locality.region()
        + "\", zone=\"" + locality.zone()
        + "\", sub_zone=\"" + locality.subZone()
        + "\"}";
  }
}<|MERGE_RESOLUTION|>--- conflicted
+++ resolved
@@ -187,55 +187,6 @@
             if (endpoint.loadBalancingWeight() != 0) {
               weight *= endpoint.loadBalancingWeight();
             }
-<<<<<<< HEAD
-            Map<Locality, LocalityLbEndpoints> localityLbEndpoints =
-                update.localityLbEndpointsMap;
-            List<DropOverload> dropOverloads = update.dropPolicies;
-            List<EquivalentAddressGroup> addresses = new ArrayList<>();
-            Map<String, Map<Locality, Integer>> prioritizedLocalityWeights = new HashMap<>();
-            List<String> sortedPriorityNames = generatePriorityNames(name, localityLbEndpoints);
-            for (Locality locality : localityLbEndpoints.keySet()) {
-              LocalityLbEndpoints localityLbInfo = localityLbEndpoints.get(locality);
-              String priorityName = localityPriorityNames.get(locality);
-              boolean discard = true;
-              for (LbEndpoint endpoint : localityLbInfo.endpoints()) {
-                if (endpoint.isHealthy()) {
-                  discard = false;
-                  long weight = localityLbInfo.localityWeight();
-                  if (endpoint.loadBalancingWeight() != 0) {
-                    weight *= endpoint.loadBalancingWeight();
-                  }
-                  String localityName = localityName(locality);
-                  Attributes attr =
-                      endpoint.eag().getAttributes().toBuilder()
-                          .set(XdsAttributes.ATTR_LOCALITY, locality)
-                          .set(XdsAttributes.ATTR_LOCALITY_NAME, localityName)
-                          .set(XdsAttributes.ATTR_LOCALITY_WEIGHT,
-                              localityLbInfo.localityWeight())
-                          .set(XdsAttributes.ATTR_SERVER_WEIGHT, weight)
-                          .set(SecurityProtocolNegotiators.ATTR_ADDRESS_NAME, endpoint.hostname())
-                          .build();
-
-                  EquivalentAddressGroup eag;
-                  if (config.isHttp11ProxyAvailable()) {
-                    List<SocketAddress> rewrittenAddresses = new ArrayList<>();
-                    for (SocketAddress addr : endpoint.eag().getAddresses()) {
-                      rewrittenAddresses.add(rewriteAddress(
-                          addr, endpoint.endpointMetadata(), localityLbInfo.localityMetadata()));
-                    }
-                    eag = new EquivalentAddressGroup(rewrittenAddresses, attr);
-                  } else {
-                    eag = new EquivalentAddressGroup(endpoint.eag().getAddresses(), attr);
-                  }
-                  eag = AddressFilter.setPathFilter(eag, Arrays.asList(priorityName, localityName));
-                  addresses.add(eag);
-                }
-              }
-              if (discard) {
-                logger.log(XdsLogLevel.INFO,
-                    "Discard locality {0} with 0 healthy endpoints", locality);
-                continue;
-=======
             String localityName = localityName(locality);
             Attributes attr =
                 endpoint.eag().getAttributes().toBuilder()
@@ -252,7 +203,6 @@
               for (SocketAddress addr : endpoint.eag().getAddresses()) {
                 rewrittenAddresses.add(rewriteAddress(
                     addr, endpoint.endpointMetadata(), localityLbInfo.localityMetadata()));
->>>>>>> 967fe8c2
               }
               eag = new EquivalentAddressGroup(rewrittenAddresses, attr);
             } else {
@@ -324,45 +274,6 @@
         if (!todo.containsKey(priority)) {
           todo.put(priority, new ArrayList<>());
         }
-<<<<<<< HEAD
-
-        @Override
-        public Status onResult2(final ResolutionResult resolutionResult) {
-          if (shutdown) {
-            return Status.OK;
-          }
-          // Arbitrary priority notation for all DNS-resolved endpoints.
-          String priorityName = priorityName(name, 0);  // value doesn't matter
-          List<EquivalentAddressGroup> addresses = new ArrayList<>();
-          StatusOr<List<EquivalentAddressGroup>> addressesOrError =
-                  resolutionResult.getAddressesOrError();
-          if (addressesOrError.hasValue()) {
-            backoffPolicy = null;  // reset backoff sequence if succeeded
-            for (EquivalentAddressGroup eag : addressesOrError.getValue()) {
-              // No weight attribute is attached, all endpoint-level LB policy should be able
-              // to handle such it.
-              String localityName = localityName(LOGICAL_DNS_CLUSTER_LOCALITY);
-              Attributes attr = eag.getAttributes().toBuilder()
-                      .set(XdsAttributes.ATTR_LOCALITY, LOGICAL_DNS_CLUSTER_LOCALITY)
-                      .set(XdsAttributes.ATTR_LOCALITY_NAME, localityName)
-                      .set(SecurityProtocolNegotiators.ATTR_ADDRESS_NAME, dnsHostName)
-                      .build();
-              eag = new EquivalentAddressGroup(eag.getAddresses(), attr);
-              eag = AddressFilter.setPathFilter(eag, Arrays.asList(priorityName, localityName));
-              addresses.add(eag);
-            }
-            PriorityChildConfig priorityChildConfig = generateDnsBasedPriorityChildConfig(
-                    name, lrsServerInfo, maxConcurrentRequests, tlsContext, filterMetadata,
-                    lbRegistry, Collections.<DropOverload>emptyList());
-            status = Status.OK;
-            resolved = true;
-            result = new ClusterResolutionResult(addresses, priorityName, priorityChildConfig);
-            handleEndpointResourceUpdate();
-            return Status.OK;
-          } else {
-            handleErrorInSyncContext(addressesOrError.getStatus());
-            return addressesOrError.getStatus();
-=======
         todo.get(priority).add(locality);
       }
       Map<Locality, String> newNames = new HashMap<>();
@@ -375,7 +286,6 @@
               && usedNames.add(localityPriorityNames.get(locality))) {
             foundName = localityPriorityNames.get(locality);
             break;
->>>>>>> 967fe8c2
           }
         }
         if ("".equals(foundName)) {
