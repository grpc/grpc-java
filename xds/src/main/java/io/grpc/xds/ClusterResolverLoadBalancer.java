--- conflicted
+++ resolved
@@ -687,18 +687,11 @@
       // created. If the endpoint-level LB policy is round_robin, it creates a two-level LB
       // hierarchy: a locality-level LB policy that balances load according to locality weights
       // followed by an endpoint-level LB policy that simply rounds robin the endpoints within
-<<<<<<< HEAD
-      // the locality. If the endpoint-level LB policy is ring_hash, it creates a unified LB
-      // policy that balances load by weighing the product of each endpoint's weight and the
-      // weight of the locality it belongs to.
-      if (endpointLbPolicy.getProvider().getPolicyName().equals("round_robin")
-          || endpointLbPolicy.getProvider().getPolicyName().equals("least_request_experimental")) {
-=======
       // the locality. If the endpoint-level LB policy is ring_hash_experimental, it creates
       // a unified LB policy that balances load by weighing the product of each endpoint's weight
       // and the weight of the locality it belongs to.
-      if (endpointLbPolicy.getProvider().getPolicyName().equals("round_robin")) {
->>>>>>> d7f951a9
+      if (endpointLbPolicy.getProvider().getPolicyName().equals("round_robin")
+          || endpointLbPolicy.getProvider().getPolicyName().equals("least_request_experimental")) {
         Map<Locality, Integer> localityWeights = prioritizedLocalityWeights.get(priority);
         Map<String, WeightedPolicySelection> targets = new HashMap<>();
         for (Locality locality : localityWeights.keySet()) {
