--- conflicted
+++ resolved
@@ -186,37 +186,18 @@
       ClusterResolverConfig config =
           (ClusterResolverConfig) resolvedAddresses.getLoadBalancingPolicyConfig();
       endpointLbConfig = config.lbConfig;
-<<<<<<< HEAD
-      for (DiscoveryMechanism instance : config.discoveryMechanisms) {
-        clusters.add(instance.cluster);
-        ClusterState state;
-        if (instance.type == DiscoveryMechanism.Type.EDS) {
-          state = new EdsClusterState(instance.cluster, instance.edsServiceName,
-              instance.lrsServerInfo, instance.maxConcurrentRequests, instance.tlsContext,
-              instance.filterMetadata, instance.outlierDetection,
-              instance.backendMetricPropagation);
-        } else {  // logical DNS
-          state = new LogicalDnsClusterState(instance.cluster, instance.dnsHostName,
-              instance.lrsServerInfo, instance.maxConcurrentRequests, instance.tlsContext,
-              instance.filterMetadata, instance.backendMetricPropagation);
-        }
-        clusterStates.put(instance.cluster, state);
-        state.start();
-      }
-=======
       DiscoveryMechanism instance = config.discoveryMechanism;
       cluster = instance.cluster;
       if (instance.type == DiscoveryMechanism.Type.EDS) {
         clusterState = new EdsClusterState(instance.cluster, instance.edsServiceName,
             instance.lrsServerInfo, instance.maxConcurrentRequests, instance.tlsContext,
-            instance.filterMetadata, instance.outlierDetection);
+            instance.filterMetadata, instance.outlierDetection, instance.backendMetricPropagation);
       } else {  // logical DNS
         clusterState = new LogicalDnsClusterState(instance.cluster, instance.dnsHostName,
             instance.lrsServerInfo, instance.maxConcurrentRequests, instance.tlsContext,
-            instance.filterMetadata);
+            instance.filterMetadata, instance.backendMetricPropagation);
       }
       clusterState.start();
->>>>>>> 06707f7c
       return Status.OK;
     }
 
