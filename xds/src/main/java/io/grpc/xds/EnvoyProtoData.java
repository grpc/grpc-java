/*
 * Copyright 2019 The gRPC Authors
 *
 * Licensed under the Apache License, Version 2.0 (the "License");
 * you may not use this file except in compliance with the License.
 * You may obtain a copy of the License at
 *
 *     http://www.apache.org/licenses/LICENSE-2.0
 *
 * Unless required by applicable law or agreed to in writing, software
 * distributed under the License is distributed on an "AS IS" BASIS,
 * WITHOUT WARRANTIES OR CONDITIONS OF ANY KIND, either express or implied.
 * See the License for the specific language governing permissions and
 * limitations under the License.
 */

package io.grpc.xds;

import static com.google.common.base.Preconditions.checkNotNull;

import com.google.common.annotations.VisibleForTesting;
import com.google.common.base.MoreObjects;
import com.google.common.base.MoreObjects.ToStringHelper;
import com.google.common.collect.ImmutableList;
import com.google.re2j.Pattern;
import com.google.re2j.PatternSyntaxException;
import io.envoyproxy.envoy.type.FractionalPercent;
import io.envoyproxy.envoy.type.FractionalPercent.DenominatorType;
import io.grpc.EquivalentAddressGroup;
import io.grpc.xds.RouteMatchers.FractionMatcher;
import io.grpc.xds.RouteMatchers.HeaderMatcher;
import io.grpc.xds.RouteMatchers.PathMatcher;
import java.net.InetSocketAddress;
import java.util.ArrayList;
import java.util.Collections;
import java.util.List;
import java.util.Objects;
import javax.annotation.Nullable;

/**
 * Defines gRPC data types for Envoy protobuf messages used in xDS protocol. Each data type has
 * the same name as Envoy's corresponding protobuf message, but only with fields used by gRPC.
 *
 * <p>Each data type should define a {@code fromEnvoyProtoXXX} static method to convert an Envoy
 * proto message to an instance of that data type.
 *
 * <p>For data types that need to be sent as protobuf messages, a {@code toEnvoyProtoXXX} instance
 * method is defined to convert an instance to Envoy proto message.
 *
 * <p>Data conversion should follow the invariant: converted data is guaranteed to be valid for
 * gRPC. If the protobuf message contains invalid data, the conversion should fail and no object
 * should be instantiated.
 */
final class EnvoyProtoData {

  // Prevent instantiation.
  private EnvoyProtoData() {
  }

  static final class StructOrError<T> {

    /**
     * Returns a {@link StructOrError} for the successfully converted data object.
     */
    static <T> StructOrError<T> fromStruct(T struct) {
      return new StructOrError<>(struct);
    }

    /**
     * Returns a {@link StructOrError} for the failure to convert the data object.
     */
    static <T> StructOrError<T> fromError(String errorDetail) {
      return new StructOrError<>(errorDetail);
    }

    private final String errorDetail;
    private final T struct;

    private StructOrError(T struct) {
      this.struct = checkNotNull(struct, "struct");
      this.errorDetail = null;
    }

    private StructOrError(String errorDetail) {
      this.struct = null;
      this.errorDetail = checkNotNull(errorDetail, "errorDetail");
    }

    /**
     * Returns struct if exists, otherwise null.
     */
    @Nullable
    public T getStruct() {
      return struct;
    }

    /**
     * Returns error detail if exists, otherwise null.
     */
    @Nullable
    String getErrorDetail() {
      return errorDetail;
    }

    @Override
    public boolean equals(Object o) {
      if (this == o) {
        return true;
      }
      if (o == null || getClass() != o.getClass()) {
        return false;
      }
      StructOrError<?> that = (StructOrError<?>) o;
      return Objects.equals(errorDetail, that.errorDetail) && Objects.equals(struct, that.struct);
    }

    @Override
    public int hashCode() {
      return Objects.hash(errorDetail, struct);
    }

    @Override
    public String toString() {
      if (struct != null) {
        return MoreObjects.toStringHelper(this)
            .add("struct", struct)
            .toString();
      } else {
        assert errorDetail != null;
        return MoreObjects.toStringHelper(this)
            .add("error", errorDetail)
            .toString();
      }
    }
  }

  /**
   * See corresponding Envoy proto message {@link io.envoyproxy.envoy.api.v2.core.Locality}.
   */
  static final class Locality {
    private final String region;
    private final String zone;
    private final String subZone;

    Locality(String region, String zone, String subZone) {
      this.region = region;
      this.zone = zone;
      this.subZone = subZone;
    }

    static Locality fromEnvoyProtoLocality(io.envoyproxy.envoy.api.v2.core.Locality locality) {
      return new Locality(
          /* region = */ locality.getRegion(),
          /* zone = */ locality.getZone(),
          /* subZone = */ locality.getSubZone());
    }

    io.envoyproxy.envoy.api.v2.core.Locality toEnvoyProtoLocality() {
      return io.envoyproxy.envoy.api.v2.core.Locality.newBuilder()
          .setRegion(region)
          .setZone(zone)
          .setSubZone(subZone)
          .build();
    }

    String getRegion() {
      return region;
    }

    String getZone() {
      return zone;
    }

    String getSubZone() {
      return subZone;
    }

    @Override
    public boolean equals(Object o) {
      if (this == o) {
        return true;
      }
      if (o == null || getClass() != o.getClass()) {
        return false;
      }
      Locality locality = (Locality) o;
      return Objects.equals(region, locality.region)
          && Objects.equals(zone, locality.zone)
          && Objects.equals(subZone, locality.subZone);
    }

    @Override
    public int hashCode() {
      return Objects.hash(region, zone, subZone);
    }

    @Override
    public String toString() {
      return MoreObjects.toStringHelper(this)
          .add("region", region)
          .add("zone", zone)
          .add("subZone", subZone)
          .toString();
    }
  }

  /**
   * See corresponding Envoy proto message {@link
   * io.envoyproxy.envoy.api.v2.endpoint.LocalityLbEndpoints}.
   */
  static final class LocalityLbEndpoints {
    private final List<LbEndpoint> endpoints;
    private final int localityWeight;
    private final int priority;

    /** Must only be used for testing. */
    @VisibleForTesting
    LocalityLbEndpoints(List<LbEndpoint> endpoints, int localityWeight, int priority) {
      this.endpoints = endpoints;
      this.localityWeight = localityWeight;
      this.priority = priority;
    }

    static LocalityLbEndpoints fromEnvoyProtoLocalityLbEndpoints(
        io.envoyproxy.envoy.api.v2.endpoint.LocalityLbEndpoints proto) {
      List<LbEndpoint> endpoints = new ArrayList<>(proto.getLbEndpointsCount());
      for (io.envoyproxy.envoy.api.v2.endpoint.LbEndpoint endpoint : proto.getLbEndpointsList()) {
        endpoints.add(LbEndpoint.fromEnvoyProtoLbEndpoint(endpoint));
      }
      return
          new LocalityLbEndpoints(
              endpoints,
              proto.getLoadBalancingWeight().getValue(),
              proto.getPriority());
    }

    List<LbEndpoint> getEndpoints() {
      return Collections.unmodifiableList(endpoints);
    }

    int getLocalityWeight() {
      return localityWeight;
    }

    int getPriority() {
      return priority;
    }

    @Override
    public boolean equals(Object o) {
      if (this == o) {
        return true;
      }
      if (o == null || getClass() != o.getClass()) {
        return false;
      }
      LocalityLbEndpoints that = (LocalityLbEndpoints) o;
      return localityWeight == that.localityWeight
          && priority == that.priority
          && Objects.equals(endpoints, that.endpoints);
    }

    @Override
    public int hashCode() {
      return Objects.hash(endpoints, localityWeight, priority);
    }

    @Override
    public String toString() {
      return MoreObjects.toStringHelper(this)
          .add("endpoints", endpoints)
          .add("localityWeight", localityWeight)
          .add("priority", priority)
          .toString();
    }
  }

  /**
   * See corresponding Envoy proto message {@link io.envoyproxy.envoy.api.v2.endpoint.LbEndpoint}.
   */
  static final class LbEndpoint {
    private final EquivalentAddressGroup eag;
    private final int loadBalancingWeight;
    private final boolean isHealthy;

    @VisibleForTesting
    LbEndpoint(String address, int port, int loadBalancingWeight, boolean isHealthy) {
      this(
          new EquivalentAddressGroup(
              new InetSocketAddress(address, port)),
          loadBalancingWeight, isHealthy);
    }

    @VisibleForTesting
    LbEndpoint(EquivalentAddressGroup eag, int loadBalancingWeight, boolean isHealthy) {
      this.eag = eag;
      this.loadBalancingWeight = loadBalancingWeight;
      this.isHealthy = isHealthy;
    }

    static LbEndpoint fromEnvoyProtoLbEndpoint(
        io.envoyproxy.envoy.api.v2.endpoint.LbEndpoint proto) {
      io.envoyproxy.envoy.api.v2.core.SocketAddress socketAddress =
          proto.getEndpoint().getAddress().getSocketAddress();
      InetSocketAddress addr =
          new InetSocketAddress(socketAddress.getAddress(), socketAddress.getPortValue());
      return
          new LbEndpoint(
              new EquivalentAddressGroup(ImmutableList.<java.net.SocketAddress>of(addr)),
              proto.getLoadBalancingWeight().getValue(),
              proto.getHealthStatus() == io.envoyproxy.envoy.api.v2.core.HealthStatus.HEALTHY
                  || proto.getHealthStatus() == io.envoyproxy.envoy.api.v2.core.HealthStatus.UNKNOWN
              );
    }

    EquivalentAddressGroup getAddress() {
      return eag;
    }

    int getLoadBalancingWeight() {
      return loadBalancingWeight;
    }

    boolean isHealthy() {
      return isHealthy;
    }

    @Override
    public boolean equals(Object o) {
      if (this == o) {
        return true;
      }
      if (o == null || getClass() != o.getClass()) {
        return false;
      }
      LbEndpoint that = (LbEndpoint) o;
      return loadBalancingWeight == that.loadBalancingWeight
          && Objects.equals(eag, that.eag)
          && isHealthy == that.isHealthy;
    }

    @Override
    public int hashCode() {
      return Objects.hash(eag, loadBalancingWeight, isHealthy);
    }

    @Override
    public String toString() {
      return MoreObjects.toStringHelper(this)
          .add("eag", eag)
          .add("loadBalancingWeight", loadBalancingWeight)
          .add("isHealthy", isHealthy)
          .toString();
    }
  }

  /**
   * See corresponding Envoy proto message {@link
   * io.envoyproxy.envoy.api.v2.ClusterLoadAssignment.Policy.DropOverload}.
   */
  static final class DropOverload {
    private final String category;
    private final int dropsPerMillion;

    /** Must only be used for testing. */
    @VisibleForTesting
    DropOverload(String category, int dropsPerMillion) {
      this.category = category;
      this.dropsPerMillion = dropsPerMillion;
    }

    static DropOverload fromEnvoyProtoDropOverload(
        io.envoyproxy.envoy.api.v2.ClusterLoadAssignment.Policy.DropOverload proto) {
      FractionalPercent percent = proto.getDropPercentage();
      int numerator = percent.getNumerator();
      DenominatorType type = percent.getDenominator();
      switch (type) {
        case TEN_THOUSAND:
          numerator *= 100;
          break;
        case HUNDRED:
          numerator *= 100_00;
          break;
        case MILLION:
          break;
        default:
          throw new IllegalArgumentException("Unknown denominator type of " + percent);
      }

      if (numerator > 1_000_000) {
        numerator = 1_000_000;
      }

      return new DropOverload(proto.getCategory(), numerator);
    }

    String getCategory() {
      return category;
    }

    int getDropsPerMillion() {
      return dropsPerMillion;
    }

    @Override
    public boolean equals(Object o) {
      if (this == o) {
        return true;
      }
      if (o == null || getClass() != o.getClass()) {
        return false;
      }
      DropOverload that = (DropOverload) o;
      return dropsPerMillion == that.dropsPerMillion && Objects.equals(category, that.category);
    }

    @Override
    public int hashCode() {
      return Objects.hash(category, dropsPerMillion);
    }

    @Override
    public String toString() {
      return MoreObjects.toStringHelper(this)
          .add("category", category)
          .add("dropsPerMillion", dropsPerMillion)
          .toString();
    }
  }

  /** See corresponding Envoy proto message {@link io.envoyproxy.envoy.api.v2.route.Route}. */
  static final class Route {
    private final RouteMatch routeMatch;
    private final RouteAction routeAction;

    @VisibleForTesting
    Route(RouteMatch routeMatch, @Nullable RouteAction routeAction) {
      this.routeMatch = routeMatch;
      this.routeAction = routeAction;
    }

    RouteMatch getRouteMatch() {
      return routeMatch;
    }

    RouteAction getRouteAction() {
      return routeAction;
    }

    // TODO(chengyuanzhang): delete and do not use after routing feature is always ON.
    boolean isDefaultRoute() {
      return routeMatch.isMatchAll();
    }

    @Override
    public boolean equals(Object o) {
      if (this == o) {
        return true;
      }
      if (o == null || getClass() != o.getClass()) {
        return false;
      }
      Route route = (Route) o;
      return Objects.equals(routeMatch, route.routeMatch)
          && Objects.equals(routeAction, route.routeAction);
    }

    @Override
    public int hashCode() {
      return Objects.hash(routeMatch, routeAction);
    }

    @Override
    public String toString() {
      return MoreObjects.toStringHelper(this)
          .add("routeMatch", routeMatch)
          .add("routeAction", routeAction)
          .toString();
    }

    @Nullable
    static StructOrError<Route> fromEnvoyProtoRoute(io.envoyproxy.envoy.api.v2.route.Route proto) {
      StructOrError<RouteMatch> routeMatch = RouteMatch.fromEnvoyProtoRouteMatch(proto.getMatch());
      if (routeMatch == null) {
        return null;
      }
      if (routeMatch.getErrorDetail() != null) {
        return StructOrError.fromError(
            "Invalid route [" + proto.getName() + "]: " + routeMatch.getErrorDetail());
      }

      StructOrError<RouteAction> routeAction;
      switch (proto.getActionCase()) {
        case ROUTE:
          routeAction = RouteAction.fromEnvoyProtoRouteAction(proto.getRoute());
          break;
        case REDIRECT:
          return StructOrError.fromError("Unsupported action type: redirect");
        case DIRECT_RESPONSE:
          return StructOrError.fromError("Unsupported action type: direct_response");
        case FILTER_ACTION:
          return StructOrError.fromError("Unsupported action type: filter_action");
        case ACTION_NOT_SET:
        default:
          return StructOrError.fromError("Unknown action type: " + proto.getActionCase());
      }
      if (routeAction == null) {
        return null;
      }
      if (routeAction.getErrorDetail() != null) {
        return StructOrError.fromError(
            "Invalid route [" + proto.getName() + "]: " + routeAction.getErrorDetail());
      }
      return StructOrError.fromStruct(new Route(routeMatch.getStruct(), routeAction.getStruct()));
    }
  }

  /** See corresponding Envoy proto message {@link io.envoyproxy.envoy.api.v2.route.RouteMatch}. */
  static final class RouteMatch {
    private final PathMatcher pathMatch;
    private final List<HeaderMatcher> headerMatchers;
    @Nullable
    private final FractionMatcher fractionMatch;

    @VisibleForTesting
    RouteMatch(PathMatcher pathMatch, @Nullable FractionMatcher fractionMatch,
        List<HeaderMatcher> headerMatchers) {
      this.pathMatch = pathMatch;
      this.fractionMatch = fractionMatch;
      this.headerMatchers = headerMatchers;
    }

    RouteMatch(@Nullable String pathPrefixMatch, @Nullable String pathExactMatch) {
      this(
          new PathMatcher(pathExactMatch, pathPrefixMatch, null), null,
          Collections.<HeaderMatcher>emptyList());
    }

    PathMatcher getPathMatch() {
      return pathMatch;
    }

    List<HeaderMatcher> getHeaderMatchers() {
      return Collections.unmodifiableList(headerMatchers);
    }

    @Nullable
    FractionMatcher getFractionMatch() {
      return fractionMatch;
    }

<<<<<<< HEAD
    boolean isMatchAll() {
      if (pathMatch.getRegEx() != null || fractionMatch != null) {
        return false;
      }
      if (!headerMatchers.isEmpty()) {
        return false;
      }
      if (pathMatch.getPath() != null) {
        return false;
      }
      String pathPrefixMatch = pathMatch.getPrefix();
=======
    // TODO(chengyuanzhang): delete and do not use after routing feature is always ON.
    private boolean isMatchAll() {
      // For backward compatibility, all the other matchers are ignored. When routing is enabled,
      // we should never care if a matcher matches all requests.
>>>>>>> 7d2d2ec0
      if (pathPrefixMatch != null) {
        return pathPrefixMatch.isEmpty() || pathPrefixMatch.equals("/");
      }
      return false;
    }

    @Override
    public boolean equals(Object o) {
      if (this == o) {
        return true;
      }
      if (o == null || getClass() != o.getClass()) {
        return false;
      }
      RouteMatch that = (RouteMatch) o;
      return Objects.equals(pathMatch, that.pathMatch)
          && Objects.equals(fractionMatch, that.fractionMatch)
          && Objects.equals(headerMatchers, that.headerMatchers);
    }

    @Override
    public int hashCode() {
      return Objects.hash(pathMatch, fractionMatch, headerMatchers);
    }

    @Override
    public String toString() {
      ToStringHelper toStringHelper =
          MoreObjects.toStringHelper(this).add("pathMatch", pathMatch);
      if (fractionMatch != null) {
        toStringHelper.add("fractionMatch", fractionMatch);
      }
      return toStringHelper.add("headerMatchers", headerMatchers).toString();
    }

    @VisibleForTesting
    @SuppressWarnings("deprecation")
    @Nullable
    static StructOrError<RouteMatch> fromEnvoyProtoRouteMatch(
        io.envoyproxy.envoy.api.v2.route.RouteMatch proto) {
      if (proto.getQueryParametersCount() != 0) {
        return null;
      }
      if (proto.hasCaseSensitive() && !proto.getCaseSensitive().getValue()) {
        return StructOrError.fromError("Unsupported match option: case insensitive");
      }

      StructOrError<PathMatcher> pathMatch = convertEnvoyProtoPathMatcher(proto);
      if (pathMatch.getErrorDetail() != null) {
        return StructOrError.fromError(pathMatch.getErrorDetail());
      }

      FractionMatcher fractionMatch = null;
      if (proto.hasRuntimeFraction()) {
        StructOrError<FractionMatcher> parsedFraction =
            convertEnvoyProtoFraction(proto.getRuntimeFraction().getDefaultValue());
        if (parsedFraction.getErrorDetail() != null) {
          return StructOrError.fromError(parsedFraction.getErrorDetail());
        }
        fractionMatch = parsedFraction.getStruct();
      }

      List<HeaderMatcher> headerMatchers = new ArrayList<>();
      for (io.envoyproxy.envoy.api.v2.route.HeaderMatcher hmProto : proto.getHeadersList()) {
        StructOrError<HeaderMatcher> headerMatcher = convertEnvoyProtoHeaderMatcher(hmProto);
        if (headerMatcher.getErrorDetail() != null) {
          return StructOrError.fromError(headerMatcher.getErrorDetail());
        }
        headerMatchers.add(headerMatcher.getStruct());
      }

      return StructOrError.fromStruct(
          new RouteMatch(pathMatch.getStruct(), fractionMatch,
              Collections.unmodifiableList(headerMatchers)));
    }

    @SuppressWarnings("deprecation")
    private static StructOrError<PathMatcher> convertEnvoyProtoPathMatcher(
        io.envoyproxy.envoy.api.v2.route.RouteMatch proto) {
      String path = null;
      String prefix = null;
      Pattern safeRegEx = null;
      switch (proto.getPathSpecifierCase()) {
        case PREFIX:
<<<<<<< HEAD
          prefix = proto.getPrefix();
          // Supported prefix match format:
          // "", "/" (default)
          // "/service/"
          if (!prefix.isEmpty() && !prefix.equals("/")) {
            if (!prefix.startsWith("/") || !prefix.endsWith("/")
                || prefix.length() < 3) {
              return StructOrError.fromError(
                  "Invalid format of prefix path match: " + prefix);
            }
          }
          break;
        case PATH:
          path = proto.getPath();
          int lastSlash = path.lastIndexOf('/');
          // Supported exact match format:
          // "/service/method"
          if (!path.startsWith("/") || lastSlash == 0
              || lastSlash == path.length() - 1) {
            return StructOrError.fromError(
                "Invalid format of exact path match: " + path);
          }
=======
          prefixPathMatch = proto.getPrefix();
          break;
        case PATH:
          exactPathMatch = proto.getPath();
>>>>>>> 7d2d2ec0
          break;
        case REGEX:
          return StructOrError.fromError("Unsupported path match type: regex");
        case SAFE_REGEX:
          String rawPattern = proto.getSafeRegex().getRegex();
          try {
            safeRegEx = Pattern.compile(rawPattern);
          } catch (PatternSyntaxException e) {
            return StructOrError.fromError("Malformed safe regex pattern: " + e.getMessage());
          }
          break;
        case PATHSPECIFIER_NOT_SET:
        default:
          return StructOrError.fromError("Unknown path match type");
      }
      return StructOrError.fromStruct(new PathMatcher(path, prefix, safeRegEx));
    }

    private static StructOrError<FractionMatcher> convertEnvoyProtoFraction(
        io.envoyproxy.envoy.type.FractionalPercent proto) {
      int numerator = proto.getNumerator();
      int denominator = 0;
      switch (proto.getDenominator()) {
        case HUNDRED:
          denominator = 100;
          break;
        case TEN_THOUSAND:
          denominator = 10_000;
          break;
        case MILLION:
          denominator = 1_000_000;
          break;
        case UNRECOGNIZED:
        default:
          return StructOrError.fromError(
              "Unrecognized fractional percent denominator: " + proto.getDenominator());
      }
      return StructOrError.fromStruct(new FractionMatcher(numerator, denominator));
    }

    @VisibleForTesting
    @SuppressWarnings("deprecation")
    static StructOrError<HeaderMatcher> convertEnvoyProtoHeaderMatcher(
        io.envoyproxy.envoy.api.v2.route.HeaderMatcher proto) {
      String exactMatch = null;
      Pattern safeRegExMatch = null;
      HeaderMatcher.Range rangeMatch = null;
      Boolean presentMatch = null;
      String prefixMatch = null;
      String suffixMatch = null;

      switch (proto.getHeaderMatchSpecifierCase()) {
        case EXACT_MATCH:
          exactMatch = proto.getExactMatch();
          break;
        case REGEX_MATCH:
          return StructOrError.fromError(
              "HeaderMatcher [" + proto.getName() + "] has unsupported match type: regex");
        case SAFE_REGEX_MATCH:
          String rawPattern = proto.getSafeRegexMatch().getRegex();
          try {
            safeRegExMatch = Pattern.compile(rawPattern);
          } catch (PatternSyntaxException e) {
            return StructOrError.fromError(
                "HeaderMatcher [" + proto.getName() + "] contains malformed safe regex pattern: "
                    + e.getMessage());
          }
          break;
        case RANGE_MATCH:
          rangeMatch =
              new HeaderMatcher.Range(
                  proto.getRangeMatch().getStart(), proto.getRangeMatch().getEnd());
          break;
        case PRESENT_MATCH:
          presentMatch = proto.getPresentMatch();
          break;
        case PREFIX_MATCH:
          prefixMatch = proto.getPrefixMatch();
          break;
        case SUFFIX_MATCH:
          suffixMatch = proto.getSuffixMatch();
          break;
        case HEADERMATCHSPECIFIER_NOT_SET:
        default:
          return StructOrError.fromError("Unknown header matcher type");
      }
      return StructOrError.fromStruct(
          new HeaderMatcher(
              proto.getName(), exactMatch, safeRegExMatch, rangeMatch, presentMatch,
              prefixMatch, suffixMatch, proto.getInvertMatch()));
    }
  }

  /** See corresponding Envoy proto message {@link io.envoyproxy.envoy.api.v2.route.RouteAction}. */
  static final class RouteAction {
    // Exactly one of the following fields is non-null.
    @Nullable
    private final String cluster;
    @Nullable
    private final List<ClusterWeight> weightedClusters;

    @VisibleForTesting
    RouteAction(@Nullable String cluster, @Nullable List<ClusterWeight> weightedClusters) {
      this.cluster = cluster;
      this.weightedClusters = weightedClusters;
    }

    @Nullable
    String getCluster() {
      return cluster;
    }

    @Nullable
    List<ClusterWeight> getWeightedCluster() {
      return weightedClusters;
    }

    @Override
    public boolean equals(Object o) {
      if (this == o) {
        return true;
      }
      if (o == null || getClass() != o.getClass()) {
        return false;
      }
      RouteAction that = (RouteAction) o;
      return Objects.equals(cluster, that.cluster)
          && Objects.equals(weightedClusters, that.weightedClusters);
    }

    @Override
    public int hashCode() {
      return Objects.hash(cluster, weightedClusters);
    }

    @Override
    public String toString() {
      ToStringHelper toStringHelper = MoreObjects.toStringHelper(this);
      if (cluster != null) {
        toStringHelper.add("cluster", cluster);
      }
      if (weightedClusters != null) {
        toStringHelper.add("weightedClusters", weightedClusters);
      }
      return toStringHelper.toString();
    }

    @Nullable
    @VisibleForTesting
    static StructOrError<RouteAction> fromEnvoyProtoRouteAction(
        io.envoyproxy.envoy.api.v2.route.RouteAction proto) {
      String cluster = null;
      List<ClusterWeight> weightedClusters = null;
      switch (proto.getClusterSpecifierCase()) {
        case CLUSTER:
          cluster = proto.getCluster();
          break;
        case CLUSTER_HEADER:
          return null;
        case WEIGHTED_CLUSTERS:
          List<io.envoyproxy.envoy.api.v2.route.WeightedCluster.ClusterWeight> clusterWeights
              = proto.getWeightedClusters().getClustersList();
          weightedClusters = new ArrayList<>();
          for (io.envoyproxy.envoy.api.v2.route.WeightedCluster.ClusterWeight clusterWeight
              : clusterWeights) {
            weightedClusters.add(ClusterWeight.fromEnvoyProtoClusterWeight(clusterWeight));
          }
          // TODO(chengyuanzhang): validate if the sum of weights equals to total weight.
          break;
        case CLUSTERSPECIFIER_NOT_SET:
        default:
          return StructOrError.fromError(
              "Unknown cluster specifier: " + proto.getClusterSpecifierCase());
      }
      return StructOrError.fromStruct(new RouteAction(cluster, weightedClusters));
    }
  }

  /**
   * See corresponding Envoy proto message {@link
   * io.envoyproxy.envoy.api.v2.route.WeightedCluster.ClusterWeight}.
   */
  static final class ClusterWeight {
    private final String name;
    private final int weight;

    @VisibleForTesting
    ClusterWeight(String name, int weight) {
      this.name = name;
      this.weight = weight;
    }

    String getName() {
      return name;
    }

    int getWeight() {
      return weight;
    }

    @Override
    public boolean equals(Object o) {
      if (this == o) {
        return true;
      }
      if (o == null || getClass() != o.getClass()) {
        return false;
      }
      ClusterWeight that = (ClusterWeight) o;
      return weight == that.weight && Objects.equals(name, that.name);
    }

    @Override
    public int hashCode() {
      return Objects.hash(name, weight);
    }

    @Override
    public String toString() {
      return MoreObjects.toStringHelper(this)
          .add("name", name)
          .add("weight", weight)
          .toString();
    }

    @VisibleForTesting
    static ClusterWeight fromEnvoyProtoClusterWeight(
        io.envoyproxy.envoy.api.v2.route.WeightedCluster.ClusterWeight proto) {
      return new ClusterWeight(proto.getName(), proto.getWeight().getValue());
    }
  }
}<|MERGE_RESOLUTION|>--- conflicted
+++ resolved
@@ -549,26 +549,13 @@
       return fractionMatch;
     }
 
-<<<<<<< HEAD
-    boolean isMatchAll() {
-      if (pathMatch.getRegEx() != null || fractionMatch != null) {
-        return false;
-      }
-      if (!headerMatchers.isEmpty()) {
-        return false;
-      }
-      if (pathMatch.getPath() != null) {
-        return false;
-      }
-      String pathPrefixMatch = pathMatch.getPrefix();
-=======
     // TODO(chengyuanzhang): delete and do not use after routing feature is always ON.
     private boolean isMatchAll() {
       // For backward compatibility, all the other matchers are ignored. When routing is enabled,
       // we should never care if a matcher matches all requests.
->>>>>>> 7d2d2ec0
-      if (pathPrefixMatch != null) {
-        return pathPrefixMatch.isEmpty() || pathPrefixMatch.equals("/");
+      String prefix = pathMatch.getPrefix();
+      if (prefix != null) {
+        return prefix.isEmpty() || prefix.equals("/");
       }
       return false;
     }
@@ -651,35 +638,10 @@
       Pattern safeRegEx = null;
       switch (proto.getPathSpecifierCase()) {
         case PREFIX:
-<<<<<<< HEAD
           prefix = proto.getPrefix();
-          // Supported prefix match format:
-          // "", "/" (default)
-          // "/service/"
-          if (!prefix.isEmpty() && !prefix.equals("/")) {
-            if (!prefix.startsWith("/") || !prefix.endsWith("/")
-                || prefix.length() < 3) {
-              return StructOrError.fromError(
-                  "Invalid format of prefix path match: " + prefix);
-            }
-          }
           break;
         case PATH:
           path = proto.getPath();
-          int lastSlash = path.lastIndexOf('/');
-          // Supported exact match format:
-          // "/service/method"
-          if (!path.startsWith("/") || lastSlash == 0
-              || lastSlash == path.length() - 1) {
-            return StructOrError.fromError(
-                "Invalid format of exact path match: " + path);
-          }
-=======
-          prefixPathMatch = proto.getPrefix();
-          break;
-        case PATH:
-          exactPathMatch = proto.getPath();
->>>>>>> 7d2d2ec0
           break;
         case REGEX:
           return StructOrError.fromError("Unsupported path match type: regex");
