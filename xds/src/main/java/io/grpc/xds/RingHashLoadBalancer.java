--- conflicted
+++ resolved
@@ -104,6 +104,10 @@
     if (config == null) {
       throw new IllegalArgumentException("Missing RingHash configuration");
     }
+    requestHashHeaderKey =
+        config.requestHashHeader.isEmpty()
+            ? null
+            : Metadata.Key.of(config.requestHashHeader, Metadata.ASCII_STRING_MARSHALLER);
     Map<EquivalentAddressGroup, Long> serverWeights = new HashMap<>();
     long totalWeight = 0L;
     for (EquivalentAddressGroup eag : addrList) {
@@ -114,36 +118,12 @@
       if (weight == null) {
         weight = 1L;
       }
-<<<<<<< HEAD
-      requestHashHeaderKey =
-          config.requestHashHeader.isEmpty()
-              ? null
-              : Metadata.Key.of(config.requestHashHeader, Metadata.ASCII_STRING_MARSHALLER);
-      Map<EquivalentAddressGroup, Long> serverWeights = new HashMap<>();
-      long totalWeight = 0L;
-      for (EquivalentAddressGroup eag : addrList) {
-        Long weight = eag.getAttributes().get(XdsAttributes.ATTR_SERVER_WEIGHT);
-        // Support two ways of server weighing: either multiple instances of the same address
-        // or each address contains a per-address weight attribute. If a weight is not provided,
-        // each occurrence of the address will be counted a weight value of one.
-        if (weight == null) {
-          weight = 1L;
-        }
-        totalWeight += weight;
-        EquivalentAddressGroup addrKey = stripAttrs(eag);
-        if (serverWeights.containsKey(addrKey)) {
-          serverWeights.put(addrKey, serverWeights.get(addrKey) + weight);
-        } else {
-          serverWeights.put(addrKey, weight);
-        }
-=======
       totalWeight += weight;
       EquivalentAddressGroup addrKey = stripAttrs(eag);
       if (serverWeights.containsKey(addrKey)) {
         serverWeights.put(addrKey, serverWeights.get(addrKey) + weight);
       } else {
         serverWeights.put(addrKey, weight);
->>>>>>> 60f6ea7b
       }
     }
     // Calculate scale
