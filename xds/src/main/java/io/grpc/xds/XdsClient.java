--- conflicted
+++ resolved
@@ -64,37 +64,21 @@
    */
   static final class ConfigUpdate {
     private final String clusterName;
-<<<<<<< HEAD
     private final List<Route> routes;
-    private final Listener listener;
-
-    private ConfigUpdate(String clusterName, List<Route> routes, @Nullable Listener listener) {
+
+    private ConfigUpdate(String clusterName, List<Route> routes) {
       this.clusterName = clusterName;
       this.routes = routes;
-      this.listener = listener;
-=======
-
-    private ConfigUpdate(String clusterName) {
-      this.clusterName = clusterName;
->>>>>>> 6e0748da
     }
 
     String getClusterName() {
       return clusterName;
     }
 
-<<<<<<< HEAD
     public List<Route> getRoutes() {
       return routes;
     }
 
-    @Nullable
-    public Listener getListener() {
-      return listener;
-    }
-
-=======
->>>>>>> 6e0748da
     @Override
     public String toString() {
       return
@@ -102,7 +86,6 @@
               .toStringHelper(this)
               .add("clusterName", clusterName)
               .add("routes", routes)
-              .add("listener", listener)
               .toString();
     }
 
@@ -123,25 +106,14 @@
         return this;
       }
 
-<<<<<<< HEAD
       Builder addRoutes(Collection<Route> route) {
         routes.addAll(route);
         return this;
       }
 
-      Builder setListener(Listener listener) {
-        this.listener = listener;
-        return this;
-      }
-
       ConfigUpdate build() {
         Preconditions.checkState(clusterName != null, "clusterName is not set");
-        return new ConfigUpdate(clusterName, Collections.unmodifiableList(routes), listener);
-=======
-      ConfigUpdate build() {
-        Preconditions.checkState(clusterName != null, "clusterName is not set");
-        return new ConfigUpdate(clusterName);
->>>>>>> 6e0748da
+        return new ConfigUpdate(clusterName, Collections.unmodifiableList(routes));
       }
     }
   }
