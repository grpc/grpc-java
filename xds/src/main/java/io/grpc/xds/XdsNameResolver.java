/*
 * Copyright 2019 The gRPC Authors
 *
 * Licensed under the Apache License, Version 2.0 (the "License");
 * you may not use this file except in compliance with the License.
 * You may obtain a copy of the License at
 *
 *     http://www.apache.org/licenses/LICENSE-2.0
 *
 * Unless required by applicable law or agreed to in writing, software
 * distributed under the License is distributed on an "AS IS" BASIS,
 * WITHOUT WARRANTIES OR CONDITIONS OF ANY KIND, either express or implied.
 * See the License for the specific language governing permissions and
 * limitations under the License.
 */

package io.grpc.xds;

import static com.google.common.base.Preconditions.checkArgument;
import static com.google.common.base.Preconditions.checkNotNull;

import com.google.common.annotations.VisibleForTesting;
import com.google.common.collect.Sets;
import com.google.gson.Gson;
import io.grpc.Attributes;
import io.grpc.CallOptions;
import io.grpc.InternalConfigSelector;
import io.grpc.InternalLogId;
import io.grpc.LoadBalancer.PickSubchannelArgs;
import io.grpc.Metadata;
import io.grpc.NameResolver;
import io.grpc.Status;
import io.grpc.SynchronizationContext;
import io.grpc.internal.GrpcUtil;
import io.grpc.internal.ObjectPool;
import io.grpc.xds.EnvoyProtoData.ClusterWeight;
import io.grpc.xds.EnvoyProtoData.Route;
import io.grpc.xds.EnvoyProtoData.RouteAction;
import io.grpc.xds.EnvoyProtoData.VirtualHost;
import io.grpc.xds.ThreadSafeRandom.ThreadSafeRandomImpl;
import io.grpc.xds.XdsClient.LdsResourceWatcher;
import io.grpc.xds.XdsClient.LdsUpdate;
import io.grpc.xds.XdsClient.RdsResourceWatcher;
import io.grpc.xds.XdsClient.RdsUpdate;
import io.grpc.xds.XdsLogger.XdsLogLevel;
import io.grpc.xds.XdsNameResolverProvider.XdsClientPoolFactory;
import java.util.Collection;
import java.util.Collections;
import java.util.HashMap;
import java.util.HashSet;
import java.util.List;
import java.util.Locale;
import java.util.Map;
import java.util.Set;
import java.util.concurrent.ConcurrentHashMap;
import java.util.concurrent.ConcurrentMap;
import java.util.concurrent.atomic.AtomicInteger;
import javax.annotation.Nullable;

/**
 * A {@link NameResolver} for resolving gRPC target names with "xds:" scheme.
 *
 * <p>Resolving a gRPC target involves contacting the control plane management server via xDS
 * protocol to retrieve service information and produce a service config to the caller.
 *
 * @see XdsNameResolverProvider
 */
final class XdsNameResolver extends NameResolver {

  static final CallOptions.Key<String> CLUSTER_SELECTION_KEY =
      CallOptions.Key.create("io.grpc.xds.CLUSTER_SELECTION_KEY");
  @VisibleForTesting
  static boolean enableTimeout =
      Boolean.parseBoolean(System.getenv("GRPC_XDS_EXPERIMENTAL_ENABLE_TIMEOUT"));

  private final XdsLogger logger;
  private final String authority;
  private final ServiceConfigParser serviceConfigParser;
  private final SynchronizationContext syncContext;
  private final XdsClientPoolFactory xdsClientPoolFactory;
  private final ThreadSafeRandom random;
  private final ConcurrentMap<String, AtomicInteger> clusterRefs = new ConcurrentHashMap<>();
  private final ConfigSelector configSelector = new ConfigSelector();

  private volatile RoutingConfig routingConfig = RoutingConfig.empty;
  private Listener2 listener;
  private ObjectPool<XdsClient> xdsClientPool;
  private XdsClient xdsClient;
  private ResolveState resolveState;

  XdsNameResolver(String name, ServiceConfigParser serviceConfigParser,
      SynchronizationContext syncContext) {
    this(name, serviceConfigParser, syncContext, SharedXdsClientPoolProvider.getDefaultProvider(),
        ThreadSafeRandomImpl.instance);
  }

  @VisibleForTesting
  XdsNameResolver(String name, ServiceConfigParser serviceConfigParser,
      SynchronizationContext syncContext, XdsClientPoolFactory xdsClientPoolFactory,
      ThreadSafeRandom random) {
    authority = GrpcUtil.checkAuthority(checkNotNull(name, "name"));
    this.serviceConfigParser = checkNotNull(serviceConfigParser, "serviceConfigParser");
    this.syncContext = checkNotNull(syncContext, "syncContext");
    this.xdsClientPoolFactory = checkNotNull(xdsClientPoolFactory, "xdsClientPoolFactory");
    this.random = checkNotNull(random, "random");
    logger = XdsLogger.withLogId(InternalLogId.allocate("xds-resolver", name));
    logger.log(XdsLogLevel.INFO, "Created resolver for {0}", name);
  }

  @Override
  public String getServiceAuthority() {
    return authority;
  }

  @Override
  public void start(Listener2 listener) {
    this.listener = checkNotNull(listener, "listener");
    try {
      xdsClientPool = xdsClientPoolFactory.getXdsClientPool();
    } catch (Exception e) {
      listener.onError(
          Status.UNAVAILABLE.withDescription("Failed to initialize xDS").withCause(e));
      return;
    }
    xdsClient = xdsClientPool.getObject();
    resolveState = new ResolveState();
    resolveState.start();
  }

  @Override
  public void shutdown() {
    logger.log(XdsLogLevel.INFO, "Shutdown");
    if (resolveState != null) {
      resolveState.stop();
    }
    if (xdsClient != null) {
      xdsClient = xdsClientPool.returnObject(xdsClient);
    }
  }

  @VisibleForTesting
  static Map<String, ?> generateServiceConfigWithMethodTimeoutConfig(long timeoutNano) {
    String timeout = timeoutNano / 1_000_000_000.0 + "s";
    Map<String, Object> methodConfig = new HashMap<>();
    methodConfig.put(
        "name", Collections.singletonList(Collections.emptyMap()));
    methodConfig.put("timeout", timeout);
    return Collections.singletonMap(
        "methodConfig", Collections.singletonList(Collections.unmodifiableMap(methodConfig)));
  }

  @VisibleForTesting
  static Map<String, ?> generateServiceConfigWithLoadBalancingConfig(Collection<String> clusters) {
    Map<String, Object> childPolicy = new HashMap<>();
    for (String cluster : clusters) {
      List<Map<String, Map<String, String>>> lbPolicy =
          Collections.singletonList(
              Collections.singletonMap(
                  "cds_experimental", Collections.singletonMap("cluster", cluster)));
      childPolicy.put(cluster, Collections.singletonMap("lbPolicy", lbPolicy));
    }
    return Collections.singletonMap("loadBalancingConfig",
        Collections.singletonList(
            Collections.singletonMap(
                "cluster_manager_experimental", Collections.singletonMap(
                    "childPolicy", Collections.unmodifiableMap(childPolicy)))));
  }

  @VisibleForTesting
  XdsClient getXdsClient() {
    return xdsClient;
  }

  private void updateResolutionResult() {
    Map<String, ?> rawServiceConfig =
        generateServiceConfigWithLoadBalancingConfig(clusterRefs.keySet());
    if (logger.isLoggable(XdsLogLevel.INFO)) {
      logger.log(
          XdsLogLevel.INFO, "Generated service config:\n{0}", new Gson().toJson(rawServiceConfig));
    }
    ConfigOrError parsedServiceConfig = serviceConfigParser.parseServiceConfig(rawServiceConfig);
    Attributes attrs =
        Attributes.newBuilder()
            .set(XdsAttributes.XDS_CLIENT_POOL, xdsClientPool)
            .set(InternalConfigSelector.KEY, configSelector)
            .build();
    ResolutionResult result =
        ResolutionResult.newBuilder()
            .setAttributes(attrs)
            .setServiceConfig(parsedServiceConfig)
            .build();
    listener.onResult(result);
  }

  @VisibleForTesting
  @Nullable
  static VirtualHost findVirtualHostForHostName(List<VirtualHost> virtualHosts, String hostName) {
    // Domain search order:
    //  1. Exact domain names: ``www.foo.com``.
    //  2. Suffix domain wildcards: ``*.foo.com`` or ``*-bar.foo.com``.
    //  3. Prefix domain wildcards: ``foo.*`` or ``foo-*``.
    //  4. Special wildcard ``*`` matching any domain.
    //
    //  The longest wildcards match first.
    //  Assuming only a single virtual host in the entire route configuration can match
    //  on ``*`` and a domain must be unique across all virtual hosts.
    int matchingLen = -1; // longest length of wildcard pattern that matches host name
    boolean exactMatchFound = false;  // true if a virtual host with exactly matched domain found
    VirtualHost targetVirtualHost = null;  // target VirtualHost with longest matched domain
    for (VirtualHost vHost : virtualHosts) {
      for (String domain : vHost.getDomains()) {
        boolean selected = false;
        if (matchHostName(hostName, domain)) { // matching
          if (!domain.contains("*")) { // exact matching
            exactMatchFound = true;
            targetVirtualHost = vHost;
            break;
          } else if (domain.length() > matchingLen) { // longer matching pattern
            selected = true;
          } else if (domain.length() == matchingLen && domain.startsWith("*")) { // suffix matching
            selected = true;
          }
        }
        if (selected) {
          matchingLen = domain.length();
          targetVirtualHost = vHost;
        }
      }
      if (exactMatchFound) {
        break;
      }
    }
    return targetVirtualHost;
  }

  /**
   * Returns {@code true} iff {@code hostName} matches the domain name {@code pattern} with
   * case-insensitive.
   *
   * <p>Wildcard pattern rules:
   * <ol>
   * <li>A single asterisk (*) matches any domain.</li>
   * <li>Asterisk (*) is only permitted in the left-most or the right-most part of the pattern,
   *     but not both.</li>
   * </ol>
   */
  @VisibleForTesting
  static boolean matchHostName(String hostName, String pattern) {
    checkArgument(hostName.length() != 0 && !hostName.startsWith(".") && !hostName.endsWith("."),
        "Invalid host name");
    checkArgument(pattern.length() != 0 && !pattern.startsWith(".") && !pattern.endsWith("."),
        "Invalid pattern/domain name");

    hostName = hostName.toLowerCase(Locale.US);
    pattern = pattern.toLowerCase(Locale.US);
    // hostName and pattern are now in lower case -- domain names are case-insensitive.

    if (!pattern.contains("*")) {
      // Not a wildcard pattern -- hostName and pattern must match exactly.
      return hostName.equals(pattern);
    }
    // Wildcard pattern

    if (pattern.length() == 1) {
      return true;
    }

    int index = pattern.indexOf('*');

    // At most one asterisk (*) is allowed.
    if (pattern.indexOf('*', index + 1) != -1) {
      return false;
    }

    // Asterisk can only match prefix or suffix.
    if (index != 0 && index != pattern.length() - 1) {
      return false;
    }

    // HostName must be at least as long as the pattern because asterisk has to
    // match one or more characters.
    if (hostName.length() < pattern.length()) {
      return false;
    }

    if (index == 0 && hostName.endsWith(pattern.substring(1))) {
      // Prefix matching fails.
      return true;
    }

    // Pattern matches hostname if suffix matching succeeds.
    return index == pattern.length() - 1
        && hostName.startsWith(pattern.substring(0, pattern.length() - 1));
  }

  private final class ConfigSelector extends InternalConfigSelector {
    @Override
    public Result selectConfig(PickSubchannelArgs args) {
      // Index ASCII headers by keys.
      Map<String, Iterable<String>> asciiHeaders = new HashMap<>();
      Metadata headers = args.getHeaders();
      for (String headerName : headers.keys()) {
        if (headerName.endsWith(Metadata.BINARY_HEADER_SUFFIX)) {
          continue;
        }
        Metadata.Key<String> key = Metadata.Key.of(headerName, Metadata.ASCII_STRING_MARSHALLER);
        asciiHeaders.put(headerName, headers.getAll(key));
      }
      String cluster = null;
      Route selectedRoute = null;
      do {
        for (Route route : routingConfig.routes) {
          if (route.getRouteMatch().matches(
              "/" + args.getMethodDescriptor().getFullMethodName(), asciiHeaders)) {
            selectedRoute = route;
            break;
          }
        }
        if (selectedRoute == null) {
          return Result.forError(
              Status.UNAVAILABLE.withDescription("Could not find xDS route matching RPC"));
        }
        RouteAction action = selectedRoute.getRouteAction();
        if (action.getCluster() != null) {
          cluster = action.getCluster();
        } else if (action.getWeightedCluster() != null) {
          int totalWeight = 0;
          for (ClusterWeight weightedCluster : action.getWeightedCluster()) {
            totalWeight += weightedCluster.getWeight();
          }
          int select = random.nextInt(totalWeight);
          int accumulator = 0;
          for (ClusterWeight weightedCluster : action.getWeightedCluster()) {
            accumulator += weightedCluster.getWeight();
            if (select < accumulator) {
              cluster = weightedCluster.getName();
              break;
            }
          }
        }
      } while (!retainCluster(cluster));
      // TODO(chengyuanzhang): avoid service config generation and parsing for each call.
      Map<String, ?> rawServiceConfig = Collections.emptyMap();
      if (enableTimeout) {
<<<<<<< HEAD
        rawServiceConfig = generateServiceConfigWithMethodTimeoutConfig(
            selectedRoute.getRouteAction().getTimeoutNano());
=======
        Long timeoutNano = selectedRoute.getRouteAction().getTimeoutNano();
        if (timeoutNano == null) {
          timeoutNano = routingConfig.fallbackTimeoutNano;
        }
        if (timeoutNano > 0) {
          rawServiceConfig = generateServiceConfigWithMethodTimeoutConfig(timeoutNano);
        }
>>>>>>> 620d2666
      }
      ConfigOrError parsedServiceConfig = serviceConfigParser.parseServiceConfig(rawServiceConfig);
      Object config = parsedServiceConfig.getConfig();
      if (config == null) {
        releaseCluster(cluster);
        return Result.forError(
            parsedServiceConfig.getError().augmentDescription(
                "Failed to parse service config (method config)"));
      }
      final String finalCluster = cluster;
      class SelectionCompleted implements Runnable {
        @Override
        public void run() {
          releaseCluster(finalCluster);
        }
      }

      return
          Result.newBuilder()
              .setCallOptions(args.getCallOptions().withOption(CLUSTER_SELECTION_KEY, cluster))
              .setConfig(config)
              .setCommittedCallback(new SelectionCompleted())
              .build();
    }

    private boolean retainCluster(String cluster) {
      AtomicInteger refCount = clusterRefs.get(cluster);
      if (refCount == null) {
        return false;
      }
      int count;
      do {
        count = refCount.get();
        if (count == 0) {
          return false;
        }
      } while (!refCount.compareAndSet(count, count + 1));
      return true;
    }

    private void releaseCluster(final String cluster) {
      int count = clusterRefs.get(cluster).decrementAndGet();
      if (count == 0) {
        syncContext.execute(new Runnable() {
          @Override
          public void run() {
            if (clusterRefs.get(cluster).get() == 0) {
              clusterRefs.remove(cluster);
              updateResolutionResult();
            }
          }
        });
      }
    }
  }

  private class ResolveState implements LdsResourceWatcher {
    private final ConfigOrError emptyServiceConfig =
        serviceConfigParser.parseServiceConfig(Collections.<String, Object>emptyMap());
    private final ResolutionResult emptyResult =
        ResolutionResult.newBuilder()
            .setServiceConfig(emptyServiceConfig)
            // let channel take action for no config selector
            .build();
    private boolean stopped;
    private Set<String> existingClusters;
    @Nullable
    private String rdsResource;
    @Nullable
    private RdsResourceWatcher rdsWatcher;
    private long httpMaxStreamDurationNano;

    @Override
    public void onChanged(final LdsUpdate update) {
      syncContext.execute(new Runnable() {
        @Override
        public void run() {
          if (stopped) {
            return;
          }
          logger.log(XdsLogLevel.INFO, "Receive LDS resource update: {0}", update);
          httpMaxStreamDurationNano = update.getHttpMaxStreamDurationNano();
          List<VirtualHost> virtualHosts = update.getVirtualHosts();
          String rdsName = update.getRdsName();
          if (rdsName != null && rdsName.equals(rdsResource)) {
            return;
          }
          cleanUpRdsWatcher();
          if (virtualHosts != null) {
            updateRoutes(virtualHosts);
          } else {
            rdsResource = rdsName;
            rdsWatcher = new RdsResourceWatcherImpl();
            logger.log(XdsLogLevel.INFO, "Start watching RDS resource {0}", rdsResource);
            xdsClient.watchRdsResource(rdsResource, rdsWatcher);
          }
        }
      });
    }

    @Override
    public void onError(final Status error) {
      syncContext.execute(new Runnable() {
        @Override
        public void run() {
          if (stopped) {
            return;
          }
          logger.log(
              XdsLogLevel.WARNING,
              "Received error from xDS client {0}: {1}", xdsClient, error.getDescription());
          listener.onError(error);
        }
      });
    }

    @Override
    public void onResourceDoesNotExist(final String resourceName) {
      syncContext.execute(new Runnable() {
        @Override
        public void run() {
          if (stopped) {
            return;
          }
          logger.log(XdsLogLevel.INFO, "LDS resource {0} unavailable", resourceName);
          cleanUpRdsWatcher();
          listener.onResult(emptyResult);
        }
      });
    }

    private void start() {
      logger.log(XdsLogLevel.INFO, "Start watching LDS resource {0}", authority);
      xdsClient.watchLdsResource(authority, this);
    }

    private void stop() {
      logger.log(XdsLogLevel.INFO, "Stop watching LDS resource {0}", authority);
      stopped = true;
      cleanUpRdsWatcher();
      xdsClient.cancelLdsResourceWatch(authority, this);
    }

    private void updateRoutes(List<VirtualHost> virtualHosts) {
      VirtualHost virtualHost = findVirtualHostForHostName(virtualHosts, authority);
      if (virtualHost == null) {
        logger.log(XdsLogLevel.WARNING,
            "Failed to find virtual host matching hostname {0}", authority);
        listener.onResult(emptyResult);
        return;
      }
      List<Route> routes = virtualHost.getRoutes();
      Set<String> clusters = new HashSet<>();
      for (Route route : routes) {
        RouteAction action = route.getRouteAction();
        if (action.getCluster() != null) {
          clusters.add(action.getCluster());
        } else if (action.getWeightedCluster() != null) {
          for (ClusterWeight weighedCluster : action.getWeightedCluster()) {
            clusters.add(weighedCluster.getName());
          }
        }
      }
      Set<String> addedClusters =
          existingClusters == null ? clusters : Sets.difference(clusters, existingClusters);
      Set<String> deletedClusters =
          existingClusters == null
              ? Collections.<String>emptySet() : Sets.difference(existingClusters, clusters);
      existingClusters = clusters;
      boolean shouldUpdateResult = false;
      for (String cluster : addedClusters) {
        if (clusterRefs.containsKey(cluster)) {
          clusterRefs.get(cluster).incrementAndGet();
        } else {
          clusterRefs.put(cluster, new AtomicInteger(1));
          shouldUpdateResult = true;
        }
      }
      // Update service config to include newly added clusters.
      if (shouldUpdateResult) {
        updateResolutionResult();
      }
      // Make newly added clusters selectable by config selector and deleted clusters no longer
      // selectable.
      routingConfig = new RoutingConfig(httpMaxStreamDurationNano, routes);
      shouldUpdateResult = false;
      for (String cluster : deletedClusters) {
        int count = clusterRefs.get(cluster).decrementAndGet();
        if (count == 0) {
          clusterRefs.remove(cluster);
          shouldUpdateResult = true;
        }
      }
      if (shouldUpdateResult) {
        updateResolutionResult();
      }
    }

    private void cleanUpRdsWatcher() {
      if (rdsWatcher != null) {
        logger.log(XdsLogLevel.INFO, "Stop watching RDS resource {0}", rdsResource);
        xdsClient.cancelRdsResourceWatch(rdsResource, rdsWatcher);
        rdsResource = null;
        rdsWatcher = null;
      }
    }

    private class RdsResourceWatcherImpl implements RdsResourceWatcher {

      @Override
      public void onChanged(final RdsUpdate update) {
        syncContext.execute(new Runnable() {
          @Override
          public void run() {
            if (RdsResourceWatcherImpl.this != rdsWatcher) {
              return;
            }
            updateRoutes(update.getVirtualHosts());
          }
        });
      }

      @Override
      public void onError(final Status error) {
        syncContext.execute(new Runnable() {
          @Override
          public void run() {
            if (RdsResourceWatcherImpl.this != rdsWatcher) {
              return;
            }
            logger.log(
                XdsLogLevel.WARNING,
                "Received error from xDS client {0}: {1}", xdsClient, error.getDescription());
            listener.onError(error);
          }
        });
      }

      @Override
      public void onResourceDoesNotExist(final String resourceName) {
        syncContext.execute(new Runnable() {
          @Override
          public void run() {
            if (RdsResourceWatcherImpl.this != rdsWatcher) {
              return;
            }
            logger.log(XdsLogLevel.INFO, "RDS resource {0} unavailable", resourceName);
            listener.onResult(emptyResult);
          }
        });
      }
    }
  }

  /**
   * Grouping of the list of usable routes and their corresponding fallback timeout value.
   */
  private static class RoutingConfig {
    private long fallbackTimeoutNano;
    private List<Route> routes;

    private static RoutingConfig empty = new RoutingConfig(0L, Collections.<Route>emptyList());

    private RoutingConfig(long fallbackTimeoutNano, List<Route> routes) {
      this.fallbackTimeoutNano = fallbackTimeoutNano;
      this.routes = routes;
    }
  }
}<|MERGE_RESOLUTION|>--- conflicted
+++ resolved
@@ -342,10 +342,6 @@
       // TODO(chengyuanzhang): avoid service config generation and parsing for each call.
       Map<String, ?> rawServiceConfig = Collections.emptyMap();
       if (enableTimeout) {
-<<<<<<< HEAD
-        rawServiceConfig = generateServiceConfigWithMethodTimeoutConfig(
-            selectedRoute.getRouteAction().getTimeoutNano());
-=======
         Long timeoutNano = selectedRoute.getRouteAction().getTimeoutNano();
         if (timeoutNano == null) {
           timeoutNano = routingConfig.fallbackTimeoutNano;
@@ -353,7 +349,6 @@
         if (timeoutNano > 0) {
           rawServiceConfig = generateServiceConfigWithMethodTimeoutConfig(timeoutNano);
         }
->>>>>>> 620d2666
       }
       ConfigOrError parsedServiceConfig = serviceConfigParser.parseServiceConfig(rawServiceConfig);
       Object config = parsedServiceConfig.getConfig();
