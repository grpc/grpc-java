/*
 * Copyright 2019 The gRPC Authors
 *
 * Licensed under the Apache License, Version 2.0 (the "License");
 * you may not use this file except in compliance with the License.
 * You may obtain a copy of the License at
 *
 *     http://www.apache.org/licenses/LICENSE-2.0
 *
 * Unless required by applicable law or agreed to in writing, software
 * distributed under the License is distributed on an "AS IS" BASIS,
 * WITHOUT WARRANTIES OR CONDITIONS OF ANY KIND, either express or implied.
 * See the License for the specific language governing permissions and
 * limitations under the License.
 */

package io.grpc.xds;

import static com.google.common.base.Preconditions.checkArgument;
import static com.google.common.base.Preconditions.checkNotNull;

import com.google.common.base.Stopwatch;
import com.google.common.base.Supplier;
import com.google.common.collect.ImmutableList;
import io.envoyproxy.envoy.api.v2.core.Node;
import io.grpc.Attributes;
import io.grpc.EquivalentAddressGroup;
import io.grpc.LoadBalancerRegistry;
import io.grpc.NameResolver;
import io.grpc.Status;
import io.grpc.Status.Code;
import io.grpc.SynchronizationContext;
import io.grpc.internal.BackoffPolicy;
import io.grpc.internal.GrpcAttributes;
import io.grpc.internal.JsonParser;
import io.grpc.internal.ObjectPool;
import io.grpc.xds.Bootstrapper.BootstrapInfo;
import io.grpc.xds.Bootstrapper.ServerInfo;
import io.grpc.xds.XdsClient.ConfigUpdate;
import io.grpc.xds.XdsClient.ConfigWatcher;
import io.grpc.xds.XdsClient.RefCountedXdsClientObjectPool;
import io.grpc.xds.XdsClient.XdsChannelFactory;
import io.grpc.xds.XdsClient.XdsClientFactory;
import java.io.IOException;
import java.net.URI;
import java.util.List;
import java.util.Map;
import java.util.concurrent.ScheduledExecutorService;
import javax.annotation.Nullable;

/**
 * A {@link NameResolver} for resolving gRPC target names with "xds-experimental" scheme.
 *
 * <p>Resolving a gRPC target involves contacting the traffic director via xDS protocol to
 * retrieve service information and produce a service config to the caller.
 *
 * @see XdsNameResolverProvider
 */
final class XdsNameResolver extends NameResolver {

  private final String authority;
  private final String hostName;
  private final int port;
  private final XdsChannelFactory channelFactory;
  private final SynchronizationContext syncContext;
  private final ScheduledExecutorService timeService;
  private final BackoffPolicy.Provider backoffPolicyProvider;
  private final Supplier<Stopwatch> stopwatchSupplier;
  private final Bootstrapper bootstrapper;

  @Nullable
  private ObjectPool<XdsClient> xdsClientPool;
  @Nullable
  private XdsClient xdsClient;

  XdsNameResolver(
      String name,
      Args args,
      BackoffPolicy.Provider backoffPolicyProvider,
      Supplier<Stopwatch> stopwatchSupplier,
      XdsChannelFactory channelFactory,
      Bootstrapper bootstrapper) {
    URI nameUri = URI.create("//" + checkNotNull(name, "name"));
    checkArgument(nameUri.getHost() != null, "Invalid hostname: %s", name);
    authority =
        checkNotNull(nameUri.getAuthority(), "nameUri (%s) doesn't have an authority", nameUri);
    hostName = nameUri.getHost();
    port = nameUri.getPort();  // -1 if not specified
    this.channelFactory = checkNotNull(channelFactory, "channelFactory");
    this.syncContext = checkNotNull(args.getSynchronizationContext(), "syncContext");
    this.timeService = checkNotNull(args.getScheduledExecutorService(), "timeService");
    this.backoffPolicyProvider = checkNotNull(backoffPolicyProvider, "backoffPolicyProvider");
    this.stopwatchSupplier = checkNotNull(stopwatchSupplier, "stopwatchSupplier");
    this.bootstrapper = checkNotNull(bootstrapper, "bootstrapper");
  }

  @Override
  public String getServiceAuthority() {
    return authority;
  }

  @SuppressWarnings("unchecked")
  @Override
  public void start(final Listener2 listener) {
    BootstrapInfo bootstrapInfo = null;
    try {
      bootstrapInfo = bootstrapper.readBootstrap();
    } catch (Exception e) {
      listener.onError(Status.UNAVAILABLE.withDescription("Failed to bootstrap").withCause(e));
      return;
    }
    final List<ServerInfo> serverList = bootstrapInfo.getServers();
    final Node node = bootstrapInfo.getNode();
    if (serverList.isEmpty()) {
      listener.onError(
          Status.UNAVAILABLE.withDescription("No traffic director provided by bootstrap"));
      return;
    }
<<<<<<< HEAD
    Attributes attrs =
        Attributes.newBuilder()
            .set(GrpcAttributes.NAME_RESOLVER_SERVICE_CONFIG, config)
            .set(XDS_NODE, bootstrapInfo.getNode())
            .set(XDS_CHANNEL_CREDS_LIST, bootstrapInfo.getChannelCredentials())
            .build();
    ConfigOrError xdsServiceConfig =
        XdsLoadBalancerProvider
            .parseLoadBalancingConfigPolicy(config, LoadBalancerRegistry.getDefaultRegistry());
    ResolutionResult result =
        ResolutionResult.newBuilder()
            .setAddresses(Collections.<EquivalentAddressGroup>emptyList())
            .setAttributes(attrs)
            .setServiceConfig(xdsServiceConfig)
            .build();
    listener.onResult(result);
=======

    XdsClientFactory xdsClientFactory = new XdsClientFactory() {
      @Override
      XdsClient createXdsClient() {
        return
            new XdsClientImpl(
                serverList,
                channelFactory,
                node,
                syncContext,
                timeService,
                backoffPolicyProvider,
                stopwatchSupplier);
      }
    };
    xdsClientPool = new RefCountedXdsClientObjectPool(xdsClientFactory);
    xdsClient = xdsClientPool.getObject();
    xdsClient.watchConfigData(hostName, port, new ConfigWatcher() {
      @Override
      public void onConfigChanged(ConfigUpdate update) {
        String serviceConfig = "{\n"
            + "  \"loadBalancingConfig\": [\n"
            + "    {\n"
            + "      \"experimental_cds\": {\n"
            + "        \"cluster\": \"" + update.getClusterName() + "\"\n"
            + "      }\n"
            + "    }\n"
            + "  ]\n"
            + "}";
        Map<String, ?> config;
        try {
          config = (Map<String, ?>) JsonParser.parse(serviceConfig);
        } catch (IOException e) {
          listener.onError(
              Status.UNKNOWN.withDescription("Invalid service config").withCause(e));
          return;
        }
        Attributes attrs =
            Attributes.newBuilder()
                .set(GrpcAttributes.NAME_RESOLVER_SERVICE_CONFIG, config)
                .set(XdsAttributes.XDS_CLIENT_POOL, xdsClientPool)
                .build();
        ResolutionResult result =
            ResolutionResult.newBuilder()
                .setAddresses(ImmutableList.<EquivalentAddressGroup>of())
                .setAttributes(attrs)
                .build();
        listener.onResult(result);
      }

      @Override
      public void onError(Status error) {
        // In order to distinguish between IO error and resource not found, which trigger
        // different handling, return an empty resolution result to channel for resource not
        // found.
        // TODO(chengyuanzhang): Returning an empty resolution result based on status code is
        //  a temporary solution. More design discussion needs to be done.
        if (error.getCode().equals(Code.NOT_FOUND)) {
          listener.onResult(ResolutionResult.newBuilder().build());
        }
        listener.onError(error);
      }
    });
>>>>>>> 6b04fc18
  }

  @Override
  public void shutdown() {
    if (xdsClient != null) {
      xdsClient = xdsClientPool.returnObject(xdsClient);
    }
  }
}<|MERGE_RESOLUTION|>--- conflicted
+++ resolved
@@ -116,24 +116,6 @@
           Status.UNAVAILABLE.withDescription("No traffic director provided by bootstrap"));
       return;
     }
-<<<<<<< HEAD
-    Attributes attrs =
-        Attributes.newBuilder()
-            .set(GrpcAttributes.NAME_RESOLVER_SERVICE_CONFIG, config)
-            .set(XDS_NODE, bootstrapInfo.getNode())
-            .set(XDS_CHANNEL_CREDS_LIST, bootstrapInfo.getChannelCredentials())
-            .build();
-    ConfigOrError xdsServiceConfig =
-        XdsLoadBalancerProvider
-            .parseLoadBalancingConfigPolicy(config, LoadBalancerRegistry.getDefaultRegistry());
-    ResolutionResult result =
-        ResolutionResult.newBuilder()
-            .setAddresses(Collections.<EquivalentAddressGroup>emptyList())
-            .setAttributes(attrs)
-            .setServiceConfig(xdsServiceConfig)
-            .build();
-    listener.onResult(result);
-=======
 
     XdsClientFactory xdsClientFactory = new XdsClientFactory() {
       @Override
@@ -171,6 +153,9 @@
               Status.UNKNOWN.withDescription("Invalid service config").withCause(e));
           return;
         }
+        ConfigOrError xdsServiceConfig =
+            XdsLoadBalancerProvider
+                .parseLoadBalancingConfigPolicy(config, LoadBalancerRegistry.getDefaultRegistry());
         Attributes attrs =
             Attributes.newBuilder()
                 .set(GrpcAttributes.NAME_RESOLVER_SERVICE_CONFIG, config)
@@ -180,6 +165,7 @@
             ResolutionResult.newBuilder()
                 .setAddresses(ImmutableList.<EquivalentAddressGroup>of())
                 .setAttributes(attrs)
+                .setServiceConfig(xdsServiceConfig)
                 .build();
         listener.onResult(result);
       }
@@ -197,7 +183,6 @@
         listener.onError(error);
       }
     });
->>>>>>> 6b04fc18
   }
 
   @Override
