/*
 * Copyright 2019 The gRPC Authors
 *
 * Licensed under the Apache License, Version 2.0 (the "License");
 * you may not use this file except in compliance with the License.
 * You may obtain a copy of the License at
 *
 *     http://www.apache.org/licenses/LICENSE-2.0
 *
 * Unless required by applicable law or agreed to in writing, software
 * distributed under the License is distributed on an "AS IS" BASIS,
 * WITHOUT WARRANTIES OR CONDITIONS OF ANY KIND, either express or implied.
 * See the License for the specific language governing permissions and
 * limitations under the License.
 */

package io.grpc.xds;

import static com.google.common.base.Preconditions.checkArgument;
import static com.google.common.base.Preconditions.checkNotNull;
import static io.grpc.xds.client.Bootstrapper.XDSTP_SCHEME;

import com.google.common.annotations.VisibleForTesting;
import com.google.common.base.Joiner;
import com.google.common.base.Strings;
import com.google.common.collect.ImmutableList;
import com.google.common.collect.ImmutableMap;
import com.google.common.collect.Sets;
import com.google.gson.Gson;
import com.google.protobuf.util.Durations;
import io.grpc.Attributes;
import io.grpc.CallOptions;
import io.grpc.Channel;
import io.grpc.ClientCall;
import io.grpc.ClientInterceptor;
import io.grpc.ClientInterceptors;
import io.grpc.ForwardingClientCall.SimpleForwardingClientCall;
import io.grpc.ForwardingClientCallListener.SimpleForwardingClientCallListener;
import io.grpc.InternalConfigSelector;
import io.grpc.InternalLogId;
import io.grpc.LoadBalancer.PickSubchannelArgs;
import io.grpc.Metadata;
import io.grpc.MethodDescriptor;
import io.grpc.MetricRecorder;
import io.grpc.NameResolver;
import io.grpc.Status;
import io.grpc.Status.Code;
import io.grpc.StatusOr;
import io.grpc.SynchronizationContext;
import io.grpc.internal.GrpcUtil;
import io.grpc.internal.ObjectPool;
import io.grpc.xds.ClusterSpecifierPlugin.PluginConfig;
import io.grpc.xds.Filter.FilterConfig;
import io.grpc.xds.Filter.NamedFilterConfig;
import io.grpc.xds.RouteLookupServiceClusterSpecifierPlugin.RlsPluginConfig;
import io.grpc.xds.ThreadSafeRandom.ThreadSafeRandomImpl;
import io.grpc.xds.VirtualHost.Route;
import io.grpc.xds.VirtualHost.Route.RouteAction;
import io.grpc.xds.VirtualHost.Route.RouteAction.ClusterWeight;
import io.grpc.xds.VirtualHost.Route.RouteAction.HashPolicy;
import io.grpc.xds.VirtualHost.Route.RouteAction.RetryPolicy;
import io.grpc.xds.VirtualHost.Route.RouteMatch;
import io.grpc.xds.XdsNameResolverProvider.CallCounterProvider;
import io.grpc.xds.client.Bootstrapper.AuthorityInfo;
import io.grpc.xds.client.Bootstrapper.BootstrapInfo;
import io.grpc.xds.client.XdsClient;
import io.grpc.xds.client.XdsLogger;
import io.grpc.xds.client.XdsLogger.XdsLogLevel;
import java.net.URI;
import java.util.ArrayList;
import java.util.Collections;
import java.util.HashMap;
import java.util.HashSet;
import java.util.List;
import java.util.Locale;
import java.util.Map;
import java.util.Objects;
import java.util.Set;
import java.util.concurrent.ConcurrentHashMap;
import java.util.concurrent.ConcurrentMap;
import java.util.concurrent.ScheduledExecutorService;
import java.util.concurrent.atomic.AtomicInteger;
import javax.annotation.Nullable;

/**
 * A {@link NameResolver} for resolving gRPC target names with "xds:" scheme.
 *
 * <p>Resolving a gRPC target involves contacting the control plane management server via xDS
 * protocol to retrieve service information and produce a service config to the caller.
 *
 * @see XdsNameResolverProvider
 */
final class XdsNameResolver extends NameResolver {

  static final CallOptions.Key<String> CLUSTER_SELECTION_KEY =
      CallOptions.Key.create("io.grpc.xds.CLUSTER_SELECTION_KEY");
  static final CallOptions.Key<Long> RPC_HASH_KEY =
      CallOptions.Key.create("io.grpc.xds.RPC_HASH_KEY");
  static final CallOptions.Key<Boolean> AUTO_HOST_REWRITE_KEY =
      CallOptions.Key.create("io.grpc.xds.AUTO_HOST_REWRITE_KEY");
  @VisibleForTesting
  static boolean enableTimeout =
      Strings.isNullOrEmpty(System.getenv("GRPC_XDS_EXPERIMENTAL_ENABLE_TIMEOUT"))
          || Boolean.parseBoolean(System.getenv("GRPC_XDS_EXPERIMENTAL_ENABLE_TIMEOUT"));

  private final InternalLogId logId;
  private final XdsLogger logger;
  @Nullable
  private final String targetAuthority;
  private final String target;
  private final String serviceAuthority;
  // Encoded version of the service authority as per 
  // https://datatracker.ietf.org/doc/html/rfc3986#section-3.2.
  private final String encodedServiceAuthority;
  private final String overrideAuthority;
  private final ServiceConfigParser serviceConfigParser;
  private final SynchronizationContext syncContext;
  private final ScheduledExecutorService scheduler;
  private final XdsClientPoolFactory xdsClientPoolFactory;
  private final ThreadSafeRandom random;
  private final FilterRegistry filterRegistry;
  private final XxHash64 hashFunc = XxHash64.INSTANCE;
  // Clusters (with reference counts) to which new/existing requests can be/are routed.
  // put()/remove() must be called in SyncContext, and get() can be called in any thread.
  private final ConcurrentMap<String, ClusterRefState> clusterRefs = new ConcurrentHashMap<>();
  private final ConfigSelector configSelector = new ConfigSelector();
  private final long randomChannelId;
  private final MetricRecorder metricRecorder;
  private final Args nameResolverArgs;
  // Must be accessed in syncContext.
  // Filter instances are unique per channel, and per filter (name+typeUrl).
  // NamedFilterConfig.filterStateKey -> filter_instance.
  private final HashMap<String, Filter> activeFilters = new HashMap<>();

  private volatile RoutingConfig routingConfig;
  private Listener2 listener;
  private ObjectPool<XdsClient> xdsClientPool;
  private XdsClient xdsClient;
  private CallCounterProvider callCounterProvider;
  private ResolveState resolveState;

  XdsNameResolver(
      URI targetUri, String name, @Nullable String overrideAuthority,
      ServiceConfigParser serviceConfigParser,
      SynchronizationContext syncContext, ScheduledExecutorService scheduler,
      @Nullable Map<String, ?> bootstrapOverride,
      MetricRecorder metricRecorder, Args nameResolverArgs) {
    this(targetUri, targetUri.getAuthority(), name, overrideAuthority, serviceConfigParser,
        syncContext, scheduler, SharedXdsClientPoolProvider.getDefaultProvider(),
        ThreadSafeRandomImpl.instance, FilterRegistry.getDefaultRegistry(), bootstrapOverride,
        metricRecorder, nameResolverArgs);
  }

  @VisibleForTesting
  XdsNameResolver(
      URI targetUri, @Nullable String targetAuthority, String name,
      @Nullable String overrideAuthority, ServiceConfigParser serviceConfigParser,
      SynchronizationContext syncContext, ScheduledExecutorService scheduler,
      XdsClientPoolFactory xdsClientPoolFactory, ThreadSafeRandom random,
      FilterRegistry filterRegistry, @Nullable Map<String, ?> bootstrapOverride,
      MetricRecorder metricRecorder, Args nameResolverArgs) {
    this.targetAuthority = targetAuthority;
    target = targetUri.toString();

    // The name might have multiple slashes so encode it before verifying.
    serviceAuthority = checkNotNull(name, "name");
    this.encodedServiceAuthority = 
      GrpcUtil.checkAuthority(GrpcUtil.AuthorityEscaper.encodeAuthority(serviceAuthority));

    this.overrideAuthority = overrideAuthority;
    this.serviceConfigParser = checkNotNull(serviceConfigParser, "serviceConfigParser");
    this.syncContext = checkNotNull(syncContext, "syncContext");
    this.scheduler = checkNotNull(scheduler, "scheduler");
    this.xdsClientPoolFactory = bootstrapOverride == null ? checkNotNull(xdsClientPoolFactory,
            "xdsClientPoolFactory") : new SharedXdsClientPoolProvider();
    this.xdsClientPoolFactory.setBootstrapOverride(bootstrapOverride);
    this.random = checkNotNull(random, "random");
    this.filterRegistry = checkNotNull(filterRegistry, "filterRegistry");
    this.metricRecorder = metricRecorder;
    this.nameResolverArgs = checkNotNull(nameResolverArgs, "nameResolverArgs");

    randomChannelId = random.nextLong();
    logId = InternalLogId.allocate("xds-resolver", name);
    logger = XdsLogger.withLogId(logId);
    logger.log(XdsLogLevel.INFO, "Created resolver for {0}", name);
  }

  @Override
  public String getServiceAuthority() {
    return encodedServiceAuthority;
  }

  @Override
  public void start(Listener2 listener) {
    this.listener = checkNotNull(listener, "listener");
    try {
      xdsClientPool = xdsClientPoolFactory.getOrCreate(target, metricRecorder);
    } catch (Exception e) {
      listener.onError(
          Status.UNAVAILABLE.withDescription("Failed to initialize xDS").withCause(e));
      return;
    }
    xdsClient = xdsClientPool.getObject();
    BootstrapInfo bootstrapInfo = xdsClient.getBootstrapInfo();
    String listenerNameTemplate;
    if (targetAuthority == null) {
      listenerNameTemplate = bootstrapInfo.clientDefaultListenerResourceNameTemplate();
    } else {
      AuthorityInfo authorityInfo = bootstrapInfo.authorities().get(targetAuthority);
      if (authorityInfo == null) {
        listener.onError(Status.INVALID_ARGUMENT.withDescription(
            "invalid target URI: target authority not found in the bootstrap"));
        return;
      }
      listenerNameTemplate = authorityInfo.clientListenerResourceNameTemplate();
    }
    String replacement = serviceAuthority;
    if (listenerNameTemplate.startsWith(XDSTP_SCHEME)) {
      replacement = XdsClient.percentEncodePath(replacement);
    }
    String ldsResourceName = expandPercentS(listenerNameTemplate, replacement);
    if (!XdsClient.isResourceNameValid(ldsResourceName, XdsListenerResource.getInstance().typeUrl())
        ) {
      listener.onError(Status.INVALID_ARGUMENT.withDescription(
          "invalid listener resource URI for service authority: " + serviceAuthority));
      return;
    }
    ldsResourceName = XdsClient.canonifyResourceName(ldsResourceName);
    callCounterProvider = SharedCallCounterMap.getInstance();

    resolveState = new ResolveState(ldsResourceName); // auto starts
  }

  private static String expandPercentS(String template, String replacement) {
    return template.replace("%s", replacement);
  }

  @Override
  public void shutdown() {
    logger.log(XdsLogLevel.INFO, "Shutdown");
    if (resolveState != null) {
      resolveState.shutdown();
    }
    if (xdsClient != null) {
      xdsClient = xdsClientPool.returnObject(xdsClient);
    }
  }

  @VisibleForTesting
  static Map<String, ?> generateServiceConfigWithMethodConfig(
      @Nullable Long timeoutNano, @Nullable RetryPolicy retryPolicy) {
    if (timeoutNano == null
        && (retryPolicy == null || retryPolicy.retryableStatusCodes().isEmpty())) {
      return Collections.emptyMap();
    }
    ImmutableMap.Builder<String, Object> methodConfig = ImmutableMap.builder();
    methodConfig.put(
        "name", Collections.singletonList(Collections.emptyMap()));
    if (retryPolicy != null && !retryPolicy.retryableStatusCodes().isEmpty()) {
      ImmutableMap.Builder<String, Object> rawRetryPolicy = ImmutableMap.builder();
      rawRetryPolicy.put("maxAttempts", (double) retryPolicy.maxAttempts());
      rawRetryPolicy.put("initialBackoff", Durations.toString(retryPolicy.initialBackoff()));
      rawRetryPolicy.put("maxBackoff", Durations.toString(retryPolicy.maxBackoff()));
      rawRetryPolicy.put("backoffMultiplier", 2D);
      List<String> codes = new ArrayList<>(retryPolicy.retryableStatusCodes().size());
      for (Code code : retryPolicy.retryableStatusCodes()) {
        codes.add(code.name());
      }
      rawRetryPolicy.put(
          "retryableStatusCodes", Collections.unmodifiableList(codes));
      if (retryPolicy.perAttemptRecvTimeout() != null) {
        rawRetryPolicy.put(
            "perAttemptRecvTimeout", Durations.toString(retryPolicy.perAttemptRecvTimeout()));
      }
      methodConfig.put("retryPolicy", rawRetryPolicy.buildOrThrow());
    }
    if (timeoutNano != null) {
      String timeout = timeoutNano / 1_000_000_000.0 + "s";
      methodConfig.put("timeout", timeout);
    }
    return Collections.singletonMap(
        "methodConfig", Collections.singletonList(methodConfig.buildOrThrow()));
  }

  @VisibleForTesting
  XdsClient getXdsClient() {
    return xdsClient;
  }

  // called in syncContext
  private void updateResolutionResult(XdsConfig xdsConfig) {
    syncContext.throwIfNotInThisSynchronizationContext();

    ImmutableMap.Builder<String, Object> childPolicy = new ImmutableMap.Builder<>();
    for (String name : clusterRefs.keySet()) {
      Map<String, ?> lbPolicy = clusterRefs.get(name).toLbPolicy();
      childPolicy.put(name, ImmutableMap.of("lbPolicy", ImmutableList.of(lbPolicy)));
    }
    Map<String, ?> rawServiceConfig = ImmutableMap.of(
        "loadBalancingConfig",
        ImmutableList.of(ImmutableMap.of(
            XdsLbPolicies.CLUSTER_MANAGER_POLICY_NAME,
            ImmutableMap.of("childPolicy", childPolicy.buildOrThrow()))));

    if (logger.isLoggable(XdsLogLevel.INFO)) {
      logger.log(
          XdsLogLevel.INFO, "Generated service config: {0}", new Gson().toJson(rawServiceConfig));
    }
    ConfigOrError parsedServiceConfig = serviceConfigParser.parseServiceConfig(rawServiceConfig);
    Attributes attrs =
        Attributes.newBuilder()
            .set(XdsAttributes.XDS_CLIENT_POOL, xdsClientPool)
            .set(XdsAttributes.XDS_CONFIG, xdsConfig)
            .set(XdsAttributes.XDS_CLUSTER_SUBSCRIPT_REGISTRY, resolveState.xdsDependencyManager)
            .set(XdsAttributes.CALL_COUNTER_PROVIDER, callCounterProvider)
            .set(InternalConfigSelector.KEY, configSelector)
            .build();
    ResolutionResult result =
        ResolutionResult.newBuilder()
            .setAttributes(attrs)
            .setServiceConfig(parsedServiceConfig)
            .build();
    listener.onResult2(result);
  }

  /**
   * Returns {@code true} iff {@code hostName} matches the domain name {@code pattern} with
   * case-insensitive.
   *
   * <p>Wildcard pattern rules:
   * <ol>
   * <li>A single asterisk (*) matches any domain.</li>
   * <li>Asterisk (*) is only permitted in the left-most or the right-most part of the pattern,
   *     but not both.</li>
   * </ol>
   */
  @VisibleForTesting
  static boolean matchHostName(String hostName, String pattern) {
    checkArgument(hostName.length() != 0 && !hostName.startsWith(".") && !hostName.endsWith("."),
        "Invalid host name");
    checkArgument(pattern.length() != 0 && !pattern.startsWith(".") && !pattern.endsWith("."),
        "Invalid pattern/domain name");

    hostName = hostName.toLowerCase(Locale.US);
    pattern = pattern.toLowerCase(Locale.US);
    // hostName and pattern are now in lower case -- domain names are case-insensitive.

    if (!pattern.contains("*")) {
      // Not a wildcard pattern -- hostName and pattern must match exactly.
      return hostName.equals(pattern);
    }
    // Wildcard pattern

    if (pattern.length() == 1) {
      return true;
    }

    int index = pattern.indexOf('*');

    // At most one asterisk (*) is allowed.
    if (pattern.indexOf('*', index + 1) != -1) {
      return false;
    }

    // Asterisk can only match prefix or suffix.
    if (index != 0 && index != pattern.length() - 1) {
      return false;
    }

    // HostName must be at least as long as the pattern because asterisk has to
    // match one or more characters.
    if (hostName.length() < pattern.length()) {
      return false;
    }

    if (index == 0 && hostName.endsWith(pattern.substring(1))) {
      // Prefix matching fails.
      return true;
    }

    // Pattern matches hostname if suffix matching succeeds.
    return index == pattern.length() - 1
        && hostName.startsWith(pattern.substring(0, pattern.length() - 1));
  }

  private final class ConfigSelector extends InternalConfigSelector {
    @Override
    public Result selectConfig(PickSubchannelArgs args) {
      RoutingConfig routingCfg;
      RouteData selectedRoute;
      String cluster;
      ClientInterceptor filters;
      Metadata headers = args.getHeaders();
      String path = "/" + args.getMethodDescriptor().getFullMethodName();
      do {
        routingCfg = routingConfig;
        if (routingCfg.errorStatus != null) {
          return Result.forError(routingCfg.errorStatus);
        }
        selectedRoute = null;
        for (RouteData route : routingCfg.routes) {
          if (RoutingUtils.matchRoute(route.routeMatch, path, headers, random)) {
            selectedRoute = route;
            break;
          }
        }
        if (selectedRoute == null) {
          return Result.forError(
              Status.UNAVAILABLE.withDescription("Could not find xDS route matching RPC"));
        }
        if (selectedRoute.routeAction == null) {
          return Result.forError(Status.UNAVAILABLE.withDescription(
              "Could not route RPC to Route with non-forwarding action"));
        }
        RouteAction action = selectedRoute.routeAction;
        if (action.cluster() != null) {
          cluster = prefixedClusterName(action.cluster());
          filters = selectedRoute.filterChoices.get(0);
        } else if (action.weightedClusters() != null) {
          // XdsRouteConfigureResource verifies the total weight will not be 0 or exceed uint32
          long totalWeight = 0;
          for (ClusterWeight weightedCluster : action.weightedClusters()) {
            totalWeight += weightedCluster.weight();
          }
          long select = random.nextLong(totalWeight);
          long accumulator = 0;
          for (int i = 0; ; i++) {
            ClusterWeight weightedCluster = action.weightedClusters().get(i);
            accumulator += weightedCluster.weight();
            if (select < accumulator) {
              cluster = prefixedClusterName(weightedCluster.name());
              filters = selectedRoute.filterChoices.get(i);
              break;
            }
          }
        } else if (action.namedClusterSpecifierPluginConfig() != null) {
          cluster =
              prefixedClusterSpecifierPluginName(action.namedClusterSpecifierPluginConfig().name());
          filters = selectedRoute.filterChoices.get(0);
        } else {
          // updateRoutes() discards routes with unknown actions
          throw new AssertionError();
        }
      } while (!retainCluster(cluster));

      final RouteAction routeAction = selectedRoute.routeAction;
      Long timeoutNanos = null;
      if (enableTimeout) {
        timeoutNanos = routeAction.timeoutNano();
        if (timeoutNanos == null) {
          timeoutNanos = routingCfg.fallbackTimeoutNano;
        }
        if (timeoutNanos <= 0) {
          timeoutNanos = null;
        }
      }
      RetryPolicy retryPolicy = routeAction.retryPolicy();
      // TODO(chengyuanzhang): avoid service config generation and parsing for each call.
      Map<String, ?> rawServiceConfig =
          generateServiceConfigWithMethodConfig(timeoutNanos, retryPolicy);
      ConfigOrError parsedServiceConfig = serviceConfigParser.parseServiceConfig(rawServiceConfig);
      Object config = parsedServiceConfig.getConfig();
      if (config == null) {
        releaseCluster(cluster);
        return Result.forError(
            parsedServiceConfig.getError().augmentDescription(
                "Failed to parse service config (method config)"));
      }
      final String finalCluster = cluster;
      final long hash = generateHash(routeAction.hashPolicies(), headers);
      class ClusterSelectionInterceptor implements ClientInterceptor {
        @Override
        public <ReqT, RespT> ClientCall<ReqT, RespT> interceptCall(
            final MethodDescriptor<ReqT, RespT> method, CallOptions callOptions,
            final Channel next) {
          CallOptions callOptionsForCluster =
              callOptions.withOption(CLUSTER_SELECTION_KEY, finalCluster)
                  .withOption(RPC_HASH_KEY, hash);
          if (routeAction.autoHostRewrite()) {
            callOptionsForCluster = callOptionsForCluster.withOption(AUTO_HOST_REWRITE_KEY, true);
          }
          return new SimpleForwardingClientCall<ReqT, RespT>(
              next.newCall(method, callOptionsForCluster)) {
            @Override
            public void start(Listener<RespT> listener, Metadata headers) {
              listener = new SimpleForwardingClientCallListener<RespT>(listener) {
                boolean committed;

                @Override
                public void onHeaders(Metadata headers) {
                  committed = true;
                  releaseCluster(finalCluster);
                  delegate().onHeaders(headers);
                }

                @Override
                public void onClose(Status status, Metadata trailers) {
                  if (!committed) {
                    releaseCluster(finalCluster);
                  }
                  delegate().onClose(status, trailers);
                }
              };
              delegate().start(listener, headers);
            }
          };
        }
      }

      return
          Result.newBuilder()
              .setConfig(config)
              .setInterceptor(combineInterceptors(
                  ImmutableList.of(filters, new ClusterSelectionInterceptor())))
              .build();
    }

    private boolean retainCluster(String cluster) {
      ClusterRefState clusterRefState = clusterRefs.get(cluster);
      if (clusterRefState == null) {
        return false;
      }
      AtomicInteger refCount = clusterRefState.refCount;
      int count;
      do {
        count = refCount.get();
        if (count == 0) {
          return false;
        }
      } while (!refCount.compareAndSet(count, count + 1));
      return true;
    }

    private void releaseCluster(final String cluster) {
      int count = clusterRefs.get(cluster).refCount.decrementAndGet();
      if (count == 0) {
        syncContext.execute(new Runnable() {
          @Override
          public void run() {
            if (clusterRefs.get(cluster).refCount.get() == 0) {
              clusterRefs.remove(cluster);
              if (resolveState.lastConfigOrStatus.hasValue()) {
                updateResolutionResult(resolveState.lastConfigOrStatus.getValue());
              } else {
                resolveState.cleanUpRoutes(resolveState.lastConfigOrStatus.getStatus());
              }
            }
          }
        });
      }
    }

    private long generateHash(List<HashPolicy> hashPolicies, Metadata headers) {
      Long hash = null;
      for (HashPolicy policy : hashPolicies) {
        Long newHash = null;
        if (policy.type() == HashPolicy.Type.HEADER) {
          String value = getHeaderValue(headers, policy.headerName());
          if (value != null) {
            if (policy.regEx() != null && policy.regExSubstitution() != null) {
              value = policy.regEx().matcher(value).replaceAll(policy.regExSubstitution());
            }
            newHash = hashFunc.hashAsciiString(value);
          }
        } else if (policy.type() == HashPolicy.Type.CHANNEL_ID) {
          newHash = hashFunc.hashLong(randomChannelId);
        }
        if (newHash != null ) {
          // Rotating the old value prevents duplicate hash rules from cancelling each other out
          // and preserves all of the entropy.
          long oldHash = hash != null ? ((hash << 1L) | (hash >> 63L)) : 0;
          hash = oldHash ^ newHash;
        }
        // If the policy is a terminal policy and a hash has been generated, ignore
        // the rest of the hash policies.
        if (policy.isTerminal() && hash != null) {
          break;
        }
      }
      return hash == null ? random.nextLong() : hash;
    }
  }

  static final class PassthroughClientInterceptor implements ClientInterceptor {
    @Override
    public <ReqT, RespT> ClientCall<ReqT, RespT> interceptCall(
        MethodDescriptor<ReqT, RespT> method, CallOptions callOptions, Channel next) {
      return next.newCall(method, callOptions);
    }
  }

  private static ClientInterceptor combineInterceptors(final List<ClientInterceptor> interceptors) {
    if (interceptors.size() == 0) {
      return new PassthroughClientInterceptor();
    }
    if (interceptors.size() == 1) {
      return interceptors.get(0);
    }
    return new ClientInterceptor() {
      @Override
      public <ReqT, RespT> ClientCall<ReqT, RespT> interceptCall(
          MethodDescriptor<ReqT, RespT> method, CallOptions callOptions, Channel next) {
        next = ClientInterceptors.interceptForward(next, interceptors);
        return next.newCall(method, callOptions);
      }
    };
  }

  @Nullable
  private static String getHeaderValue(Metadata headers, String headerName) {
    if (headerName.endsWith(Metadata.BINARY_HEADER_SUFFIX)) {
      return null;
    }
    if (headerName.equals("content-type")) {
      return "application/grpc";
    }
    Metadata.Key<String> key;
    try {
      key = Metadata.Key.of(headerName, Metadata.ASCII_STRING_MARSHALLER);
    } catch (IllegalArgumentException e) {
      return null;
    }
    Iterable<String> values = headers.getAll(key);
    return values == null ? null : Joiner.on(",").join(values);
  }

  private static String prefixedClusterName(String name) {
    return "cluster:" + name;
  }

  private static String prefixedClusterSpecifierPluginName(String pluginName) {
    return "cluster_specifier_plugin:" + pluginName;
  }

  class ResolveState implements XdsDependencyManager.XdsConfigWatcher {
    private final ConfigOrError emptyServiceConfig =
        serviceConfigParser.parseServiceConfig(Collections.<String, Object>emptyMap());
    private final String authority;
    private final XdsDependencyManager xdsDependencyManager;
    private boolean stopped;
    @Nullable
    private Set<String> existingClusters;  // clusters to which new requests can be routed
    private StatusOr<XdsConfig> lastConfigOrStatus;

    private ResolveState(String ldsResourceName) {
      authority = overrideAuthority != null ? overrideAuthority : encodedServiceAuthority;
      xdsDependencyManager =
          new XdsDependencyManager(xdsClient, this, syncContext, authority, ldsResourceName,
              nameResolverArgs, scheduler);
    }

    private void shutdown() {
      if (stopped) {
        return;
      }
<<<<<<< HEAD
      logger.log(XdsLogLevel.INFO, "Receive LDS resource update: {0}", update);
      HttpConnectionManager httpConnectionManager = update.httpConnectionManager();
      if (httpConnectionManager == null) {
        onResourceDoesNotExist("API Listener: httpConnectionManager");
        return;
      }
      List<VirtualHost> virtualHosts = httpConnectionManager.virtualHosts();
      String rdsName = httpConnectionManager.rdsName();
      ImmutableList<NamedFilterConfig> filterConfigs = httpConnectionManager.httpFilterConfigs();
      long streamDurationNano = httpConnectionManager.httpMaxStreamDurationNano();

      // Create/update HCM-bound state.
      cleanUpRouteDiscoveryState();
      updateActiveFilters(filterConfigs);
=======
>>>>>>> a57c14a5

      stopped = true;
      xdsDependencyManager.shutdown();
      updateActiveFilters(null);
    }

    @Override
    public void onUpdate(StatusOr<XdsConfig> updateOrStatus) {
      if (stopped) {
        return;
      }
      logger.log(XdsLogLevel.INFO, "Receive XDS resource update: {0}", updateOrStatus);

      lastConfigOrStatus = updateOrStatus;
      if (!updateOrStatus.hasValue()) {
        updateActiveFilters(null);
        cleanUpRoutes(updateOrStatus.getStatus());
        return;
      }

      // Process Route
      XdsConfig update = updateOrStatus.getValue();
      HttpConnectionManager httpConnectionManager = update.getListener().httpConnectionManager();
      VirtualHost virtualHost = update.getVirtualHost();
      ImmutableList<NamedFilterConfig> filterConfigs = httpConnectionManager.httpFilterConfigs();
      long streamDurationNano = httpConnectionManager.httpMaxStreamDurationNano();

      updateActiveFilters(filterConfigs);
      updateRoutes(update, virtualHost, streamDurationNano, filterConfigs);
    }

    // called in syncContext
    private void updateActiveFilters(@Nullable List<NamedFilterConfig> filterConfigs) {
      if (filterConfigs == null) {
        filterConfigs = ImmutableList.of();
      }
      Set<String> filtersToShutdown = new HashSet<>(activeFilters.keySet());
      for (NamedFilterConfig namedFilter : filterConfigs) {
        String typeUrl = namedFilter.filterConfig.typeUrl();
        String filterKey = namedFilter.filterStateKey();

        Filter.Provider provider = filterRegistry.get(typeUrl);
        checkNotNull(provider, "provider %s", typeUrl);
        Filter filter = activeFilters.computeIfAbsent(filterKey, k -> provider.newInstance());
        checkNotNull(filter, "filter %s", filterKey);
        filtersToShutdown.remove(filterKey);
      }

      // Shutdown filters not present in current HCM.
      for (String filterKey : filtersToShutdown) {
        Filter filterToShutdown = activeFilters.remove(filterKey);
        checkNotNull(filterToShutdown, "filterToShutdown %s", filterKey);
        filterToShutdown.close();
      }
    }

    private void updateRoutes(
        XdsConfig xdsConfig,
        @Nullable VirtualHost virtualHost,
        long httpMaxStreamDurationNano,
        @Nullable List<NamedFilterConfig> filterConfigs) {
      List<Route> routes = virtualHost.routes();
      ImmutableList.Builder<RouteData> routesData = ImmutableList.builder();

      // Populate all clusters to which requests can be routed to through the virtual host.
      Set<String> clusters = new HashSet<>();
      // uniqueName -> clusterName
      Map<String, String> clusterNameMap = new HashMap<>();
      // uniqueName -> pluginConfig
      Map<String, RlsPluginConfig> rlsPluginConfigMap = new HashMap<>();
      for (Route route : routes) {
        RouteAction action = route.routeAction();
        String prefixedName;
        if (action == null) {
          routesData.add(new RouteData(route.routeMatch(), null, ImmutableList.of()));
        } else if (action.cluster() != null) {
          prefixedName = prefixedClusterName(action.cluster());
          clusters.add(prefixedName);
          clusterNameMap.put(prefixedName, action.cluster());
          ClientInterceptor filters = createFilters(filterConfigs, virtualHost, route, null);
          routesData.add(new RouteData(route.routeMatch(), route.routeAction(), filters));
        } else if (action.weightedClusters() != null) {
          ImmutableList.Builder<ClientInterceptor> filterList = ImmutableList.builder();
          for (ClusterWeight weightedCluster : action.weightedClusters()) {
            prefixedName = prefixedClusterName(weightedCluster.name());
            clusters.add(prefixedName);
            clusterNameMap.put(prefixedName, weightedCluster.name());
            filterList.add(createFilters(filterConfigs, virtualHost, route, weightedCluster));
          }
          routesData.add(
              new RouteData(route.routeMatch(), route.routeAction(), filterList.build()));
        } else if (action.namedClusterSpecifierPluginConfig() != null) {
          PluginConfig pluginConfig = action.namedClusterSpecifierPluginConfig().config();
          if (pluginConfig instanceof RlsPluginConfig) {
            prefixedName = prefixedClusterSpecifierPluginName(
                action.namedClusterSpecifierPluginConfig().name());
            clusters.add(prefixedName);
            rlsPluginConfigMap.put(prefixedName, (RlsPluginConfig) pluginConfig);
          }
          ClientInterceptor filters = createFilters(filterConfigs, virtualHost, route, null);
          routesData.add(new RouteData(route.routeMatch(), route.routeAction(), filters));
        } else {
          // Discard route
        }
      }

      // Updates channel's load balancing config whenever the set of selectable clusters changes.
      boolean shouldUpdateResult = existingClusters == null;
      Set<String> addedClusters =
          existingClusters == null ? clusters : Sets.difference(clusters, existingClusters);
      Set<String> deletedClusters =
          existingClusters == null
              ? Collections.emptySet() : Sets.difference(existingClusters, clusters);
      existingClusters = clusters;
      for (String cluster : addedClusters) {
        if (clusterRefs.containsKey(cluster)) {
          clusterRefs.get(cluster).refCount.incrementAndGet();
        } else {
          if (clusterNameMap.containsKey(cluster)) {
            clusterRefs.put(
                cluster,
                ClusterRefState.forCluster(new AtomicInteger(1), clusterNameMap.get(cluster)));
          }
          if (rlsPluginConfigMap.containsKey(cluster)) {
            clusterRefs.put(
                cluster,
                ClusterRefState.forRlsPlugin(
                    new AtomicInteger(1), rlsPluginConfigMap.get(cluster)));
          }
          shouldUpdateResult = true;
        }
      }
      for (String cluster : clusters) {
        RlsPluginConfig rlsPluginConfig = rlsPluginConfigMap.get(cluster);
        if (!Objects.equals(rlsPluginConfig, clusterRefs.get(cluster).rlsPluginConfig)) {
          ClusterRefState newClusterRefState =
              ClusterRefState.forRlsPlugin(clusterRefs.get(cluster).refCount, rlsPluginConfig);
          clusterRefs.put(cluster, newClusterRefState);
          shouldUpdateResult = true;
        }
      }
      // Update service config to include newly added clusters.
      if (shouldUpdateResult && routingConfig != null) {
        updateResolutionResult(xdsConfig);
        shouldUpdateResult = false;
      }
      // Make newly added clusters selectable by config selector and deleted clusters no longer
      // selectable.
      routingConfig = new RoutingConfig(httpMaxStreamDurationNano, routesData.build());
      for (String cluster : deletedClusters) {
        int count = clusterRefs.get(cluster).refCount.decrementAndGet();
        if (count == 0) {
          clusterRefs.remove(cluster);
          shouldUpdateResult = true;
        }
      }
      if (shouldUpdateResult) {
        updateResolutionResult(xdsConfig);
      }
    }

    private ClientInterceptor createFilters(
        @Nullable List<NamedFilterConfig> filterConfigs,
        VirtualHost virtualHost,
        Route route,
        @Nullable ClusterWeight weightedCluster) {
      if (filterConfigs == null) {
        return new PassthroughClientInterceptor();
      }

      Map<String, FilterConfig> selectedOverrideConfigs =
          new HashMap<>(virtualHost.filterConfigOverrides());
      selectedOverrideConfigs.putAll(route.filterConfigOverrides());
      if (weightedCluster != null) {
        selectedOverrideConfigs.putAll(weightedCluster.filterConfigOverrides());
      }

      ImmutableList.Builder<ClientInterceptor> filterInterceptors = ImmutableList.builder();
      for (NamedFilterConfig namedFilter : filterConfigs) {
        String name = namedFilter.name;
        FilterConfig config = namedFilter.filterConfig;
        FilterConfig overrideConfig = selectedOverrideConfigs.get(name);
        String filterKey = namedFilter.filterStateKey();

        Filter filter = activeFilters.get(filterKey);
        checkNotNull(filter, "activeFilters.get(%s)", filterKey);
        ClientInterceptor interceptor =
            filter.buildClientInterceptor(config, overrideConfig, scheduler);

        if (interceptor != null) {
          filterInterceptors.add(interceptor);
        }
      }

      // Combine interceptors produced by different filters into a single one that executes
      // them sequentially. The order is preserved.
      return combineInterceptors(filterInterceptors.build());
    }

    private void cleanUpRoutes(Status error) {
      routingConfig = new RoutingConfig(error);
      if (existingClusters != null) {
        for (String cluster : existingClusters) {
          int count = clusterRefs.get(cluster).refCount.decrementAndGet();
          if (count == 0) {
            clusterRefs.remove(cluster);
          }
        }
        existingClusters = null;
      }

      // Without addresses the default LB (normally pick_first) should become TRANSIENT_FAILURE, and
      // the config selector handles the error message itself.
      listener.onResult2(ResolutionResult.newBuilder()
          .setAttributes(Attributes.newBuilder()
            .set(InternalConfigSelector.KEY, configSelector)
            .build())
          .setServiceConfig(emptyServiceConfig)
          .build());
    }
  }

  /**
   * VirtualHost-level configuration for request routing.
   */
  private static class RoutingConfig {
    private final long fallbackTimeoutNano;
    final ImmutableList<RouteData> routes;
    final Status errorStatus;

    private RoutingConfig(long fallbackTimeoutNano, ImmutableList<RouteData> routes) {
      this.fallbackTimeoutNano = fallbackTimeoutNano;
      this.routes = checkNotNull(routes, "routes");
      this.errorStatus = null;
    }

    private RoutingConfig(Status errorStatus) {
      this.fallbackTimeoutNano = 0;
      this.routes = null;
      this.errorStatus = checkNotNull(errorStatus, "errorStatus");
      checkArgument(!errorStatus.isOk(), "errorStatus should not be okay");
    }
  }

  static final class RouteData {
    final RouteMatch routeMatch;
    /** null implies non-forwarding action. */
    @Nullable
    final RouteAction routeAction;
    /**
     * Only one of these interceptors should be used per-RPC. There are only multiple values in the
     * list for weighted clusters, in which case the order of the list mirrors the weighted
     * clusters.
     */
    final ImmutableList<ClientInterceptor> filterChoices;

    RouteData(RouteMatch routeMatch, @Nullable RouteAction routeAction, ClientInterceptor filter) {
      this(routeMatch, routeAction, ImmutableList.of(filter));
    }

    RouteData(
        RouteMatch routeMatch,
        @Nullable RouteAction routeAction,
        ImmutableList<ClientInterceptor> filterChoices) {
      this.routeMatch = checkNotNull(routeMatch, "routeMatch");
      checkArgument(
          routeAction == null || !filterChoices.isEmpty(),
          "filter may be empty only for non-forwarding action");
      this.routeAction = routeAction;
      if (routeAction != null && routeAction.weightedClusters() != null) {
        checkArgument(
            routeAction.weightedClusters().size() == filterChoices.size(),
            "filter choices must match size of weighted clusters");
      }
      for (ClientInterceptor filter : filterChoices) {
        checkNotNull(filter, "entry in filterChoices is null");
      }
      this.filterChoices = checkNotNull(filterChoices, "filterChoices");
    }
  }

  private static class ClusterRefState {
    final AtomicInteger refCount;
    @Nullable
    final String traditionalCluster;
    @Nullable
    final RlsPluginConfig rlsPluginConfig;

    private ClusterRefState(
        AtomicInteger refCount, @Nullable String traditionalCluster,
        @Nullable RlsPluginConfig rlsPluginConfig) {
      this.refCount = refCount;
      checkArgument(traditionalCluster == null ^ rlsPluginConfig == null,
          "There must be exactly one non-null value in traditionalCluster and pluginConfig");
      this.traditionalCluster = traditionalCluster;
      this.rlsPluginConfig = rlsPluginConfig;
    }

    private Map<String, ?> toLbPolicy() {
      if (traditionalCluster != null) {
        return ImmutableMap.of(
            XdsLbPolicies.CDS_POLICY_NAME,
            ImmutableMap.of("cluster", traditionalCluster));
      } else {
        ImmutableMap<String, ?> rlsConfig = new ImmutableMap.Builder<String, Object>()
            .put("routeLookupConfig", rlsPluginConfig.config())
            .put(
                "childPolicy",
                ImmutableList.of(ImmutableMap.of(XdsLbPolicies.CDS_POLICY_NAME, ImmutableMap.of())))
            .put("childPolicyConfigTargetFieldName", "cluster")
            .buildOrThrow();
        return ImmutableMap.of("rls_experimental", rlsConfig);
      }
    }

    static ClusterRefState forCluster(AtomicInteger refCount, String name) {
      return new ClusterRefState(refCount, name, null);
    }

    static ClusterRefState forRlsPlugin(AtomicInteger refCount, RlsPluginConfig rlsPluginConfig) {
      return new ClusterRefState(refCount, null, rlsPluginConfig);
    }
  }
}<|MERGE_RESOLUTION|>--- conflicted
+++ resolved
@@ -653,7 +653,6 @@
       if (stopped) {
         return;
       }
-<<<<<<< HEAD
       logger.log(XdsLogLevel.INFO, "Receive LDS resource update: {0}", update);
       HttpConnectionManager httpConnectionManager = update.httpConnectionManager();
       if (httpConnectionManager == null) {
@@ -668,8 +667,6 @@
       // Create/update HCM-bound state.
       cleanUpRouteDiscoveryState();
       updateActiveFilters(filterConfigs);
-=======
->>>>>>> a57c14a5
 
       stopped = true;
       xdsDependencyManager.shutdown();
