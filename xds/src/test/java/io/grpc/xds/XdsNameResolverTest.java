--- conflicted
+++ resolved
@@ -107,22 +107,6 @@
   @Before
   public void setUp() {
     XdsNameResolver.enableTimeout = true;
-<<<<<<< HEAD
-    Bootstrapper bootstrapper = new Bootstrapper() {
-      @Override
-      public BootstrapInfo readBootstrap() {
-        return new BootstrapInfo(
-            ImmutableList.of(
-                new ServerInfo(
-                    "trafficdirector.googleapis.com",
-                    ImmutableList.<ChannelCreds>of(), ImmutableList.<String>of())),
-            Node.newBuilder().build(),
-            null);
-      }
-    };
-    resolver = new XdsNameResolver(AUTHORITY, serviceConfigParser, syncContext, bootstrapper,
-        channelFactory, xdsClientPoolFactory, mockRandom);
-=======
     resolver = new XdsNameResolver(AUTHORITY, serviceConfigParser, syncContext,
         xdsClientPoolFactory, mockRandom);
   }
@@ -135,7 +119,6 @@
       assertThat(xdsClient.ldsWatcher).isNull();
       assertThat(xdsClient.rdsWatcher).isNull();
     }
->>>>>>> 620d2666
   }
 
   @Test
