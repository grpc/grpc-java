--- conflicted
+++ resolved
@@ -37,11 +37,8 @@
 import com.google.common.collect.ImmutableList;
 import com.google.common.collect.ImmutableMap;
 import com.google.common.collect.Iterables;
-<<<<<<< HEAD
 import com.google.common.util.concurrent.SettableFuture;
-=======
 import com.google.protobuf.util.Durations;
->>>>>>> d836f389
 import com.google.re2j.Pattern;
 import io.grpc.CallOptions;
 import io.grpc.Channel;
@@ -470,7 +467,7 @@
     ServiceConfigParser realParser = new ScParser(
         true, 5, 5, new AutoConfiguredLoadBalancerFactory("pick-first"));
     resolver = new XdsNameResolver(AUTHORITY, realParser, syncContext, scheduler,
-        xdsClientPoolFactory, mockRandom, FilterRegistry.getDefaultRegistry());
+        xdsClientPoolFactory, mockRandom, FilterRegistry.getDefaultRegistry(), null);
     resolver.start(mockListener);
     FakeXdsClient xdsClient = (FakeXdsClient) resolver.getXdsClient();
     RetryPolicy retryPolicy = RetryPolicy.create(
