--- conflicted
+++ resolved
@@ -33,29 +33,6 @@
 import com.github.xds.type.v3.TypedStruct;
 import com.google.common.collect.ImmutableMap;
 import com.google.common.collect.Iterables;
-import com.google.protobuf.Any;
-import com.google.protobuf.Struct;
-import com.google.protobuf.UInt32Value;
-import com.google.protobuf.Value;
-import io.envoyproxy.envoy.config.cluster.v3.CircuitBreakers;
-import io.envoyproxy.envoy.config.cluster.v3.Cluster;
-import io.envoyproxy.envoy.config.cluster.v3.LoadBalancingPolicy;
-import io.envoyproxy.envoy.config.cluster.v3.LoadBalancingPolicy.Policy;
-import io.envoyproxy.envoy.config.cluster.v3.OutlierDetection;
-import io.envoyproxy.envoy.config.core.v3.Address;
-import io.envoyproxy.envoy.config.core.v3.AggregatedConfigSource;
-import io.envoyproxy.envoy.config.core.v3.ConfigSource;
-import io.envoyproxy.envoy.config.core.v3.RoutingPriority;
-import io.envoyproxy.envoy.config.core.v3.SelfConfigSource;
-import io.envoyproxy.envoy.config.core.v3.SocketAddress;
-import io.envoyproxy.envoy.config.core.v3.TransportSocket;
-import io.envoyproxy.envoy.config.core.v3.TypedExtensionConfig;
-import io.envoyproxy.envoy.config.endpoint.v3.ClusterLoadAssignment;
-import io.envoyproxy.envoy.config.endpoint.v3.Endpoint;
-import io.envoyproxy.envoy.config.endpoint.v3.LbEndpoint;
-import io.envoyproxy.envoy.config.endpoint.v3.LocalityLbEndpoints;
-import io.envoyproxy.envoy.extensions.clusters.aggregate.v3.ClusterConfig;
-import io.envoyproxy.envoy.extensions.transport_sockets.tls.v3.UpstreamTlsContext;
 import io.grpc.Attributes;
 import io.grpc.ChannelLogger;
 import io.grpc.ConnectivityState;
@@ -126,25 +103,12 @@
           .setEdsConfig(ConfigSource.newBuilder()
             .setAds(AggregatedConfigSource.newBuilder())))
       .build();
-<<<<<<< HEAD
   private final UpstreamTlsContext upstreamTlsContext =
       CommonTlsContextTestsUtil.buildUpstreamTlsContext("google_cloud_private_spiffe", true, null, false);
   private final OutlierDetection outlierDetection = OutlierDetection.create(
       null, null, null, null, SuccessRateEjection.create(null, null, null, null), null);
 
-
-  private static final SynchronizationContext syncContext = new SynchronizationContext(
-      new Thread.UncaughtExceptionHandler() {
-        @Override
-        public void uncaughtException(Thread t, Throwable e) {
-          throw new RuntimeException(e);
-          //throw new AssertionError(e);
-        }
-      });
-=======
-
   private final FakeClock fakeClock = new FakeClock();
->>>>>>> 37cd044c
   private final LoadBalancerRegistry lbRegistry = new LoadBalancerRegistry();
   private final List<FakeLoadBalancer> childBalancers = new ArrayList<>();
   private final XdsTestControlPlaneService controlPlaneService = new XdsTestControlPlaneService();
@@ -353,378 +317,511 @@
     assertThat(childBalancers).hasSize(1);
     FakeLoadBalancer childBalancer = Iterables.getOnlyElement(childBalancers);
     ClusterResolverConfig childLbConfig = (ClusterResolverConfig) childBalancer.config;
-    assertThat(childLbConfig.discoveryMechanism).isEqualTo(
-          DiscoveryMechanism.forEds(
-            CLUSTER, EDS_SERVICE_NAME, null, 100L, null, Collections.emptyMap(), null));
-
-    cluster = EDS_CLUSTER.toBuilder()
-        .setCircuitBreakers(CircuitBreakers.newBuilder()
-            .addThresholds(CircuitBreakers.Thresholds.newBuilder()
-              .setPriority(RoutingPriority.DEFAULT)
-              .setMaxRequests(UInt32Value.newBuilder().setValue(200))))
-        .build();
-    controlPlaneService.setXdsConfig(ADS_TYPE_URL_CDS, ImmutableMap.of(CLUSTER, cluster));
-    verify(helper, never()).updateBalancingState(eq(ConnectivityState.TRANSIENT_FAILURE), any());
-    assertThat(childBalancers).hasSize(1);
-    childBalancer = Iterables.getOnlyElement(childBalancers);
+    DiscoveryMechanism instance = Iterables.getOnlyElement(childLbConfig.discoveryMechanisms);
+    assertDiscoveryMechanism(instance, CLUSTER, DiscoveryMechanism.Type.EDS, null, null, null,
+        100L, upstreamTlsContext, outlierDetection);
+
+    update = CdsUpdate.forEds(CLUSTER, EDS_SERVICE_NAME, LRS_SERVER_INFO, 200L, null,
+        outlierDetection, false).roundRobinLbPolicy().build();
+    xdsClient.deliverCdsUpdate(CLUSTER, update);
     childLbConfig = (ClusterResolverConfig) childBalancer.config;
-    assertThat(childLbConfig.discoveryMechanism).isEqualTo(
-          DiscoveryMechanism.forEds(
-            CLUSTER, EDS_SERVICE_NAME, null, 200L, null, Collections.emptyMap(), null));
+    instance = Iterables.getOnlyElement(childLbConfig.discoveryMechanisms);
+    assertDiscoveryMechanism(instance, CLUSTER, DiscoveryMechanism.Type.EDS, EDS_SERVICE_NAME,
+        null, LRS_SERVER_INFO, 200L, null, outlierDetection);
   }
 
   @Test
   public void nonAggregateCluster_resourceRevoked() {
-    controlPlaneService.setXdsConfig(ADS_TYPE_URL_CDS, ImmutableMap.of(CLUSTER, EDS_CLUSTER));
-    startXdsDepManager();
-
-    verify(helper, never()).updateBalancingState(eq(ConnectivityState.TRANSIENT_FAILURE), any());
+    CdsUpdate update =
+        CdsUpdate.forLogicalDns(CLUSTER, DNS_HOST_NAME, null, 100L, upstreamTlsContext,
+                false)
+            .roundRobinLbPolicy().build();
+    xdsClient.deliverCdsUpdate(CLUSTER, update);
     assertThat(childBalancers).hasSize(1);
     FakeLoadBalancer childBalancer = Iterables.getOnlyElement(childBalancers);
     ClusterResolverConfig childLbConfig = (ClusterResolverConfig) childBalancer.config;
-    assertThat(childLbConfig.discoveryMechanism).isEqualTo(
-          DiscoveryMechanism.forEds(
-            CLUSTER, EDS_SERVICE_NAME, null, null, null, Collections.emptyMap(), null));
-
-    controlPlaneService.setXdsConfig(ADS_TYPE_URL_CDS, ImmutableMap.of());
-
+    DiscoveryMechanism instance = Iterables.getOnlyElement(childLbConfig.discoveryMechanisms);
+    assertDiscoveryMechanism(instance, CLUSTER, DiscoveryMechanism.Type.LOGICAL_DNS, null,
+        DNS_HOST_NAME, null, 100L, upstreamTlsContext, null);
+
+    xdsClient.deliverResourceNotExist(CLUSTER);
     assertThat(childBalancer.shutdown).isTrue();
     Status unavailable = Status.UNAVAILABLE.withDescription(
-        "CDS resource " + CLUSTER + " does not exist nodeID: " + NODE_ID);
+        "CDS error: found 0 leaf (logical DNS or EDS) clusters for root cluster " + CLUSTER
+            + " xDS node ID: " + NODE_ID);
     verify(helper).updateBalancingState(
         eq(ConnectivityState.TRANSIENT_FAILURE), pickerCaptor.capture());
-    assertPickerStatus(pickerCaptor.getValue(), unavailable);
+    assertPicker(pickerCaptor.getValue(), unavailable, null);
     assertThat(childBalancer.shutdown).isTrue();
     assertThat(childBalancers).isEmpty();
   }
 
   @Test
-  public void dynamicCluster() {
-    String clusterName = "cluster2";
-    Cluster cluster = EDS_CLUSTER.toBuilder()
-        .setName(clusterName)
-        .build();
-    controlPlaneService.setXdsConfig(ADS_TYPE_URL_CDS, ImmutableMap.of(
-        clusterName, cluster,
-        CLUSTER, Cluster.newBuilder().setName(CLUSTER).build()));
-    startXdsDepManager(new CdsConfig(clusterName, /*dynamic=*/ true));
-
-    verify(helper, never()).updateBalancingState(eq(ConnectivityState.TRANSIENT_FAILURE), any());
-    assertThat(childBalancers).hasSize(1);
+  public void discoverAggregateCluster() {
+    String cluster1 = "cluster-01.googleapis.com";
+    String cluster2 = "cluster-02.googleapis.com";
+    // CLUSTER (aggr.) -> [cluster1 (aggr.), cluster2 (logical DNS)]
+    CdsUpdate update =
+        CdsUpdate.forAggregate(CLUSTER, Arrays.asList(cluster1, cluster2))
+            .ringHashLbPolicy(100L, 1000L).build();
+    xdsClient.deliverCdsUpdate(CLUSTER, update);
+    assertThat(xdsClient.watchers.keySet()).containsExactly(CLUSTER, cluster1, cluster2);
+    assertThat(childBalancers).isEmpty();
+    String cluster3 = "cluster-03.googleapis.com";
+    String cluster4 = "cluster-04.googleapis.com";
+    // cluster1 (aggr.) -> [cluster3 (EDS), cluster4 (EDS)]
+    CdsUpdate update1 =
+        CdsUpdate.forAggregate(cluster1, Arrays.asList(cluster3, cluster4))
+            .roundRobinLbPolicy().build();
+    xdsClient.deliverCdsUpdate(cluster1, update1);
+    assertThat(xdsClient.watchers.keySet()).containsExactly(
+        CLUSTER, cluster1, cluster2, cluster3, cluster4);
+    assertThat(childBalancers).isEmpty();
+    CdsUpdate update3 = CdsUpdate.forEds(cluster3, EDS_SERVICE_NAME, LRS_SERVER_INFO, 200L,
+        upstreamTlsContext, outlierDetection, false).roundRobinLbPolicy().build();
+    xdsClient.deliverCdsUpdate(cluster3, update3);
+    assertThat(childBalancers).isEmpty();
+    CdsUpdate update2 =
+        CdsUpdate.forLogicalDns(cluster2, DNS_HOST_NAME, null, 100L, null, false)
+            .roundRobinLbPolicy().build();
+    xdsClient.deliverCdsUpdate(cluster2, update2);
+    assertThat(childBalancers).isEmpty();
+    CdsUpdate update4 =
+        CdsUpdate.forEds(cluster4, null, LRS_SERVER_INFO, 300L, null, outlierDetection, false)
+            .roundRobinLbPolicy().build();
+    xdsClient.deliverCdsUpdate(cluster4, update4);
+    assertThat(childBalancers).hasSize(1);  // all non-aggregate clusters discovered
+    FakeLoadBalancer childBalancer = Iterables.getOnlyElement(childBalancers);
+    assertThat(childBalancer.name).isEqualTo(CLUSTER_RESOLVER_POLICY_NAME);
+    ClusterResolverConfig childLbConfig = (ClusterResolverConfig) childBalancer.config;
+    assertThat(childLbConfig.discoveryMechanisms).hasSize(3);
+    // Clusters on higher level has higher priority: [cluster2, cluster3, cluster4]
+    assertDiscoveryMechanism(childLbConfig.discoveryMechanisms.get(0), cluster2,
+        DiscoveryMechanism.Type.LOGICAL_DNS, null, DNS_HOST_NAME, null, 100L, null, null);
+    assertDiscoveryMechanism(childLbConfig.discoveryMechanisms.get(1), cluster3,
+        DiscoveryMechanism.Type.EDS, EDS_SERVICE_NAME, null, LRS_SERVER_INFO, 200L,
+        upstreamTlsContext, outlierDetection);
+    assertDiscoveryMechanism(childLbConfig.discoveryMechanisms.get(2), cluster4,
+        DiscoveryMechanism.Type.EDS, null, null, LRS_SERVER_INFO, 300L, null, outlierDetection);
+    assertThat(
+        GracefulSwitchLoadBalancerAccessor.getChildProvider(childLbConfig.lbConfig).getPolicyName())
+        .isEqualTo("ring_hash_experimental");  // dominated by top-level cluster's config
+    RingHashConfig ringHashConfig = (RingHashConfig)
+        GracefulSwitchLoadBalancerAccessor.getChildConfig(childLbConfig.lbConfig);
+    assertThat(ringHashConfig.minRingSize).isEqualTo(100L);
+    assertThat(ringHashConfig.maxRingSize).isEqualTo(1000L);
+  }
+
+  @Test
+  public void aggregateCluster_noNonAggregateClusterExits_returnErrorPicker() {
+    String cluster1 = "cluster-01.googleapis.com";
+    // CLUSTER (aggr.) -> [cluster1 (EDS)]
+    CdsUpdate update =
+        CdsUpdate.forAggregate(CLUSTER, Collections.singletonList(cluster1))
+            .roundRobinLbPolicy().build();
+    xdsClient.deliverCdsUpdate(CLUSTER, update);
+    assertThat(xdsClient.watchers.keySet()).containsExactly(CLUSTER, cluster1);
+    xdsClient.deliverResourceNotExist(cluster1);
+    verify(helper).updateBalancingState(
+        eq(ConnectivityState.TRANSIENT_FAILURE), pickerCaptor.capture());
+    Status unavailable = Status.UNAVAILABLE.withDescription(
+        "CDS error: found 0 leaf (logical DNS or EDS) clusters for root cluster " + CLUSTER
+            + " xDS node ID: " + NODE_ID);
+    assertPicker(pickerCaptor.getValue(), unavailable, null);
+    assertThat(childBalancers).isEmpty();
+  }
+
+  @Test
+  public void aggregateCluster_descendantClustersRevoked() {
+    String cluster1 = "cluster-01.googleapis.com";
+    String cluster2 = "cluster-02.googleapis.com";
+    // CLUSTER (aggr.) -> [cluster1 (EDS), cluster2 (logical DNS)]
+    CdsUpdate update =
+        CdsUpdate.forAggregate(CLUSTER, Arrays.asList(cluster1, cluster2))
+            .roundRobinLbPolicy().build();
+    xdsClient.deliverCdsUpdate(CLUSTER, update);
+    assertThat(xdsClient.watchers.keySet()).containsExactly(CLUSTER, cluster1, cluster2);
+    CdsUpdate update1 = CdsUpdate.forEds(cluster1, EDS_SERVICE_NAME, LRS_SERVER_INFO, 200L,
+        upstreamTlsContext, outlierDetection, false).roundRobinLbPolicy().build();
+    xdsClient.deliverCdsUpdate(cluster1, update1);
+    CdsUpdate update2 =
+        CdsUpdate.forLogicalDns(cluster2, DNS_HOST_NAME, LRS_SERVER_INFO, 100L, null,
+                false)
+            .roundRobinLbPolicy().build();
+    xdsClient.deliverCdsUpdate(cluster2, update2);
     FakeLoadBalancer childBalancer = Iterables.getOnlyElement(childBalancers);
     ClusterResolverConfig childLbConfig = (ClusterResolverConfig) childBalancer.config;
-    assertThat(childLbConfig.discoveryMechanism).isEqualTo(
-          DiscoveryMechanism.forEds(
-            clusterName, EDS_SERVICE_NAME, null, null, null, Collections.emptyMap(), null));
-
-    assertThat(this.lastXdsConfig.getClusters()).containsKey(clusterName);
-    shutdownLoadBalancer();
-    assertThat(this.lastXdsConfig.getClusters()).doesNotContainKey(clusterName);
-  }
-
-  @Test
-  public void discoverAggregateCluster_createsPriorityLbPolicy() {
-    lbRegistry.register(new FakeLoadBalancerProvider(PRIORITY_POLICY_NAME));
-    CdsLoadBalancerProvider cdsLoadBalancerProvider = new CdsLoadBalancerProvider(lbRegistry);
-    lbRegistry.register(cdsLoadBalancerProvider);
-    loadBalancer = (CdsLoadBalancer2) cdsLoadBalancerProvider.newLoadBalancer(helper);
-
+    assertThat(childLbConfig.discoveryMechanisms).hasSize(2);
+    assertDiscoveryMechanism(childLbConfig.discoveryMechanisms.get(0), cluster1,
+        DiscoveryMechanism.Type.EDS, EDS_SERVICE_NAME, null, LRS_SERVER_INFO, 200L,
+        upstreamTlsContext, outlierDetection);
+    assertDiscoveryMechanism(childLbConfig.discoveryMechanisms.get(1), cluster2,
+        DiscoveryMechanism.Type.LOGICAL_DNS, null, DNS_HOST_NAME, LRS_SERVER_INFO, 100L, null,
+        null);
+
+    // Revoke cluster1, should still be able to proceed with cluster2.
+    xdsClient.deliverResourceNotExist(cluster1);
+    assertThat(xdsClient.watchers.keySet()).containsExactly(CLUSTER, cluster1, cluster2);
+    childLbConfig = (ClusterResolverConfig) childBalancer.config;
+    assertThat(childLbConfig.discoveryMechanisms).hasSize(1);
+    assertDiscoveryMechanism(Iterables.getOnlyElement(childLbConfig.discoveryMechanisms), cluster2,
+        DiscoveryMechanism.Type.LOGICAL_DNS, null, DNS_HOST_NAME, LRS_SERVER_INFO, 100L, null,
+        null);
+    verify(helper, never()).updateBalancingState(
+        eq(ConnectivityState.TRANSIENT_FAILURE), any(SubchannelPicker.class));
+
+    // All revoked.
+    xdsClient.deliverResourceNotExist(cluster2);
+    verify(helper).updateBalancingState(
+        eq(ConnectivityState.TRANSIENT_FAILURE), pickerCaptor.capture());
+    Status unavailable = Status.UNAVAILABLE.withDescription(
+        "CDS error: found 0 leaf (logical DNS or EDS) clusters for root cluster " + CLUSTER
+            + " xDS node ID: " + NODE_ID);
+    assertPicker(pickerCaptor.getValue(), unavailable, null);
+    assertThat(childBalancer.shutdown).isTrue();
+    assertThat(childBalancers).isEmpty();
+  }
+
+  @Test
+  public void aggregateCluster_rootClusterRevoked() {
+    String cluster1 = "cluster-01.googleapis.com";
+    String cluster2 = "cluster-02.googleapis.com";
+    // CLUSTER (aggr.) -> [cluster1 (EDS), cluster2 (logical DNS)]
+    CdsUpdate update =
+        CdsUpdate.forAggregate(CLUSTER, Arrays.asList(cluster1, cluster2))
+            .roundRobinLbPolicy().build();
+    xdsClient.deliverCdsUpdate(CLUSTER, update);
+    assertThat(xdsClient.watchers.keySet()).containsExactly(CLUSTER, cluster1, cluster2);
+    CdsUpdate update1 = CdsUpdate.forEds(cluster1, EDS_SERVICE_NAME, LRS_SERVER_INFO, 200L,
+        upstreamTlsContext, outlierDetection, false).roundRobinLbPolicy().build();
+    xdsClient.deliverCdsUpdate(cluster1, update1);
+    CdsUpdate update2 =
+        CdsUpdate.forLogicalDns(cluster2, DNS_HOST_NAME, LRS_SERVER_INFO, 100L, null,
+                false)
+            .roundRobinLbPolicy().build();
+    xdsClient.deliverCdsUpdate(cluster2, update2);
+    FakeLoadBalancer childBalancer = Iterables.getOnlyElement(childBalancers);
+    ClusterResolverConfig childLbConfig = (ClusterResolverConfig) childBalancer.config;
+    assertThat(childLbConfig.discoveryMechanisms).hasSize(2);
+    assertDiscoveryMechanism(childLbConfig.discoveryMechanisms.get(0), cluster1,
+        DiscoveryMechanism.Type.EDS, EDS_SERVICE_NAME, null, LRS_SERVER_INFO, 200L,
+        upstreamTlsContext, outlierDetection);
+    assertDiscoveryMechanism(childLbConfig.discoveryMechanisms.get(1), cluster2,
+        DiscoveryMechanism.Type.LOGICAL_DNS, null, DNS_HOST_NAME, LRS_SERVER_INFO, 100L, null,
+        null);
+
+    xdsClient.deliverResourceNotExist(CLUSTER);
+    assertThat(xdsClient.watchers.keySet())
+        .containsExactly(CLUSTER);  // subscription to all descendant clusters cancelled
+    verify(helper).updateBalancingState(
+        eq(ConnectivityState.TRANSIENT_FAILURE), pickerCaptor.capture());
+    Status unavailable = Status.UNAVAILABLE.withDescription(
+        "CDS error: found 0 leaf (logical DNS or EDS) clusters for root cluster " + CLUSTER
+            + " xDS node ID: " + NODE_ID);
+    assertPicker(pickerCaptor.getValue(), unavailable, null);
+    assertThat(childBalancer.shutdown).isTrue();
+    assertThat(childBalancers).isEmpty();
+  }
+
+  @Test
+  public void aggregateCluster_intermediateClusterChanges() {
+    String cluster1 = "cluster-01.googleapis.com";
+    // CLUSTER (aggr.) -> [cluster1]
+    CdsUpdate update =
+        CdsUpdate.forAggregate(CLUSTER, Collections.singletonList(cluster1))
+            .roundRobinLbPolicy().build();
+    xdsClient.deliverCdsUpdate(CLUSTER, update);
+    assertThat(xdsClient.watchers.keySet()).containsExactly(CLUSTER, cluster1);
+
+    // CLUSTER (aggr.) -> [cluster2 (aggr.)]
+    String cluster2 = "cluster-02.googleapis.com";
+    update =
+        CdsUpdate.forAggregate(CLUSTER, Collections.singletonList(cluster2))
+            .roundRobinLbPolicy().build();
+    xdsClient.deliverCdsUpdate(CLUSTER, update);
+    assertThat(xdsClient.watchers.keySet()).containsExactly(CLUSTER, cluster2);
+
+    // cluster2 (aggr.) -> [cluster3 (EDS)]
+    String cluster3 = "cluster-03.googleapis.com";
+    CdsUpdate update2 =
+        CdsUpdate.forAggregate(cluster2, Collections.singletonList(cluster3))
+            .roundRobinLbPolicy().build();
+    xdsClient.deliverCdsUpdate(cluster2, update2);
+    assertThat(xdsClient.watchers.keySet()).containsExactly(CLUSTER, cluster2, cluster3);
+    CdsUpdate update3 = CdsUpdate.forEds(cluster3, EDS_SERVICE_NAME, LRS_SERVER_INFO, 100L,
+        upstreamTlsContext, outlierDetection, false).roundRobinLbPolicy().build();
+    xdsClient.deliverCdsUpdate(cluster3, update3);
+    FakeLoadBalancer childBalancer = Iterables.getOnlyElement(childBalancers);
+    ClusterResolverConfig childLbConfig = (ClusterResolverConfig) childBalancer.config;
+    assertThat(childLbConfig.discoveryMechanisms).hasSize(1);
+    DiscoveryMechanism instance = Iterables.getOnlyElement(childLbConfig.discoveryMechanisms);
+    assertDiscoveryMechanism(instance, cluster3, DiscoveryMechanism.Type.EDS, EDS_SERVICE_NAME,
+        null, LRS_SERVER_INFO, 100L, upstreamTlsContext, outlierDetection);
+
+    // cluster2 revoked
+    xdsClient.deliverResourceNotExist(cluster2);
+    assertThat(xdsClient.watchers.keySet())
+        .containsExactly(CLUSTER, cluster2);  // cancelled subscription to cluster3
+    verify(helper).updateBalancingState(
+        eq(ConnectivityState.TRANSIENT_FAILURE), pickerCaptor.capture());
+    Status unavailable = Status.UNAVAILABLE.withDescription(
+        "CDS error: found 0 leaf (logical DNS or EDS) clusters for root cluster " + CLUSTER
+            + " xDS node ID: " + NODE_ID);
+    assertPicker(pickerCaptor.getValue(), unavailable, null);
+    assertThat(childBalancer.shutdown).isTrue();
+    assertThat(childBalancers).isEmpty();
+  }
+
+  @Test
+  public void aggregateCluster_withLoops() {
+    String cluster1 = "cluster-01.googleapis.com";
+    // CLUSTER (aggr.) -> [cluster1]
+    CdsUpdate update =
+        CdsUpdate.forAggregate(CLUSTER, Collections.singletonList(cluster1))
+            .roundRobinLbPolicy().build();
+    xdsClient.deliverCdsUpdate(CLUSTER, update);
+    assertThat(xdsClient.watchers.keySet()).containsExactly(CLUSTER, cluster1);
+
+    // CLUSTER (aggr.) -> [cluster2 (aggr.)]
+    String cluster2 = "cluster-02.googleapis.com";
+    update =
+        CdsUpdate.forAggregate(cluster1, Collections.singletonList(cluster2))
+            .roundRobinLbPolicy().build();
+    xdsClient.deliverCdsUpdate(cluster1, update);
+    assertThat(xdsClient.watchers.keySet()).containsExactly(CLUSTER, cluster1, cluster2);
+
+    // cluster2 (aggr.) -> [cluster3 (EDS), cluster1 (parent), cluster2 (self), cluster3 (dup)]
+    String cluster3 = "cluster-03.googleapis.com";
+    CdsUpdate update2 =
+        CdsUpdate.forAggregate(cluster2, Arrays.asList(cluster3, cluster1, cluster2, cluster3))
+            .roundRobinLbPolicy().build();
+    xdsClient.deliverCdsUpdate(cluster2, update2);
+    assertThat(xdsClient.watchers.keySet()).containsExactly(CLUSTER, cluster1, cluster2, cluster3);
+
+    reset(helper);
+    CdsUpdate update3 = CdsUpdate.forEds(cluster3, EDS_SERVICE_NAME, LRS_SERVER_INFO, 100L,
+        upstreamTlsContext, outlierDetection, false).roundRobinLbPolicy().build();
+    xdsClient.deliverCdsUpdate(cluster3, update3);
+    verify(helper).updateBalancingState(
+        eq(ConnectivityState.TRANSIENT_FAILURE), pickerCaptor.capture());
+    Status unavailable = Status.UNAVAILABLE.withDescription(
+        "CDS error: circular aggregate clusters directly under cluster-02.googleapis.com for root"
+            + " cluster cluster-foo.googleapis.com, named [cluster-01.googleapis.com,"
+            + " cluster-02.googleapis.com], xDS node ID: " + NODE_ID);
+    assertPicker(pickerCaptor.getValue(), unavailable, null);
+  }
+
+  @Test
+  public void aggregateCluster_withLoops_afterEds() {
+    String cluster1 = "cluster-01.googleapis.com";
+    // CLUSTER (aggr.) -> [cluster1]
+    CdsUpdate update =
+        CdsUpdate.forAggregate(CLUSTER, Collections.singletonList(cluster1))
+            .roundRobinLbPolicy().build();
+    xdsClient.deliverCdsUpdate(CLUSTER, update);
+    assertThat(xdsClient.watchers.keySet()).containsExactly(CLUSTER, cluster1);
+
+    // CLUSTER (aggr.) -> [cluster2 (aggr.)]
+    String cluster2 = "cluster-02.googleapis.com";
+    update =
+        CdsUpdate.forAggregate(cluster1, Collections.singletonList(cluster2))
+            .roundRobinLbPolicy().build();
+    xdsClient.deliverCdsUpdate(cluster1, update);
+    assertThat(xdsClient.watchers.keySet()).containsExactly(CLUSTER, cluster1, cluster2);
+
+    String cluster3 = "cluster-03.googleapis.com";
+    CdsUpdate update2 =
+        CdsUpdate.forAggregate(cluster2, Arrays.asList(cluster3))
+            .roundRobinLbPolicy().build();
+    xdsClient.deliverCdsUpdate(cluster2, update2);
+    CdsUpdate update3 = CdsUpdate.forEds(cluster3, EDS_SERVICE_NAME, LRS_SERVER_INFO, 100L,
+        upstreamTlsContext, outlierDetection, false).roundRobinLbPolicy().build();
+    xdsClient.deliverCdsUpdate(cluster3, update3);
+
+    // cluster2 (aggr.) -> [cluster3 (EDS)]
+    CdsUpdate update2a =
+        CdsUpdate.forAggregate(cluster2, Arrays.asList(cluster3, cluster1, cluster2, cluster3))
+            .roundRobinLbPolicy().build();
+    xdsClient.deliverCdsUpdate(cluster2, update2a);
+    assertThat(xdsClient.watchers.keySet()).containsExactly(CLUSTER, cluster1, cluster2, cluster3);
+    verify(helper).updateBalancingState(
+        eq(ConnectivityState.TRANSIENT_FAILURE), pickerCaptor.capture());
+    Status unavailable = Status.UNAVAILABLE.withDescription(
+        "CDS error: circular aggregate clusters directly under cluster-02.googleapis.com for root"
+            + " cluster cluster-foo.googleapis.com, named [cluster-01.googleapis.com,"
+            + " cluster-02.googleapis.com], xDS node ID: " + NODE_ID);
+    assertPicker(pickerCaptor.getValue(), unavailable, null);
+  }
+
+  @Test
+  public void aggregateCluster_duplicateChildren() {
     String cluster1 = "cluster-01.googleapis.com";
     String cluster2 = "cluster-02.googleapis.com";
     String cluster3 = "cluster-03.googleapis.com";
     String cluster4 = "cluster-04.googleapis.com";
-    controlPlaneService.setXdsConfig(ADS_TYPE_URL_CDS, ImmutableMap.of(
-        // CLUSTER (aggr.) -> [cluster1 (aggr.), cluster2 (logical DNS), cluster3 (EDS)]
-        CLUSTER, Cluster.newBuilder()
-          .setName(CLUSTER)
-          .setClusterType(Cluster.CustomClusterType.newBuilder()
-            .setName("envoy.clusters.aggregate")
-            .setTypedConfig(Any.pack(ClusterConfig.newBuilder()
-                .addClusters(cluster1)
-                .addClusters(cluster2)
-                .addClusters(cluster3)
-                .build())))
-          .setLbPolicy(Cluster.LbPolicy.RING_HASH)
-          .build(),
-        // cluster1 (aggr.) -> [cluster3 (EDS), cluster4 (EDS)]
-        cluster1, Cluster.newBuilder()
-          .setName(cluster1)
-          .setClusterType(Cluster.CustomClusterType.newBuilder()
-            .setName("envoy.clusters.aggregate")
-            .setTypedConfig(Any.pack(ClusterConfig.newBuilder()
-                .addClusters(cluster3)
-                .addClusters(cluster4)
-                .build())))
-          .build(),
-        cluster2, Cluster.newBuilder()
-          .setName(cluster2)
-          .setType(Cluster.DiscoveryType.LOGICAL_DNS)
-          .setLoadAssignment(ClusterLoadAssignment.newBuilder()
-            .addEndpoints(LocalityLbEndpoints.newBuilder()
-              .addLbEndpoints(LbEndpoint.newBuilder()
-                .setEndpoint(Endpoint.newBuilder()
-                  .setAddress(Address.newBuilder()
-                    .setSocketAddress(SocketAddress.newBuilder()
-                      .setAddress("dns.example.com")
-                      .setPortValue(1111)))))))
-          .build(),
-        cluster3, EDS_CLUSTER.toBuilder()
-            .setName(cluster3)
-            .setCircuitBreakers(CircuitBreakers.newBuilder()
-                .addThresholds(CircuitBreakers.Thresholds.newBuilder()
-                  .setPriority(RoutingPriority.DEFAULT)
-                  .setMaxRequests(UInt32Value.newBuilder().setValue(100))))
-            .build(),
-        cluster4, EDS_CLUSTER.toBuilder().setName(cluster4).build()));
-    startXdsDepManager();
-
-    verify(helper, never()).updateBalancingState(eq(ConnectivityState.TRANSIENT_FAILURE), any());
-    assertThat(childBalancers).hasSize(1);
+
+    // CLUSTER (aggr.) -> [cluster1]
+    CdsUpdate update =
+        CdsUpdate.forAggregate(CLUSTER, Collections.singletonList(cluster1))
+            .roundRobinLbPolicy().build();
+    xdsClient.deliverCdsUpdate(CLUSTER, update);
+    assertThat(xdsClient.watchers.keySet()).containsExactly(CLUSTER, cluster1);
+
+    // cluster1 (aggr) -> [cluster3 (EDS), cluster2 (aggr), cluster4 (aggr)]
+    CdsUpdate update1 =
+        CdsUpdate.forAggregate(cluster1, Arrays.asList(cluster3, cluster2, cluster4, cluster3))
+            .roundRobinLbPolicy().build();
+    xdsClient.deliverCdsUpdate(cluster1, update1);
+    assertThat(xdsClient.watchers.keySet()).containsExactly(
+        cluster3, cluster4, cluster2, cluster1, CLUSTER);
+    xdsClient.watchers.values().forEach(list -> assertThat(list.size()).isEqualTo(1));
+
+    // cluster2 (agg) -> [cluster3 (EDS), cluster4 {agg}] with dups
+    CdsUpdate update2 =
+        CdsUpdate.forAggregate(cluster2, Arrays.asList(cluster3, cluster4, cluster3))
+            .roundRobinLbPolicy().build();
+    xdsClient.deliverCdsUpdate(cluster2, update2);
+
+    // Define EDS cluster
+    CdsUpdate update3 = CdsUpdate.forEds(cluster3, EDS_SERVICE_NAME, LRS_SERVER_INFO, 100L,
+        upstreamTlsContext, outlierDetection, false).roundRobinLbPolicy().build();
+    xdsClient.deliverCdsUpdate(cluster3, update3);
+
+    // cluster4 (agg) -> [cluster3 (EDS)] with dups (3 copies)
+    CdsUpdate update4 =
+        CdsUpdate.forAggregate(cluster4, Arrays.asList(cluster3, cluster3, cluster3))
+            .roundRobinLbPolicy().build();
+    xdsClient.deliverCdsUpdate(cluster4, update4);
+    xdsClient.watchers.values().forEach(list -> assertThat(list.size()).isEqualTo(1));
+
     FakeLoadBalancer childBalancer = Iterables.getOnlyElement(childBalancers);
-    assertThat(childBalancer.name).isEqualTo(PRIORITY_POLICY_NAME);
-    PriorityLoadBalancerProvider.PriorityLbConfig childLbConfig =
-            (PriorityLoadBalancerProvider.PriorityLbConfig) childBalancer.config;
-    assertThat(childLbConfig.priorities).hasSize(3);
-    assertThat(childLbConfig.priorities.get(0)).isEqualTo(cluster3);
-    assertThat(childLbConfig.priorities.get(1)).isEqualTo(cluster4);
-    assertThat(childLbConfig.priorities.get(2)).isEqualTo(cluster2);
-    assertThat(childLbConfig.childConfigs).hasSize(3);
-    PriorityLoadBalancerProvider.PriorityLbConfig.PriorityChildConfig childConfig3 =
-            childLbConfig.childConfigs.get(cluster3);
-    assertThat(
-        GracefulSwitchLoadBalancerAccessor.getChildProvider(childConfig3.childConfig)
-            .getPolicyName())
-        .isEqualTo("cds_experimental");
-    PriorityLoadBalancerProvider.PriorityLbConfig.PriorityChildConfig childConfig4 =
-        childLbConfig.childConfigs.get(cluster4);
-    assertThat(
-        GracefulSwitchLoadBalancerAccessor.getChildProvider(childConfig4.childConfig)
-            .getPolicyName())
-        .isEqualTo("cds_experimental");
-    PriorityLoadBalancerProvider.PriorityLbConfig.PriorityChildConfig childConfig2 =
-            childLbConfig.childConfigs.get(cluster2);
-    assertThat(
-        GracefulSwitchLoadBalancerAccessor.getChildProvider(childConfig2.childConfig)
-            .getPolicyName())
-        .isEqualTo("cds_experimental");
-  }
-
-  @Test
-  // Both priorities will get tried using real priority LB policy.
-  public void discoverAggregateCluster_testChildCdsLbPolicyParsing() {
-    lbRegistry.register(new PriorityLoadBalancerProvider());
-    CdsLoadBalancerProvider cdsLoadBalancerProvider = new CdsLoadBalancerProvider(lbRegistry);
-    lbRegistry.register(cdsLoadBalancerProvider);
-    loadBalancer = (CdsLoadBalancer2) cdsLoadBalancerProvider.newLoadBalancer(helper);
-
+    ClusterResolverConfig childLbConfig = (ClusterResolverConfig) childBalancer.config;
+    assertThat(childLbConfig.discoveryMechanisms).hasSize(1);
+    DiscoveryMechanism instance = Iterables.getOnlyElement(childLbConfig.discoveryMechanisms);
+    assertDiscoveryMechanism(instance, cluster3, DiscoveryMechanism.Type.EDS, EDS_SERVICE_NAME,
+        null, LRS_SERVER_INFO, 100L, upstreamTlsContext, outlierDetection);
+  }
+
+  @Test
+  public void aggregateCluster_discoveryErrorBeforeChildLbCreated_returnErrorPicker() {
     String cluster1 = "cluster-01.googleapis.com";
-    String cluster2 = "cluster-02.googleapis.com";
-    controlPlaneService.setXdsConfig(ADS_TYPE_URL_CDS, ImmutableMap.of(
-        // CLUSTER (aggr.) -> [cluster1 (EDS), cluster2 (EDS)]
-        CLUSTER, Cluster.newBuilder()
-            .setName(CLUSTER)
-            .setClusterType(Cluster.CustomClusterType.newBuilder()
-                .setName("envoy.clusters.aggregate")
-                .setTypedConfig(Any.pack(ClusterConfig.newBuilder()
-                    .addClusters(cluster1)
-                    .addClusters(cluster2)
-                    .build())))
-            .build(),
-        cluster1, EDS_CLUSTER.toBuilder().setName(cluster1).build(),
-        cluster2, EDS_CLUSTER.toBuilder().setName(cluster2).build()));
-    startXdsDepManager();
-
-    verify(helper, never()).updateBalancingState(eq(ConnectivityState.TRANSIENT_FAILURE), any());
-    assertThat(childBalancers).hasSize(2);
-    ClusterResolverConfig cluster1ResolverConfig =
-        (ClusterResolverConfig) childBalancers.get(0).config;
-    assertThat(cluster1ResolverConfig.discoveryMechanism.cluster)
-        .isEqualTo("cluster-01.googleapis.com");
-    assertThat(cluster1ResolverConfig.discoveryMechanism.type)
-        .isEqualTo(DiscoveryMechanism.Type.EDS);
-    assertThat(cluster1ResolverConfig.discoveryMechanism.edsServiceName)
-        .isEqualTo("backend-service-1.googleapis.com");
-    ClusterResolverConfig cluster2ResolverConfig =
-        (ClusterResolverConfig) childBalancers.get(1).config;
-    assertThat(cluster2ResolverConfig.discoveryMechanism.cluster)
-        .isEqualTo("cluster-02.googleapis.com");
-    assertThat(cluster2ResolverConfig.discoveryMechanism.type)
-        .isEqualTo(DiscoveryMechanism.Type.EDS);
-    assertThat(cluster2ResolverConfig.discoveryMechanism.edsServiceName)
-        .isEqualTo("backend-service-1.googleapis.com");
-  }
-
-  @Test
-  public void aggregateCluster_noChildren() {
-    controlPlaneService.setXdsConfig(ADS_TYPE_URL_CDS, ImmutableMap.of(
-        // CLUSTER (aggr.) -> []
-        CLUSTER, Cluster.newBuilder()
-          .setName(CLUSTER)
-          .setClusterType(Cluster.CustomClusterType.newBuilder()
-            .setName("envoy.clusters.aggregate")
-            .setTypedConfig(Any.pack(ClusterConfig.newBuilder()
-                .build())))
-          .build()));
-    startXdsDepManager();
-
-    verify(helper)
-        .updateBalancingState(eq(ConnectivityState.TRANSIENT_FAILURE), pickerCaptor.capture());
-    PickResult result = pickerCaptor.getValue().pickSubchannel(mock(PickSubchannelArgs.class));
-    Status actualStatus = result.getStatus();
-    assertThat(actualStatus.getCode()).isEqualTo(Status.Code.UNAVAILABLE);
-    assertThat(actualStatus.getDescription())
-        .contains("aggregate ClusterConfig.clusters must not be empty");
-    assertThat(childBalancers).isEmpty();
-  }
-
-  @Test
-  public void aggregateCluster_noNonAggregateClusterExits_returnErrorPicker() {
-    lbRegistry.register(new PriorityLoadBalancerProvider());
-    CdsLoadBalancerProvider cdsLoadBalancerProvider = new CdsLoadBalancerProvider(lbRegistry);
-    lbRegistry.register(cdsLoadBalancerProvider);
-    loadBalancer = (CdsLoadBalancer2) cdsLoadBalancerProvider.newLoadBalancer(helper);
-
-    String cluster1 = "cluster-01.googleapis.com";
-    controlPlaneService.setXdsConfig(ADS_TYPE_URL_CDS, ImmutableMap.of(
-        // CLUSTER (aggr.) -> [cluster1 (missing)]
-        CLUSTER, Cluster.newBuilder()
-          .setName(CLUSTER)
-          .setClusterType(Cluster.CustomClusterType.newBuilder()
-            .setName("envoy.clusters.aggregate")
-            .setTypedConfig(Any.pack(ClusterConfig.newBuilder()
-                .addClusters(cluster1)
-                .build())))
-          .setLbPolicy(Cluster.LbPolicy.RING_HASH)
-          .build()));
-    startXdsDepManager();
-
+    // CLUSTER (aggr.) -> [cluster1]
+    CdsUpdate update =
+        CdsUpdate.forAggregate(CLUSTER, Collections.singletonList(cluster1))
+            .roundRobinLbPolicy().build();
+    xdsClient.deliverCdsUpdate(CLUSTER, update);
+    assertThat(xdsClient.watchers.keySet()).containsExactly(CLUSTER, cluster1);
+    Status error = Status.RESOURCE_EXHAUSTED.withDescription("OOM");
+    xdsClient.deliverError(error);
     verify(helper).updateBalancingState(
         eq(ConnectivityState.TRANSIENT_FAILURE), pickerCaptor.capture());
-    Status status = Status.UNAVAILABLE.withDescription(
-        "CDS resource " + cluster1 + " does not exist nodeID: " + NODE_ID);
-    assertPickerStatus(pickerCaptor.getValue(), status);
-    assertThat(childBalancers).isEmpty();
-  }
-
-  @Test
-  public void handleNameResolutionErrorFromUpstream_beforeChildLbCreated_failingPicker() {
-    Status status = Status.UNAVAILABLE.withDescription("unreachable");
-    loadBalancer.handleNameResolutionError(status);
+    Status expectedError = Status.UNAVAILABLE.withDescription(
+        "Unable to load CDS cluster-foo.googleapis.com. xDS server returned: "
+        + "RESOURCE_EXHAUSTED: OOM xDS node ID: " + NODE_ID);
+    assertPicker(pickerCaptor.getValue(), expectedError, null);
+    assertThat(childBalancers).isEmpty();
+  }
+
+  @Test
+  public void aggregateCluster_discoveryErrorAfterChildLbCreated_propagateToChildLb() {
+    String cluster1 = "cluster-01.googleapis.com";
+    // CLUSTER (aggr.) -> [cluster1 (logical DNS)]
+    CdsUpdate update =
+        CdsUpdate.forAggregate(CLUSTER, Collections.singletonList(cluster1))
+            .roundRobinLbPolicy().build();
+    xdsClient.deliverCdsUpdate(CLUSTER, update);
+    CdsUpdate update1 =
+        CdsUpdate.forLogicalDns(cluster1, DNS_HOST_NAME, LRS_SERVER_INFO, 200L, null,
+                false)
+            .roundRobinLbPolicy().build();
+    xdsClient.deliverCdsUpdate(cluster1, update1);
+    FakeLoadBalancer childLb = Iterables.getOnlyElement(childBalancers);
+    ClusterResolverConfig childLbConfig = (ClusterResolverConfig) childLb.config;
+    assertThat(childLbConfig.discoveryMechanisms).hasSize(1);
+
+    Status error = Status.RESOURCE_EXHAUSTED.withDescription("OOM");
+    xdsClient.deliverError(error);
+    assertThat(childLb.upstreamError.getCode()).isEqualTo(Status.Code.UNAVAILABLE);
+    assertThat(childLb.upstreamError.getDescription()).contains("RESOURCE_EXHAUSTED: OOM");
+    assertThat(childLb.shutdown).isFalse();  // child LB may choose to keep working
+  }
+
+  @Test
+  public void handleNameResolutionErrorFromUpstream_beforeChildLbCreated_returnErrorPicker() {
+    Status upstreamError = Status.UNAVAILABLE.withDescription(
+        "unreachable xDS node ID: " + NODE_ID);
+    loadBalancer.handleNameResolutionError(upstreamError);
     verify(helper).updateBalancingState(
         eq(ConnectivityState.TRANSIENT_FAILURE), pickerCaptor.capture());
-    assertPickerStatus(pickerCaptor.getValue(), status);
+    assertPicker(pickerCaptor.getValue(), upstreamError, null);
   }
 
   @Test
   public void handleNameResolutionErrorFromUpstream_afterChildLbCreated_fallThrough() {
-    Cluster cluster = Cluster.newBuilder()
-        .setName(CLUSTER)
-        .setType(Cluster.DiscoveryType.EDS)
-        .setEdsClusterConfig(Cluster.EdsClusterConfig.newBuilder()
-          .setServiceName(EDS_SERVICE_NAME)
-          .setEdsConfig(ConfigSource.newBuilder()
-            .setAds(AggregatedConfigSource.newBuilder())))
-        .build();
-    controlPlaneService.setXdsConfig(ADS_TYPE_URL_CDS, ImmutableMap.of(CLUSTER, cluster));
-    startXdsDepManager();
-    verify(helper, never()).updateBalancingState(eq(ConnectivityState.TRANSIENT_FAILURE), any());
+    CdsUpdate update = CdsUpdate.forEds(CLUSTER, EDS_SERVICE_NAME, LRS_SERVER_INFO, 100L,
+        upstreamTlsContext, outlierDetection, false).roundRobinLbPolicy().build();
+    xdsClient.deliverCdsUpdate(CLUSTER, update);
     FakeLoadBalancer childBalancer = Iterables.getOnlyElement(childBalancers);
     assertThat(childBalancer.shutdown).isFalse();
-
     loadBalancer.handleNameResolutionError(Status.UNAVAILABLE.withDescription("unreachable"));
     assertThat(childBalancer.upstreamError.getCode()).isEqualTo(Code.UNAVAILABLE);
     assertThat(childBalancer.upstreamError.getDescription()).isEqualTo("unreachable");
-    verify(helper).updateBalancingState(
-        eq(ConnectivityState.CONNECTING), any(SubchannelPicker.class));
+    verify(helper, never()).updateBalancingState(
+        any(ConnectivityState.class), any(SubchannelPicker.class));
   }
 
   @Test
   public void unknownLbProvider() {
-    Cluster cluster = Cluster.newBuilder()
-        .setName(CLUSTER)
-        .setType(Cluster.DiscoveryType.EDS)
-        .setEdsClusterConfig(Cluster.EdsClusterConfig.newBuilder()
-          .setServiceName(EDS_SERVICE_NAME)
-          .setEdsConfig(ConfigSource.newBuilder()
-            .setAds(AggregatedConfigSource.newBuilder())))
-        .setLoadBalancingPolicy(LoadBalancingPolicy.newBuilder()
-            .addPolicies(Policy.newBuilder()
-              .setTypedExtensionConfig(TypedExtensionConfig.newBuilder()
-                .setTypedConfig(Any.pack(TypedStruct.newBuilder()
-                    .setTypeUrl("type.googleapis.com/unknownLb")
-                    .setValue(Struct.getDefaultInstance())
-                    .build())))))
-        .build();
-    controlPlaneService.setXdsConfig(ADS_TYPE_URL_CDS, ImmutableMap.of(CLUSTER, cluster));
-    startXdsDepManager();
-    verify(helper).updateBalancingState(
-        eq(ConnectivityState.TRANSIENT_FAILURE), pickerCaptor.capture());
-    PickResult result = pickerCaptor.getValue().pickSubchannel(mock(PickSubchannelArgs.class));
-    Status actualStatus = result.getStatus();
-    assertThat(actualStatus.getCode()).isEqualTo(Status.Code.UNAVAILABLE);
-    assertThat(actualStatus.getDescription()).contains("Invalid LoadBalancingPolicy");
+    try {
+      xdsClient.deliverCdsUpdate(CLUSTER,
+          CdsUpdate.forEds(CLUSTER, EDS_SERVICE_NAME, LRS_SERVER_INFO, 100L, upstreamTlsContext,
+                  outlierDetection, false)
+              .lbPolicyConfig(ImmutableMap.of("unknownLb", ImmutableMap.of("foo", "bar"))).build());
+    } catch (Exception e) {
+      assertThat(e).hasMessageThat().contains("unknownLb");
+      return;
+    }
+    fail("Expected the unknown LB to cause an exception");
   }
 
   @Test
   public void invalidLbConfig() {
-    Cluster cluster = Cluster.newBuilder()
-        .setName(CLUSTER)
-        .setType(Cluster.DiscoveryType.EDS)
-        .setEdsClusterConfig(Cluster.EdsClusterConfig.newBuilder()
-          .setServiceName(EDS_SERVICE_NAME)
-          .setEdsConfig(ConfigSource.newBuilder()
-            .setAds(AggregatedConfigSource.newBuilder())))
-        .setLoadBalancingPolicy(LoadBalancingPolicy.newBuilder()
-            .addPolicies(Policy.newBuilder()
-              .setTypedExtensionConfig(TypedExtensionConfig.newBuilder()
-                .setTypedConfig(Any.pack(TypedStruct.newBuilder()
-                    .setTypeUrl("type.googleapis.com/ring_hash_experimental")
-                    .setValue(Struct.newBuilder()
-                      .putFields("minRingSize", Value.newBuilder().setNumberValue(-1).build()))
-                    .build())))))
-        .build();
-    controlPlaneService.setXdsConfig(ADS_TYPE_URL_CDS, ImmutableMap.of(CLUSTER, cluster));
-    startXdsDepManager();
-    verify(helper).updateBalancingState(
-        eq(ConnectivityState.TRANSIENT_FAILURE), pickerCaptor.capture());
-    PickResult result = pickerCaptor.getValue().pickSubchannel(mock(PickSubchannelArgs.class));
-    Status actualStatus = result.getStatus();
-    assertThat(actualStatus.getCode()).isEqualTo(Status.Code.UNAVAILABLE);
-    assertThat(actualStatus.getDescription()).contains("Invalid 'minRingSize'");
-  }
-
-  private void startXdsDepManager() {
-    startXdsDepManager(new CdsConfig(CLUSTER));
-  }
-
-  private void startXdsDepManager(final CdsConfig cdsConfig) {
-    xdsDepManager.start(
-        xdsConfig -> {
-          if (!xdsConfig.hasValue()) {
-            throw new AssertionError("" + xdsConfig.getStatus());
-          }
-          this.lastXdsConfig = xdsConfig.getValue();
-          if (loadBalancer == null) {
-            return;
-          }
-          loadBalancer.acceptResolvedAddresses(ResolvedAddresses.newBuilder()
-              .setAddresses(Collections.emptyList())
-              .setAttributes(Attributes.newBuilder()
-                .set(XdsAttributes.XDS_CONFIG, xdsConfig.getValue())
-                .set(XdsAttributes.XDS_CLUSTER_SUBSCRIPT_REGISTRY, xdsDepManager)
-                .build())
-              .setLoadBalancingPolicyConfig(cdsConfig)
+    try {
+      xdsClient.deliverCdsUpdate(CLUSTER,
+          CdsUpdate.forEds(CLUSTER, EDS_SERVICE_NAME, LRS_SERVER_INFO, 100L, upstreamTlsContext,
+                  outlierDetection, false).lbPolicyConfig(
+                  ImmutableMap.of("ring_hash_experimental", ImmutableMap.of("minRingSize", "-1")))
               .build());
-        });
-    // trigger does not exist timer, so broken config is more obvious
-    fakeClock.forwardTime(10, TimeUnit.MINUTES);
-  }
-
-  private static void assertPickerStatus(SubchannelPicker picker, Status expectedStatus)  {
+    } catch (Exception e) {
+      assertThat(e).hasMessageThat().contains("Unable to parse");
+      return;
+    }
+    fail("Expected the invalid config to cause an exception");
+  }
+
+  private static void assertPicker(SubchannelPicker picker, Status expectedStatus,
+      @Nullable Subchannel expectedSubchannel)  {
     PickResult result = picker.pickSubchannel(mock(PickSubchannelArgs.class));
     Status actualStatus = result.getStatus();
     assertThat(actualStatus.getCode()).isEqualTo(expectedStatus.getCode());
     assertThat(actualStatus.getDescription()).isEqualTo(expectedStatus.getDescription());
+    if (actualStatus.isOk()) {
+      assertThat(result.getSubchannel()).isSameInstanceAs(expectedSubchannel);
+    }
+  }
+
+  private static void assertDiscoveryMechanism(DiscoveryMechanism instance, String name,
+      DiscoveryMechanism.Type type, @Nullable String edsServiceName, @Nullable String dnsHostName,
+      @Nullable ServerInfo lrsServerInfo, @Nullable Long maxConcurrentRequests,
+      @Nullable UpstreamTlsContext tlsContext, @Nullable OutlierDetection outlierDetection) {
+    assertThat(instance.cluster).isEqualTo(name);
+    assertThat(instance.type).isEqualTo(type);
+    assertThat(instance.edsServiceName).isEqualTo(edsServiceName);
+    assertThat(instance.dnsHostName).isEqualTo(dnsHostName);
+    assertThat(instance.lrsServerInfo).isEqualTo(lrsServerInfo);
+    assertThat(instance.maxConcurrentRequests).isEqualTo(maxConcurrentRequests);
+    assertThat(instance.tlsContext).isEqualTo(tlsContext);
+    assertThat(instance.outlierDetection).isEqualTo(outlierDetection);
   }
 
   private final class FakeLoadBalancerProvider extends LoadBalancerProvider {
@@ -783,9 +880,8 @@
     }
 
     @Override
-    public Status acceptResolvedAddresses(ResolvedAddresses resolvedAddresses) {
+    public void handleResolvedAddresses(ResolvedAddresses resolvedAddresses) {
       config = resolvedAddresses.getLoadBalancingPolicyConfig();
-      return Status.OK;
     }
 
     @Override
@@ -799,4 +895,58 @@
       childBalancers.remove(this);
     }
   }
+
+  private static final class FakeXdsClient extends XdsClient {
+    // watchers needs to support any non-cyclic shaped graphs
+    private final Map<String, List<ResourceWatcher<CdsUpdate>>> watchers = new HashMap<>();
+
+    @Override
+    @SuppressWarnings("unchecked")
+    public <T extends ResourceUpdate> void watchXdsResource(XdsResourceType<T> type,
+        String resourceName,
+        ResourceWatcher<T> watcher, Executor syncContext) {
+      assertThat(type.typeName()).isEqualTo("CDS");
+      watchers.computeIfAbsent(resourceName, k -> new ArrayList<>())
+          .add((ResourceWatcher<CdsUpdate>)watcher);
+    }
+
+    @Override
+    public <T extends ResourceUpdate> void cancelXdsResourceWatch(XdsResourceType<T> type,
+                                                                  String resourceName,
+                                                                  ResourceWatcher<T> watcher) {
+      assertThat(type.typeName()).isEqualTo("CDS");
+      assertThat(watchers).containsKey(resourceName);
+      List<ResourceWatcher<CdsUpdate>> watcherList = watchers.get(resourceName);
+      assertThat(watcherList.remove(watcher)).isTrue();
+      if (watcherList.isEmpty()) {
+        watchers.remove(resourceName);
+      }
+    }
+
+    @Override
+    public BootstrapInfo getBootstrapInfo() {
+      return BOOTSTRAP_INFO;
+    }
+
+    private void deliverCdsUpdate(String clusterName, CdsUpdate update) {
+      if (watchers.containsKey(clusterName)) {
+        List<ResourceWatcher<CdsUpdate>> resourceWatchers =
+            ImmutableList.copyOf(watchers.get(clusterName));
+        resourceWatchers.forEach(w -> w.onChanged(update));
+      }
+    }
+
+    private void deliverResourceNotExist(String clusterName)  {
+      if (watchers.containsKey(clusterName)) {
+        ImmutableList.copyOf(watchers.get(clusterName))
+            .forEach(w -> w.onResourceDoesNotExist(clusterName));
+      }
+    }
+
+    private void deliverError(Status error) {
+      watchers.values().stream()
+          .flatMap(List::stream)
+          .forEach(w -> w.onError(error));
+    }
+  }
 }