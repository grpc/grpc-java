/*
 * Copyright 2021 The gRPC Authors
 *
 * Licensed under the Apache License, Version 2.0 (the "License");
 * you may not use this file except in compliance with the License.
 * You may obtain a copy of the License at
 *
 *     http://www.apache.org/licenses/LICENSE-2.0
 *
 * Unless required by applicable law or agreed to in writing, software
 * distributed under the License is distributed on an "AS IS" BASIS,
 * WITHOUT WARRANTIES OR CONDITIONS OF ANY KIND, either express or implied.
 * See the License for the specific language governing permissions and
 * limitations under the License.
 */

package io.grpc.xds;

import static com.google.common.truth.Truth.assertThat;
import static io.grpc.ConnectivityState.CONNECTING;
import static io.grpc.ConnectivityState.IDLE;
import static io.grpc.ConnectivityState.READY;
import static io.grpc.ConnectivityState.SHUTDOWN;
import static io.grpc.ConnectivityState.TRANSIENT_FAILURE;
import static org.mockito.ArgumentMatchers.any;
import static org.mockito.ArgumentMatchers.eq;
import static org.mockito.Mockito.atLeastOnce;
import static org.mockito.Mockito.clearInvocations;
import static org.mockito.Mockito.doAnswer;
import static org.mockito.Mockito.mock;
import static org.mockito.Mockito.never;
import static org.mockito.Mockito.reset;
import static org.mockito.Mockito.times;
import static org.mockito.Mockito.verify;
import static org.mockito.Mockito.verifyNoMoreInteractions;
import static org.mockito.Mockito.when;

import com.google.common.collect.Iterables;
import io.grpc.Attributes;
import io.grpc.CallOptions;
import io.grpc.ConnectivityStateInfo;
import io.grpc.EquivalentAddressGroup;
import io.grpc.LoadBalancer.CreateSubchannelArgs;
import io.grpc.LoadBalancer.Helper;
import io.grpc.LoadBalancer.PickResult;
import io.grpc.LoadBalancer.PickSubchannelArgs;
import io.grpc.LoadBalancer.ResolvedAddresses;
import io.grpc.LoadBalancer.Subchannel;
import io.grpc.LoadBalancer.SubchannelPicker;
import io.grpc.LoadBalancer.SubchannelStateListener;
import io.grpc.Metadata;
import io.grpc.Status;
import io.grpc.Status.Code;
import io.grpc.SynchronizationContext;
import io.grpc.internal.PickSubchannelArgsImpl;
import io.grpc.testing.TestMethodDescriptors;
import io.grpc.xds.RingHashLoadBalancer.RingHashConfig;
import java.lang.Thread.UncaughtExceptionHandler;
import java.net.SocketAddress;
import java.util.ArrayDeque;
import java.util.ArrayList;
import java.util.Collections;
import java.util.Deque;
import java.util.HashMap;
import java.util.List;
import java.util.Map;
import org.junit.After;
import org.junit.Before;
import org.junit.Rule;
import org.junit.Test;
import org.junit.runner.RunWith;
import org.junit.runners.JUnit4;
import org.mockito.ArgumentCaptor;
import org.mockito.Captor;
import org.mockito.InOrder;
import org.mockito.Mock;
import org.mockito.Mockito;
import org.mockito.invocation.InvocationOnMock;
import org.mockito.junit.MockitoJUnit;
import org.mockito.junit.MockitoRule;
import org.mockito.stubbing.Answer;

/** Unit test for {@link io.grpc.LoadBalancer}. */
@RunWith(JUnit4.class)
public class RingHashLoadBalancerTest {
  private static final String AUTHORITY = "foo.googleapis.com";
  private static final Attributes.Key<String> CUSTOM_KEY = Attributes.Key.create("custom-key");

  @Rule
  public final MockitoRule mocks = MockitoJUnit.rule();
  private final SynchronizationContext syncContext = new SynchronizationContext(
      new UncaughtExceptionHandler() {
        @Override
        public void uncaughtException(Thread t, Throwable e) {
          throw new AssertionError(e);
        }
      });
  private final Map<List<EquivalentAddressGroup>, Subchannel> subchannels = new HashMap<>();
  private final Map<Subchannel, SubchannelStateListener> subchannelStateListeners =
      new HashMap<>();
  private final Deque<Subchannel> connectionRequestedQueue = new ArrayDeque<>();
  private final XxHash64 hashFunc = XxHash64.INSTANCE;
  @Mock
  private Helper helper;
  @Captor
  private ArgumentCaptor<SubchannelPicker> pickerCaptor;
  private RingHashLoadBalancer loadBalancer;

  @Before
  public void setUp() {
    when(helper.getAuthority()).thenReturn(AUTHORITY);
    when(helper.getSynchronizationContext()).thenReturn(syncContext);
    when(helper.createSubchannel(any(CreateSubchannelArgs.class))).thenAnswer(
        new Answer<Subchannel>() {
          @Override
          public Subchannel answer(InvocationOnMock invocation) throws Throwable {
            CreateSubchannelArgs args = (CreateSubchannelArgs) invocation.getArguments()[0];
            final Subchannel subchannel = mock(Subchannel.class);
            when(subchannel.getAllAddresses()).thenReturn(args.getAddresses());
            when(subchannel.getAttributes()).thenReturn(args.getAttributes());
            subchannels.put(args.getAddresses(), subchannel);
            doAnswer(new Answer<Void>() {
              @Override
              public Void answer(InvocationOnMock invocation) throws Throwable {
                subchannelStateListeners.put(
                    subchannel, (SubchannelStateListener) invocation.getArguments()[0]);
                return null;
              }
            }).when(subchannel).start(any(SubchannelStateListener.class));
            doAnswer(new Answer<Void>() {
              @Override
              public Void answer(InvocationOnMock invocation) throws Throwable {
                connectionRequestedQueue.offer(subchannel);
                return null;
              }
            }).when(subchannel).requestConnection();
            return subchannel;
          }
        });
    loadBalancer = new RingHashLoadBalancer(helper);
    // Skip uninterested interactions.
    verify(helper).getAuthority();
    verify(helper).getSynchronizationContext();
  }

  @After
  public void tearDown() {
    loadBalancer.shutdown();
    for (Subchannel subchannel : subchannels.values()) {
      verify(subchannel).shutdown();
    }
    connectionRequestedQueue.clear();
  }

  @Test
  public void subchannelLazyConnectUntilPicked() {
    RingHashConfig config = new RingHashConfig(10, 100);
    List<EquivalentAddressGroup> servers = createWeightedServerAddrs(1);  // one server
    loadBalancer.handleResolvedAddresses(
        ResolvedAddresses.newBuilder()
            .setAddresses(servers).setLoadBalancingPolicyConfig(config).build());
    verify(helper).createSubchannel(any(CreateSubchannelArgs.class));
    Subchannel subchannel = Iterables.getOnlyElement(subchannels.values());
    verify(subchannel, never()).requestConnection();
    verify(helper).updateBalancingState(eq(IDLE), pickerCaptor.capture());

    // Picking subchannel triggers connection.
    PickSubchannelArgs args = new PickSubchannelArgsImpl(
        TestMethodDescriptors.voidMethod(), new Metadata(),
        CallOptions.DEFAULT.withOption(XdsNameResolver.RPC_HASH_KEY, hashFunc.hashVoid()));
    PickResult result = pickerCaptor.getValue().pickSubchannel(args);
    assertThat(result.getStatus().isOk()).isTrue();
    assertThat(result.getSubchannel()).isNull();
    verify(subchannel).requestConnection();
    deliverSubchannelState(subchannel, ConnectivityStateInfo.forNonError(CONNECTING));
    verify(helper).updateBalancingState(eq(CONNECTING), any(SubchannelPicker.class));

    // Subchannel becomes ready, triggers pick again.
    deliverSubchannelState(subchannel, ConnectivityStateInfo.forNonError(READY));
    verify(helper).updateBalancingState(eq(READY), pickerCaptor.capture());
    result = pickerCaptor.getValue().pickSubchannel(args);
    assertThat(result.getSubchannel()).isSameInstanceAs(subchannel);
    verifyNoMoreInteractions(helper);
  }

  @Test
  public void subchannelNotAutoReconnectAfterReenteringIdle() {
    RingHashConfig config = new RingHashConfig(10, 100);
    List<EquivalentAddressGroup> servers = createWeightedServerAddrs(1);  // one server
    loadBalancer.handleResolvedAddresses(
        ResolvedAddresses.newBuilder()
            .setAddresses(servers).setLoadBalancingPolicyConfig(config).build());
    Subchannel subchannel = Iterables.getOnlyElement(subchannels.values());
    InOrder inOrder = Mockito.inOrder(helper, subchannel);
    inOrder.verify(helper).updateBalancingState(eq(IDLE), pickerCaptor.capture());
    inOrder.verify(subchannel, never()).requestConnection();

    // Picking subchannel triggers connection.
    PickSubchannelArgs args = new PickSubchannelArgsImpl(
        TestMethodDescriptors.voidMethod(), new Metadata(),
        CallOptions.DEFAULT.withOption(XdsNameResolver.RPC_HASH_KEY, hashFunc.hashVoid()));
    pickerCaptor.getValue().pickSubchannel(args);
    inOrder.verify(subchannel).requestConnection();
    deliverSubchannelState(subchannel, ConnectivityStateInfo.forNonError(READY));
    inOrder.verify(helper).updateBalancingState(eq(READY), any(SubchannelPicker.class));
    deliverSubchannelState(subchannel, ConnectivityStateInfo.forNonError(IDLE));
    inOrder.verify(helper).updateBalancingState(eq(IDLE), pickerCaptor.capture());
    inOrder.verify(subchannel, never()).requestConnection();

    // Picking again triggers reconnection.
    pickerCaptor.getValue().pickSubchannel(args);
    inOrder.verify(subchannel).requestConnection();
  }

  @Test
  public void aggregateSubchannelStates_connectingReadyIdleFailure() {
    RingHashConfig config = new RingHashConfig(10, 100);
    List<EquivalentAddressGroup> servers = createWeightedServerAddrs(1, 1);
    InOrder inOrder = Mockito.inOrder(helper);
    loadBalancer.handleResolvedAddresses(
        ResolvedAddresses.newBuilder()
            .setAddresses(servers).setLoadBalancingPolicyConfig(config).build());
    inOrder.verify(helper, times(2)).createSubchannel(any(CreateSubchannelArgs.class));
    inOrder.verify(helper).updateBalancingState(eq(IDLE), any(SubchannelPicker.class));

    // one in CONNECTING, one in IDLE
    deliverSubchannelState(
        subchannels.get(Collections.singletonList(servers.get(0))),
        ConnectivityStateInfo.forNonError(CONNECTING));
    inOrder.verify(helper).updateBalancingState(eq(CONNECTING), any(SubchannelPicker.class));
    verifyConnection(0);

    // two in CONNECTING
    deliverSubchannelState(
        subchannels.get(Collections.singletonList(servers.get(1))),
        ConnectivityStateInfo.forNonError(CONNECTING));
    inOrder.verify(helper).updateBalancingState(eq(CONNECTING), any(SubchannelPicker.class));
    verifyConnection(0);

    // one in CONNECTING, one in READY
    deliverSubchannelState(
        subchannels.get(Collections.singletonList(servers.get(1))),
        ConnectivityStateInfo.forNonError(READY));
    inOrder.verify(helper).updateBalancingState(eq(READY), any(SubchannelPicker.class));
    verifyConnection(0);

    // one in TRANSIENT_FAILURE, one in READY
    deliverSubchannelState(
        subchannels.get(Collections.singletonList(servers.get(0))),
        ConnectivityStateInfo.forTransientFailure(
            Status.UNKNOWN.withDescription("unknown failure")));
    inOrder.verify(helper).refreshNameResolution();
    inOrder.verify(helper).updateBalancingState(eq(READY), any(SubchannelPicker.class));
    verifyConnection(0);

    // one in TRANSIENT_FAILURE, one in IDLE
    deliverSubchannelState(
        subchannels.get(Collections.singletonList(servers.get(1))),
        ConnectivityStateInfo.forNonError(IDLE));
    inOrder.verify(helper).refreshNameResolution();
    inOrder.verify(helper).updateBalancingState(eq(CONNECTING), any(SubchannelPicker.class));
    verifyConnection(1);

    verifyNoMoreInteractions(helper);
  }

  private void verifyConnection(int times) {
    for (int i = 0; i < times; i++) {
      Subchannel connectOnce = connectionRequestedQueue.poll();
      assertThat(connectOnce).isNotNull();
      clearInvocations(connectOnce);
    }
    assertThat(connectionRequestedQueue.poll()).isNull();
  }

  @Test
  public void aggregateSubchannelStates_twoOrMoreSubchannelsInTransientFailure() {
    RingHashConfig config = new RingHashConfig(10, 100);
    List<EquivalentAddressGroup> servers = createWeightedServerAddrs(1, 1, 1, 1);
    InOrder inOrder = Mockito.inOrder(helper);
    loadBalancer.handleResolvedAddresses(
        ResolvedAddresses.newBuilder()
            .setAddresses(servers).setLoadBalancingPolicyConfig(config).build());
    inOrder.verify(helper, times(4)).createSubchannel(any(CreateSubchannelArgs.class));
    inOrder.verify(helper).updateBalancingState(eq(IDLE), any(SubchannelPicker.class));

    // one in TRANSIENT_FAILURE, three in IDLE
    deliverSubchannelState(
        subchannels.get(Collections.singletonList(servers.get(0))),
        ConnectivityStateInfo.forTransientFailure(
            Status.UNAVAILABLE.withDescription("not found")));
    inOrder.verify(helper).refreshNameResolution();
    inOrder.verify(helper).updateBalancingState(eq(CONNECTING), any(SubchannelPicker.class));
    verifyConnection(1);

    // two in TRANSIENT_FAILURE, two in IDLE
    deliverSubchannelState(
        subchannels.get(Collections.singletonList(servers.get(1))),
        ConnectivityStateInfo.forTransientFailure(
            Status.UNAVAILABLE.withDescription("also not found")));
    inOrder.verify(helper).refreshNameResolution();
    inOrder.verify(helper)
        .updateBalancingState(eq(TRANSIENT_FAILURE), any(SubchannelPicker.class));
    verifyConnection(1);

    // two in TRANSIENT_FAILURE, one in CONNECTING, one in IDLE
    // The overall state is dominated by the two in TRANSIENT_FAILURE.
    deliverSubchannelState(
        subchannels.get(Collections.singletonList(servers.get(2))),
        ConnectivityStateInfo.forNonError(CONNECTING));
    inOrder.verify(helper)
        .updateBalancingState(eq(TRANSIENT_FAILURE), any(SubchannelPicker.class));
    verifyConnection(1);

    // three in TRANSIENT_FAILURE, one in CONNECTING
    deliverSubchannelState(
        subchannels.get(Collections.singletonList(servers.get(3))),
        ConnectivityStateInfo.forTransientFailure(
            Status.UNAVAILABLE.withDescription("connection lost")));
    inOrder.verify(helper).refreshNameResolution();
    inOrder.verify(helper)
        .updateBalancingState(eq(TRANSIENT_FAILURE), any(SubchannelPicker.class));
    verifyConnection(1);

    // three in TRANSIENT_FAILURE, one in READY
    deliverSubchannelState(
        subchannels.get(Collections.singletonList(servers.get(2))),
        ConnectivityStateInfo.forNonError(READY));
    inOrder.verify(helper).updateBalancingState(eq(READY), any(SubchannelPicker.class));
    verifyConnection(0);

    verifyNoMoreInteractions(helper);
  }

  @Test
  public void subchannelStayInTransientFailureUntilBecomeReady() {
    RingHashConfig config = new RingHashConfig(10, 100);
    List<EquivalentAddressGroup> servers = createWeightedServerAddrs(1, 1, 1);
    loadBalancer.handleResolvedAddresses(
        ResolvedAddresses.newBuilder()
            .setAddresses(servers).setLoadBalancingPolicyConfig(config).build());
    verify(helper, times(3)).createSubchannel(any(CreateSubchannelArgs.class));
    verify(helper).updateBalancingState(eq(IDLE), any(SubchannelPicker.class));
    reset(helper);

    // Simulate picks have taken place and subchannels have requested connection.
    for (Subchannel subchannel : subchannels.values()) {
      deliverSubchannelState(subchannel, ConnectivityStateInfo.forTransientFailure(
          Status.UNAUTHENTICATED.withDescription("Permission denied")));
    }
    verify(helper, times(3)).refreshNameResolution();

    // Stays in IDLE when until there are two or more subchannels in TRANSIENT_FAILURE.
    verify(helper).updateBalancingState(eq(CONNECTING), any(SubchannelPicker.class));
    verify(helper, times(2))
        .updateBalancingState(eq(TRANSIENT_FAILURE), any(SubchannelPicker.class));
    verifyConnection(3);

    verifyNoMoreInteractions(helper);
    reset(helper);
    // Simulate underlying subchannel auto reconnect after backoff.
    for (Subchannel subchannel : subchannels.values()) {
      deliverSubchannelState(subchannel, ConnectivityStateInfo.forNonError(CONNECTING));
    }
    verify(helper, times(3))
        .updateBalancingState(eq(TRANSIENT_FAILURE), any(SubchannelPicker.class));
    verifyConnection(3);
    verifyNoMoreInteractions(helper);

    // Simulate one subchannel enters READY.
    deliverSubchannelState(
        subchannels.values().iterator().next(), ConnectivityStateInfo.forNonError(READY));
    verify(helper).updateBalancingState(eq(READY), any(SubchannelPicker.class));
  }

  @Test
  public void updateConnectionIterator() {
    RingHashConfig config = new RingHashConfig(10, 100);
    List<EquivalentAddressGroup> servers = createWeightedServerAddrs(1, 1, 1);
    InOrder inOrder = Mockito.inOrder(helper);
    loadBalancer.handleResolvedAddresses(
        ResolvedAddresses.newBuilder()
            .setAddresses(servers).setLoadBalancingPolicyConfig(config).build());
    verify(helper, times(3)).createSubchannel(any(CreateSubchannelArgs.class));
    verify(helper).updateBalancingState(eq(IDLE), any(SubchannelPicker.class));

    deliverSubchannelState(
        subchannels.get(Collections.singletonList(servers.get(0))),
        ConnectivityStateInfo.forTransientFailure(
            Status.UNAVAILABLE.withDescription("connection lost")));
    inOrder.verify(helper).refreshNameResolution();
    inOrder.verify(helper)
        .updateBalancingState(eq(CONNECTING), any(SubchannelPicker.class));
    verifyConnection(1);

    servers = createWeightedServerAddrs(1,1);
    loadBalancer.handleResolvedAddresses(
        ResolvedAddresses.newBuilder()
            .setAddresses(servers).setLoadBalancingPolicyConfig(config).build());
    inOrder.verify(helper)
        .updateBalancingState(eq(CONNECTING), any(SubchannelPicker.class));
    verifyConnection(1);

    deliverSubchannelState(
        subchannels.get(Collections.singletonList(servers.get(1))),
        ConnectivityStateInfo.forTransientFailure(
            Status.UNAVAILABLE.withDescription("connection lost")));
    inOrder.verify(helper).refreshNameResolution();
    inOrder.verify(helper)
        .updateBalancingState(eq(TRANSIENT_FAILURE), any(SubchannelPicker.class));
    verifyConnection(1);

    deliverSubchannelState(
        subchannels.get(Collections.singletonList(servers.get(0))),
        ConnectivityStateInfo.forNonError(CONNECTING));
    inOrder.verify(helper)
        .updateBalancingState(eq(TRANSIENT_FAILURE), any(SubchannelPicker.class));
    verifyConnection(1);
  }

  @Test
  public void ignoreShutdownSubchannelStateChange() {
    RingHashConfig config = new RingHashConfig(10, 100);
    List<EquivalentAddressGroup> servers = createWeightedServerAddrs(1, 1, 1);
    loadBalancer.handleResolvedAddresses(
        ResolvedAddresses.newBuilder()
            .setAddresses(servers).setLoadBalancingPolicyConfig(config).build());
    verify(helper, times(3)).createSubchannel(any(CreateSubchannelArgs.class));
    verify(helper).updateBalancingState(eq(IDLE), any(SubchannelPicker.class));

    loadBalancer.shutdown();
    for (Subchannel sc : subchannels.values()) {
      verify(sc).shutdown();
      // When the subchannel is being shut down, a SHUTDOWN connectivity state is delivered
      // back to the subchannel state listener.
      deliverSubchannelState(sc, ConnectivityStateInfo.forNonError(SHUTDOWN));
    }
    verifyNoMoreInteractions(helper);
  }

  @Test
  public void deterministicPickWithHostsPartiallyRemoved() {
    RingHashConfig config = new RingHashConfig(10, 100);
    List<EquivalentAddressGroup> servers = createWeightedServerAddrs(1, 1, 1, 1, 1);
    loadBalancer.handleResolvedAddresses(
        ResolvedAddresses.newBuilder()
            .setAddresses(servers).setLoadBalancingPolicyConfig(config).build());
    InOrder inOrder = Mockito.inOrder(helper);
    inOrder.verify(helper, times(5)).createSubchannel(any(CreateSubchannelArgs.class));
    inOrder.verify(helper).updateBalancingState(eq(IDLE), any(SubchannelPicker.class));

    // Bring all subchannels to READY so that next pick always succeeds.
    for (Subchannel subchannel : subchannels.values()) {
      deliverSubchannelState(subchannel, ConnectivityStateInfo.forNonError(READY));
      inOrder.verify(helper).updateBalancingState(eq(READY), pickerCaptor.capture());
    }

    // Simulate rpc hash hits one ring entry exactly for server1.
    long rpcHash = hashFunc.hashAsciiString("[FakeSocketAddress-server1]_0");
    PickSubchannelArgs args = new PickSubchannelArgsImpl(
        TestMethodDescriptors.voidMethod(), new Metadata(),
        CallOptions.DEFAULT.withOption(XdsNameResolver.RPC_HASH_KEY, rpcHash));
    pickerCaptor.getValue().pickSubchannel(args);
    PickResult result = pickerCaptor.getValue().pickSubchannel(args);
    Subchannel subchannel = result.getSubchannel();
    assertThat(subchannel.getAddresses()).isEqualTo(servers.get(1));

    List<EquivalentAddressGroup> updatedServers = new ArrayList<>();
    for (EquivalentAddressGroup addr : servers.subList(0, 2)) {  // only server0 and server1 left
      Attributes attr = addr.getAttributes().toBuilder().set(CUSTOM_KEY, "custom value").build();
      updatedServers.add(new EquivalentAddressGroup(addr.getAddresses(), attr));
    }
    loadBalancer.handleResolvedAddresses(
        ResolvedAddresses.newBuilder()
            .setAddresses(updatedServers).setLoadBalancingPolicyConfig(config).build());
    verify(subchannels.get(Collections.singletonList(servers.get(0))))
        .updateAddresses(Collections.singletonList(updatedServers.get(0)));
    verify(subchannels.get(Collections.singletonList(servers.get(1))))
        .updateAddresses(Collections.singletonList(updatedServers.get(1)));
    inOrder.verify(helper).updateBalancingState(eq(READY), pickerCaptor.capture());
    assertThat(pickerCaptor.getValue().pickSubchannel(args).getSubchannel())
        .isSameInstanceAs(subchannel);
    verifyNoMoreInteractions(helper);
  }

  @Test
  public void deterministicPickWithNewHostsAdded() {
    RingHashConfig config = new RingHashConfig(10, 100);
    List<EquivalentAddressGroup> servers = createWeightedServerAddrs(1, 1);  // server0 and server1
    loadBalancer.handleResolvedAddresses(
        ResolvedAddresses.newBuilder()
            .setAddresses(servers).setLoadBalancingPolicyConfig(config).build());
    InOrder inOrder = Mockito.inOrder(helper);
    inOrder.verify(helper, times(2)).createSubchannel(any(CreateSubchannelArgs.class));
    inOrder.verify(helper).updateBalancingState(eq(IDLE), pickerCaptor.capture());

    // Bring all subchannels to READY so that next pick always succeeds.
    for (Subchannel subchannel : subchannels.values()) {
      deliverSubchannelState(subchannel, ConnectivityStateInfo.forNonError(READY));
      inOrder.verify(helper).updateBalancingState(eq(READY), pickerCaptor.capture());
    }

    // Simulate rpc hash hits one ring entry exactly for server1.
    long rpcHash = hashFunc.hashAsciiString("[FakeSocketAddress-server1]_0");
    PickSubchannelArgs args = new PickSubchannelArgsImpl(
        TestMethodDescriptors.voidMethod(), new Metadata(),
        CallOptions.DEFAULT.withOption(XdsNameResolver.RPC_HASH_KEY, rpcHash));
    pickerCaptor.getValue().pickSubchannel(args);
    PickResult result = pickerCaptor.getValue().pickSubchannel(args);
    Subchannel subchannel = result.getSubchannel();
    assertThat(subchannel.getAddresses()).isEqualTo(servers.get(1));

    servers = createWeightedServerAddrs(1, 1, 1, 1, 1);  // server2, server3, server4 added
    loadBalancer.handleResolvedAddresses(
        ResolvedAddresses.newBuilder()
            .setAddresses(servers).setLoadBalancingPolicyConfig(config).build());
    inOrder.verify(helper, times(3)).createSubchannel(any(CreateSubchannelArgs.class));
    inOrder.verify(helper).updateBalancingState(eq(READY), pickerCaptor.capture());
    assertThat(pickerCaptor.getValue().pickSubchannel(args).getSubchannel())
        .isSameInstanceAs(subchannel);
    verifyNoMoreInteractions(helper);
  }

  @Test
  public void skipFailingHosts_pickNextNonFailingHostInFirstTwoHosts() {
    // Map each server address to exactly one ring entry.
    RingHashConfig config = new RingHashConfig(3, 3);
    List<EquivalentAddressGroup> servers = createWeightedServerAddrs(1, 1, 1);
    loadBalancer.handleResolvedAddresses(
        ResolvedAddresses.newBuilder()
            .setAddresses(servers).setLoadBalancingPolicyConfig(config).build());
    verify(helper, times(3)).createSubchannel(any(CreateSubchannelArgs.class));
    verify(helper).updateBalancingState(eq(IDLE), any(SubchannelPicker.class));  // initial IDLE
    reset(helper);
    // ring:
    //   "[FakeSocketAddress-server1]_0"
    //   "[FakeSocketAddress-server0]_0"
    //   "[FakeSocketAddress-server2]_0"

    long rpcHash = hashFunc.hashAsciiString("[FakeSocketAddress-server0]_0");
    PickSubchannelArgs args = new PickSubchannelArgsImpl(
        TestMethodDescriptors.voidMethod(), new Metadata(),
        CallOptions.DEFAULT.withOption(XdsNameResolver.RPC_HASH_KEY, rpcHash));

    // Bring down server0 to force trying server2.
    deliverSubchannelState(
        subchannels.get(Collections.singletonList(servers.get(0))),
        ConnectivityStateInfo.forTransientFailure(
            Status.UNAVAILABLE.withDescription("unreachable")));
    verify(helper).updateBalancingState(eq(CONNECTING), pickerCaptor.capture());
<<<<<<< HEAD
    verify(subchannels.get(Collections.singletonList(servers.get(2))))
        .requestConnection();
    Subchannel attempted = connectionRequestedQueue.poll();
    assertThat(attempted).isNotNull();
    clearInvocations(attempted);
=======
    verifyConnection(1);
>>>>>>> a0da558b

    PickResult result = pickerCaptor.getValue().pickSubchannel(args);
    assertThat(result.getStatus().isOk()).isTrue();
    assertThat(result.getSubchannel()).isNull();  // buffer request
    verify(subchannels.get(Collections.singletonList(servers.get(2))))
        .requestConnection();  // kick off connection to server2
    verify(subchannels.get(Collections.singletonList(servers.get(1))), never())
        .requestConnection();  // no excessive connection

    reset(helper);
    deliverSubchannelState(
        subchannels.get(Collections.singletonList(servers.get(2))),
        ConnectivityStateInfo.forNonError(CONNECTING));
    verify(helper).updateBalancingState(eq(CONNECTING), pickerCaptor.capture());

    result = pickerCaptor.getValue().pickSubchannel(args);
    assertThat(result.getStatus().isOk()).isTrue();
    assertThat(result.getSubchannel()).isNull();  // buffer request

    deliverSubchannelState(
        subchannels.get(Collections.singletonList(servers.get(2))),
        ConnectivityStateInfo.forNonError(READY));
    verify(helper).updateBalancingState(eq(READY), pickerCaptor.capture());

    result = pickerCaptor.getValue().pickSubchannel(args);
    assertThat(result.getStatus().isOk()).isTrue();
    assertThat(result.getSubchannel().getAddresses()).isEqualTo(servers.get(2));
  }

  @Test
  public void skipFailingHosts_firstTwoHostsFailed_pickNextFirstReady() {
    // Map each server address to exactly one ring entry.
    RingHashConfig config = new RingHashConfig(3, 3);
    List<EquivalentAddressGroup> servers = createWeightedServerAddrs(1, 1, 1);
    loadBalancer.handleResolvedAddresses(
        ResolvedAddresses.newBuilder()
            .setAddresses(servers).setLoadBalancingPolicyConfig(config).build());
    verify(helper, times(3)).createSubchannel(any(CreateSubchannelArgs.class));
    verify(helper).updateBalancingState(eq(IDLE), any(SubchannelPicker.class));  // initial IDLE
    reset(helper);
    // ring:
    //   "[FakeSocketAddress-server1]_0"
    //   "[FakeSocketAddress-server0]_0"
    //   "[FakeSocketAddress-server2]_0"

    long rpcHash = hashFunc.hashAsciiString("[FakeSocketAddress-server0]_0");
    PickSubchannelArgs args = new PickSubchannelArgsImpl(
        TestMethodDescriptors.voidMethod(), new Metadata(),
        CallOptions.DEFAULT.withOption(XdsNameResolver.RPC_HASH_KEY, rpcHash));

    // Bring down server0 and server2 to force trying server1.
    deliverSubchannelState(
        subchannels.get(Collections.singletonList(servers.get(0))),
        ConnectivityStateInfo.forTransientFailure(
            Status.UNAVAILABLE.withDescription("unreachable")));
    deliverSubchannelState(
        subchannels.get(Collections.singletonList(servers.get(2))),
        ConnectivityStateInfo.forTransientFailure(
            Status.PERMISSION_DENIED.withDescription("permission denied")));
    verify(helper).updateBalancingState(eq(TRANSIENT_FAILURE), pickerCaptor.capture());
    verifyConnection(2); // LB attempts to recover by itself

    PickResult result = pickerCaptor.getValue().pickSubchannel(args);
    assertThat(result.getStatus().isOk()).isFalse();  // fail the RPC
    assertThat(result.getStatus().getCode())
        .isEqualTo(Code.UNAVAILABLE);  // with error status for the original server hit by hash
    assertThat(result.getStatus().getDescription()).isEqualTo("unreachable");
    verify(subchannels.get(Collections.singletonList(servers.get(1))))
        .requestConnection(); // kickoff connection to server3 (next first non-failing)
    // TODO: zivy@
    //verify(subchannels.get(Collections.singletonList(servers.get(0)))).requestConnection();
    //verify(subchannels.get(Collections.singletonList(servers.get(2)))).requestConnection();

    // Now connecting to server1.
    deliverSubchannelState(
        subchannels.get(Collections.singletonList(servers.get(1))),
        ConnectivityStateInfo.forNonError(CONNECTING));
    verify(helper, times(2)).updateBalancingState(eq(TRANSIENT_FAILURE), pickerCaptor.capture());

    result = pickerCaptor.getValue().pickSubchannel(args);
    assertThat(result.getStatus().isOk()).isFalse();  // fail the RPC
    assertThat(result.getStatus().getCode())
        .isEqualTo(Code.UNAVAILABLE);  // with error status for the original server hit by hash
    assertThat(result.getStatus().getDescription()).isEqualTo("unreachable");

    // Simulate server1 becomes READY.
    deliverSubchannelState(
        subchannels.get(Collections.singletonList(servers.get(1))),
        ConnectivityStateInfo.forNonError(READY));
    verify(helper).updateBalancingState(eq(READY), pickerCaptor.capture());

    result = pickerCaptor.getValue().pickSubchannel(args);
    assertThat(result.getStatus().isOk()).isTrue();  // succeed
    assertThat(result.getSubchannel().getAddresses()).isEqualTo(servers.get(1));  // with server1
  }

  @Test
  public void allSubchannelsInTransientFailure() {
    // Map each server address to exactly one ring entry.
    RingHashConfig config = new RingHashConfig(3, 3);
    List<EquivalentAddressGroup> servers = createWeightedServerAddrs(1, 1, 1);
    loadBalancer.handleResolvedAddresses(
        ResolvedAddresses.newBuilder()
            .setAddresses(servers).setLoadBalancingPolicyConfig(config).build());
    verify(helper, times(3)).createSubchannel(any(CreateSubchannelArgs.class));
    verify(helper).updateBalancingState(eq(IDLE), any(SubchannelPicker.class));

    // Bring all subchannels to TRANSIENT_FAILURE.
    for (Subchannel subchannel : subchannels.values()) {
      deliverSubchannelState(subchannel, ConnectivityStateInfo.forTransientFailure(
          Status.UNAVAILABLE.withDescription(
              subchannel.getAddresses().getAddresses() + " unreachable")));
    }
    verify(helper, atLeastOnce())
        .updateBalancingState(eq(TRANSIENT_FAILURE), pickerCaptor.capture());
    verifyConnection(3);

    // Picking subchannel triggers connection. RPC hash hits server0.
    PickSubchannelArgs args = new PickSubchannelArgsImpl(
        TestMethodDescriptors.voidMethod(), new Metadata(),
        CallOptions.DEFAULT.withOption(XdsNameResolver.RPC_HASH_KEY, hashFunc.hashVoid()));
    PickResult result = pickerCaptor.getValue().pickSubchannel(args);
    assertThat(result.getStatus().isOk()).isFalse();
    assertThat(result.getStatus().getCode()).isEqualTo(Code.UNAVAILABLE);
    assertThat(result.getStatus().getDescription())
        .isEqualTo("[FakeSocketAddress-server0] unreachable");
    verify(subchannels.get(Collections.singletonList(servers.get(0))))
        .requestConnection();
    verify(subchannels.get(Collections.singletonList(servers.get(1))))
        .requestConnection();
    verify(subchannels.get(Collections.singletonList(servers.get(2))))
        .requestConnection();
  }

  @Test
  public void firstSubchannelIdle() {
    // Map each server address to exactly one ring entry.
    RingHashConfig config = new RingHashConfig(3, 3);
    List<EquivalentAddressGroup> servers = createWeightedServerAddrs(1, 1, 1);
    loadBalancer.handleResolvedAddresses(
        ResolvedAddresses.newBuilder()
            .setAddresses(servers).setLoadBalancingPolicyConfig(config).build());
    verify(helper, times(3)).createSubchannel(any(CreateSubchannelArgs.class));
    verify(helper).updateBalancingState(eq(IDLE), any(SubchannelPicker.class));

    deliverSubchannelState(subchannels.get(Collections.singletonList(servers.get(1))),
        ConnectivityStateInfo.forTransientFailure(
        Status.UNAVAILABLE.withDescription("unreachable")));
    verify(helper).updateBalancingState(eq(CONNECTING), pickerCaptor.capture());
    verifyConnection(1);

    // Picking subchannel triggers connection. RPC hash hits server0.
    PickSubchannelArgs args = new PickSubchannelArgsImpl(
        TestMethodDescriptors.voidMethod(), new Metadata(),
        CallOptions.DEFAULT.withOption(XdsNameResolver.RPC_HASH_KEY, hashFunc.hashVoid()));
    PickResult result = pickerCaptor.getValue().pickSubchannel(args);
    assertThat(result.getStatus().isOk()).isTrue();
    verify(subchannels.get(Collections.singletonList(servers.get(0))))
        .requestConnection();
    verify(subchannels.get(Collections.singletonList(servers.get(1))), never())
        .requestConnection();
    verify(subchannels.get(Collections.singletonList(servers.get(2))), never())
        .requestConnection();
  }

  @Test
  public void firstSubchannelConnecting() {
    // Map each server address to exactly one ring entry.
    RingHashConfig config = new RingHashConfig(3, 3);
    List<EquivalentAddressGroup> servers = createWeightedServerAddrs(1, 1, 1);
    loadBalancer.handleResolvedAddresses(
        ResolvedAddresses.newBuilder()
            .setAddresses(servers).setLoadBalancingPolicyConfig(config).build());
    verify(helper, times(3)).createSubchannel(any(CreateSubchannelArgs.class));
    verify(helper).updateBalancingState(eq(IDLE), any(SubchannelPicker.class));

    deliverSubchannelState(subchannels.get(Collections.singletonList(servers.get(0))),
        ConnectivityStateInfo.forNonError(CONNECTING));
    deliverSubchannelState(subchannels.get(Collections.singletonList(servers.get(1))),
        ConnectivityStateInfo.forNonError(CONNECTING));
    verify(helper, times(2)).updateBalancingState(eq(CONNECTING), pickerCaptor.capture());

    // Picking subchannel triggers connection.
    PickSubchannelArgs args = new PickSubchannelArgsImpl(
        TestMethodDescriptors.voidMethod(), new Metadata(),
        CallOptions.DEFAULT.withOption(XdsNameResolver.RPC_HASH_KEY, hashFunc.hashVoid()));
    PickResult result = pickerCaptor.getValue().pickSubchannel(args);
    assertThat(result.getStatus().isOk()).isTrue();
    verify(subchannels.get(Collections.singletonList(servers.get(0))), never())
        .requestConnection();
    verify(subchannels.get(Collections.singletonList(servers.get(1))), never())
        .requestConnection();
    verify(subchannels.get(Collections.singletonList(servers.get(2))), never())
        .requestConnection();
  }

  @Test
  public void firstSubchannelFailure() {
    // Map each server address to exactly one ring entry.
    RingHashConfig config = new RingHashConfig(3, 3);
    List<EquivalentAddressGroup> servers = createWeightedServerAddrs(1, 1, 1);
    loadBalancer.handleResolvedAddresses(
        ResolvedAddresses.newBuilder()
            .setAddresses(servers).setLoadBalancingPolicyConfig(config).build());
    verify(helper, times(3)).createSubchannel(any(CreateSubchannelArgs.class));
    verify(helper).updateBalancingState(eq(IDLE), any(SubchannelPicker.class));
    // ring:
    //   "[FakeSocketAddress-server1]_0"
    //   "[FakeSocketAddress-server0]_0"
    //   "[FakeSocketAddress-server2]_0"

    deliverSubchannelState(subchannels.get(Collections.singletonList(servers.get(0))),
        ConnectivityStateInfo.forTransientFailure(
            Status.UNAVAILABLE.withDescription("unreachable")));
    verify(helper).updateBalancingState(eq(CONNECTING), pickerCaptor.capture());
    verifyConnection(1);

    // Picking subchannel triggers connection.
    PickSubchannelArgs args = new PickSubchannelArgsImpl(
        TestMethodDescriptors.voidMethod(), new Metadata(),
        CallOptions.DEFAULT.withOption(XdsNameResolver.RPC_HASH_KEY, hashFunc.hashVoid()));
    PickResult result = pickerCaptor.getValue().pickSubchannel(args);
    assertThat(result.getStatus().isOk()).isTrue();
    verify(subchannels.get(Collections.singletonList(servers.get(0))))
        .requestConnection();
    verify(subchannels.get(Collections.singletonList(servers.get(2))))
        .requestConnection();
    verify(subchannels.get(Collections.singletonList(servers.get(1))), never())
        .requestConnection();
  }

  @Test
  public void secondSubchannelConnecting() {
    // Map each server address to exactly one ring entry.
    RingHashConfig config = new RingHashConfig(3, 3);
    List<EquivalentAddressGroup> servers = createWeightedServerAddrs(1, 1, 1);
    loadBalancer.handleResolvedAddresses(
        ResolvedAddresses.newBuilder()
            .setAddresses(servers).setLoadBalancingPolicyConfig(config).build());
    verify(helper, times(3)).createSubchannel(any(CreateSubchannelArgs.class));
    verify(helper).updateBalancingState(eq(IDLE), any(SubchannelPicker.class));
    // ring:
    //   "[FakeSocketAddress-server1]_0"
    //   "[FakeSocketAddress-server0]_0"
    //   "[FakeSocketAddress-server2]_0"

    Subchannel firstSubchannel = subchannels.get(Collections.singletonList(servers.get(0)));
    deliverSubchannelState(firstSubchannel,
        ConnectivityStateInfo.forTransientFailure(Status.UNAVAILABLE.withDescription(
            firstSubchannel.getAddresses().getAddresses() + "unreachable")));
    deliverSubchannelState(subchannels.get(Collections.singletonList(servers.get(2))),
        ConnectivityStateInfo.forNonError(CONNECTING));
    verify(helper, times(2)).updateBalancingState(eq(CONNECTING), pickerCaptor.capture());
    verifyConnection(1);

    // Picking subchannel triggers connection.
    PickSubchannelArgs args = new PickSubchannelArgsImpl(
        TestMethodDescriptors.voidMethod(), new Metadata(),
        CallOptions.DEFAULT.withOption(XdsNameResolver.RPC_HASH_KEY, hashFunc.hashVoid()));
    PickResult result = pickerCaptor.getValue().pickSubchannel(args);
    assertThat(result.getStatus().isOk()).isTrue();
    verify(subchannels.get(Collections.singletonList(servers.get(0))))
        .requestConnection();
    verify(subchannels.get(Collections.singletonList(servers.get(2))), never())
        .requestConnection();
    verify(subchannels.get(Collections.singletonList(servers.get(1))), never())
        .requestConnection();
  }

  @Test
  public void secondSubchannelFailure() {
    // Map each server address to exactly one ring entry.
    RingHashConfig config = new RingHashConfig(3, 3);
    List<EquivalentAddressGroup> servers = createWeightedServerAddrs(1, 1, 1);
    loadBalancer.handleResolvedAddresses(
        ResolvedAddresses.newBuilder()
            .setAddresses(servers).setLoadBalancingPolicyConfig(config).build());
    verify(helper, times(3)).createSubchannel(any(CreateSubchannelArgs.class));
    verify(helper).updateBalancingState(eq(IDLE), any(SubchannelPicker.class));
    // ring:
    //   "[FakeSocketAddress-server1]_0"
    //   "[FakeSocketAddress-server0]_0"
    //   "[FakeSocketAddress-server2]_0"

    Subchannel firstSubchannel = subchannels.get(Collections.singletonList(servers.get(0)));
    deliverSubchannelState(firstSubchannel,
        ConnectivityStateInfo.forTransientFailure(Status.UNAVAILABLE.withDescription(
            firstSubchannel.getAddresses().getAddresses() + " unreachable")));
    deliverSubchannelState(subchannels.get(Collections.singletonList(servers.get(2))),
        ConnectivityStateInfo.forTransientFailure(
            Status.UNAVAILABLE.withDescription("unreachable")));
    verify(helper).updateBalancingState(eq(TRANSIENT_FAILURE), pickerCaptor.capture());
    verifyConnection(2);

    // Picking subchannel triggers connection.
    PickSubchannelArgs args = new PickSubchannelArgsImpl(
        TestMethodDescriptors.voidMethod(), new Metadata(),
        CallOptions.DEFAULT.withOption(XdsNameResolver.RPC_HASH_KEY, hashFunc.hashVoid()));
    PickResult result = pickerCaptor.getValue().pickSubchannel(args);
    assertThat(result.getStatus().isOk()).isFalse();
    assertThat(result.getStatus().getCode()).isEqualTo(Code.UNAVAILABLE);
    assertThat(result.getStatus().getDescription())
        .isEqualTo("[FakeSocketAddress-server0] unreachable");
    verify(subchannels.get(Collections.singletonList(servers.get(0))))
        .requestConnection();
    verify(subchannels.get(Collections.singletonList(servers.get(2))))
        .requestConnection();
    verify(subchannels.get(Collections.singletonList(servers.get(1))))
        .requestConnection();
  }

  @Test
  public void thirdSubchannelConnecting() {
    // Map each server address to exactly one ring entry.
    RingHashConfig config = new RingHashConfig(3, 3);
    List<EquivalentAddressGroup> servers = createWeightedServerAddrs(1, 1, 1);
    loadBalancer.handleResolvedAddresses(
        ResolvedAddresses.newBuilder()
            .setAddresses(servers).setLoadBalancingPolicyConfig(config).build());
    verify(helper, times(3)).createSubchannel(any(CreateSubchannelArgs.class));
    verify(helper).updateBalancingState(eq(IDLE), any(SubchannelPicker.class));
    // ring:
    //   "[FakeSocketAddress-server1]_0"
    //   "[FakeSocketAddress-server0]_0"
    //   "[FakeSocketAddress-server2]_0"

    Subchannel firstSubchannel = subchannels.get(Collections.singletonList(servers.get(0)));
    deliverSubchannelState(firstSubchannel,
        ConnectivityStateInfo.forTransientFailure(Status.UNAVAILABLE.withDescription(
            firstSubchannel.getAddresses().getAddresses() + " unreachable")));
    deliverSubchannelState(subchannels.get(Collections.singletonList(servers.get(2))),
        ConnectivityStateInfo.forTransientFailure(
            Status.UNAVAILABLE.withDescription("unreachable")));
    deliverSubchannelState(subchannels.get(Collections.singletonList(servers.get(1))),
        ConnectivityStateInfo.forNonError(CONNECTING));
    verify(helper, times(2)).updateBalancingState(eq(TRANSIENT_FAILURE), pickerCaptor.capture());
    verifyConnection(3);

    // Picking subchannel triggers connection.
    PickSubchannelArgs args = new PickSubchannelArgsImpl(
        TestMethodDescriptors.voidMethod(), new Metadata(),
        CallOptions.DEFAULT.withOption(XdsNameResolver.RPC_HASH_KEY, hashFunc.hashVoid()));
    PickResult result = pickerCaptor.getValue().pickSubchannel(args);
    assertThat(result.getStatus().isOk()).isFalse();
    assertThat(result.getStatus().getCode()).isEqualTo(Code.UNAVAILABLE);
    assertThat(result.getStatus().getDescription())
        .isEqualTo("[FakeSocketAddress-server0] unreachable");
    verify(subchannels.get(Collections.singletonList(servers.get(0))))
        .requestConnection();
    verify(subchannels.get(Collections.singletonList(servers.get(2))))
        .requestConnection();
    verify(subchannels.get(Collections.singletonList(servers.get(1))), never())
        .requestConnection();
  }

  @Test
  public void stickyTransientFailure() {
    // Map each server address to exactly one ring entry.
    RingHashConfig config = new RingHashConfig(3, 3);
    List<EquivalentAddressGroup> servers = createWeightedServerAddrs(1, 1, 1);
    loadBalancer.handleResolvedAddresses(
        ResolvedAddresses.newBuilder()
            .setAddresses(servers).setLoadBalancingPolicyConfig(config).build());
    verify(helper, times(3)).createSubchannel(any(CreateSubchannelArgs.class));
    verify(helper).updateBalancingState(eq(IDLE), any(SubchannelPicker.class));

    // Bring one subchannel to TRANSIENT_FAILURE.
    Subchannel firstSubchannel = subchannels.get(Collections.singletonList(servers.get(0)));
    deliverSubchannelState(firstSubchannel,
        ConnectivityStateInfo.forTransientFailure(
        Status.UNAVAILABLE.withDescription(
            firstSubchannel.getAddresses().getAddresses() + " unreachable")));

    verify(helper).updateBalancingState(eq(CONNECTING), any());
    verifyConnection(1);
    deliverSubchannelState(firstSubchannel, ConnectivityStateInfo.forNonError(IDLE));
    verify(helper, times(2)).updateBalancingState(eq(CONNECTING), pickerCaptor.capture());
    verifyConnection(1);

    // Picking subchannel triggers connection. RPC hash hits server0.
    PickSubchannelArgs args = new PickSubchannelArgsImpl(
        TestMethodDescriptors.voidMethod(), new Metadata(),
        CallOptions.DEFAULT.withOption(XdsNameResolver.RPC_HASH_KEY, hashFunc.hashVoid()));
    PickResult result = pickerCaptor.getValue().pickSubchannel(args);
    assertThat(result.getStatus().isOk()).isTrue();
    // enabled me. there is a bug in picker behavior
    // verify(subchannels.get(Collections.singletonList(servers.get(0)))).requestConnection();
    verify(subchannels.get(Collections.singletonList(servers.get(2)))).requestConnection();
    verify(subchannels.get(Collections.singletonList(servers.get(1))), never())
        .requestConnection();
  }

  @Test
  public void hostSelectionProportionalToWeights() {
    RingHashConfig config = new RingHashConfig(10000, 100000);  // large ring
    List<EquivalentAddressGroup> servers = createWeightedServerAddrs(1, 10, 100); // 1:10:100
    loadBalancer.handleResolvedAddresses(
        ResolvedAddresses.newBuilder()
            .setAddresses(servers).setLoadBalancingPolicyConfig(config).build());
    verify(helper, times(3)).createSubchannel(any(CreateSubchannelArgs.class));
    verify(helper).updateBalancingState(eq(IDLE), any(SubchannelPicker.class));

    // Bring all subchannels to READY.
    Map<EquivalentAddressGroup, Integer> pickCounts = new HashMap<>();
    for (Subchannel subchannel : subchannels.values()) {
      deliverSubchannelState(subchannel, ConnectivityStateInfo.forNonError(READY));
      pickCounts.put(subchannel.getAddresses(), 0);
    }
    verify(helper, times(3)).updateBalancingState(eq(READY), pickerCaptor.capture());
    SubchannelPicker picker = pickerCaptor.getValue();

    for (int i = 0; i < 10000; i++) {
      long hash = hashFunc.hashInt(i);
      PickSubchannelArgs args = new PickSubchannelArgsImpl(
          TestMethodDescriptors.voidMethod(), new Metadata(),
          CallOptions.DEFAULT.withOption(XdsNameResolver.RPC_HASH_KEY, hash));
      Subchannel pickedSubchannel = picker.pickSubchannel(args).getSubchannel();
      EquivalentAddressGroup addr = pickedSubchannel.getAddresses();
      pickCounts.put(addr, pickCounts.get(addr) + 1);
    }

    // Actual distribution: server0 = 104, server1 = 808, server2 = 9088
    double ratio01 = (double) pickCounts.get(servers.get(0)) / pickCounts.get(servers.get(1));
    double ratio12 = (double) pickCounts.get(servers.get(1)) / pickCounts.get(servers.get(2));
    assertThat(ratio01).isWithin(0.03).of((double) 1 / 10);
    assertThat(ratio12).isWithin(0.03).of((double) 10 / 100);
  }

  @Test
  public void hostSelectionProportionalToRepeatedAddressCount() {
    RingHashConfig config = new RingHashConfig(10000, 100000);
    List<EquivalentAddressGroup> servers = createRepeatedServerAddrs(1, 10, 100);  // 1:10:100
    loadBalancer.handleResolvedAddresses(
        ResolvedAddresses.newBuilder()
            .setAddresses(servers).setLoadBalancingPolicyConfig(config).build());
    verify(helper, times(3)).createSubchannel(any(CreateSubchannelArgs.class));
    verify(helper).updateBalancingState(eq(IDLE), any(SubchannelPicker.class));

    // Bring all subchannels to READY.
    Map<EquivalentAddressGroup, Integer> pickCounts = new HashMap<>();
    for (Subchannel subchannel : subchannels.values()) {
      deliverSubchannelState(subchannel, ConnectivityStateInfo.forNonError(READY));
      pickCounts.put(subchannel.getAddresses(), 0);
    }
    verify(helper, times(3)).updateBalancingState(eq(READY), pickerCaptor.capture());
    SubchannelPicker picker = pickerCaptor.getValue();

    for (int i = 0; i < 10000; i++) {
      long hash = hashFunc.hashInt(i);
      PickSubchannelArgs args = new PickSubchannelArgsImpl(
          TestMethodDescriptors.voidMethod(), new Metadata(),
          CallOptions.DEFAULT.withOption(XdsNameResolver.RPC_HASH_KEY, hash));
      Subchannel pickedSubchannel = picker.pickSubchannel(args).getSubchannel();
      EquivalentAddressGroup addr = pickedSubchannel.getAddresses();
      pickCounts.put(addr, pickCounts.get(addr) + 1);
    }

    // Actual distribution: server0 = 104, server1 = 808, server2 = 9088
    double ratio01 = (double) pickCounts.get(servers.get(0)) / pickCounts.get(servers.get(1));
    double ratio12 = (double) pickCounts.get(servers.get(1)) / pickCounts.get(servers.get(11));
    assertThat(ratio01).isWithin(0.03).of((double) 1 / 10);
    assertThat(ratio12).isWithin(0.03).of((double) 10 / 100);
  }

  @Test
  public void nameResolutionErrorWithNoActiveSubchannels() {
    Status error = Status.UNAVAILABLE.withDescription("not reachable");
    loadBalancer.handleNameResolutionError(error);
    verify(helper).updateBalancingState(eq(TRANSIENT_FAILURE), pickerCaptor.capture());
    PickResult result = pickerCaptor.getValue().pickSubchannel(mock(PickSubchannelArgs.class));
    assertThat(result.getStatus().getCode()).isEqualTo(Code.UNAVAILABLE);
    assertThat(result.getStatus().getDescription()).isEqualTo("not reachable");
    assertThat(result.getSubchannel()).isNull();
    verifyNoMoreInteractions(helper);
  }

  @Test
  public void nameResolutionErrorWithActiveSubchannels() {
    RingHashConfig config = new RingHashConfig(10, 100);
    List<EquivalentAddressGroup> servers = createWeightedServerAddrs(1);
    loadBalancer.handleResolvedAddresses(
        ResolvedAddresses.newBuilder()
            .setAddresses(servers).setLoadBalancingPolicyConfig(config).build());
    verify(helper).createSubchannel(any(CreateSubchannelArgs.class));
    verify(helper).updateBalancingState(eq(IDLE), pickerCaptor.capture());

    // Picking subchannel triggers subchannel creation and connection.
    PickSubchannelArgs args = new PickSubchannelArgsImpl(
        TestMethodDescriptors.voidMethod(), new Metadata(),
        CallOptions.DEFAULT.withOption(XdsNameResolver.RPC_HASH_KEY, hashFunc.hashVoid()));
    pickerCaptor.getValue().pickSubchannel(args);
    deliverSubchannelState(
        Iterables.getOnlyElement(subchannels.values()), ConnectivityStateInfo.forNonError(READY));
    verify(helper).updateBalancingState(eq(READY), any(SubchannelPicker.class));

    loadBalancer.handleNameResolutionError(Status.NOT_FOUND.withDescription("target not found"));
    verifyNoMoreInteractions(helper);
  }

  private void deliverSubchannelState(Subchannel subchannel, ConnectivityStateInfo state) {
    subchannelStateListeners.get(subchannel).onSubchannelState(state);
  }

  private static List<EquivalentAddressGroup> createWeightedServerAddrs(long... weights) {
    List<EquivalentAddressGroup> addrs = new ArrayList<>();
    for (int i = 0; i < weights.length; i++) {
      SocketAddress addr = new FakeSocketAddress("server" + i);
      Attributes attr = Attributes.newBuilder().set(
          InternalXdsAttributes.ATTR_SERVER_WEIGHT, weights[i]).build();
      EquivalentAddressGroup eag = new EquivalentAddressGroup(addr, attr);
      addrs.add(eag);
    }
    return addrs;
  }

  private static List<EquivalentAddressGroup> createRepeatedServerAddrs(long... weights) {
    List<EquivalentAddressGroup> addrs = new ArrayList<>();
    for (int i = 0; i < weights.length; i++) {
      SocketAddress addr = new FakeSocketAddress("server" + i);
      for (int j = 0; j < weights[i]; j++) {
        EquivalentAddressGroup eag = new EquivalentAddressGroup(addr);
        addrs.add(eag);
      }
    }
    return addrs;
  }

  private static class FakeSocketAddress extends SocketAddress {
    private final String name;

    FakeSocketAddress(String name) {
      this.name = name;
    }

    @Override
    public int hashCode() {
      return name.hashCode();
    }

    @Override
    public boolean equals(Object other) {
      if (!(other instanceof FakeSocketAddress)) {
        return false;
      }
      return name.equals(((FakeSocketAddress) other).name);
    }

    @Override
    public String toString() {
      return "FakeSocketAddress-" +  name;
    }
  }
}<|MERGE_RESOLUTION|>--- conflicted
+++ resolved
@@ -548,15 +548,7 @@
         ConnectivityStateInfo.forTransientFailure(
             Status.UNAVAILABLE.withDescription("unreachable")));
     verify(helper).updateBalancingState(eq(CONNECTING), pickerCaptor.capture());
-<<<<<<< HEAD
-    verify(subchannels.get(Collections.singletonList(servers.get(2))))
-        .requestConnection();
-    Subchannel attempted = connectionRequestedQueue.poll();
-    assertThat(attempted).isNotNull();
-    clearInvocations(attempted);
-=======
-    verifyConnection(1);
->>>>>>> a0da558b
+    verifyConnection(1);
 
     PickResult result = pickerCaptor.getValue().pickSubchannel(args);
     assertThat(result.getStatus().isOk()).isTrue();
