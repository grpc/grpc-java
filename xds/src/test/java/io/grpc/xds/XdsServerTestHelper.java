--- conflicted
+++ resolved
@@ -17,13 +17,6 @@
 package io.grpc.xds;
 
 import static com.google.common.truth.Truth.assertThat;
-<<<<<<< HEAD
-import static org.mockito.ArgumentMatchers.any;
-import static org.mockito.Mockito.mock;
-import static org.mockito.Mockito.verify;
-import static org.mockito.Mockito.when;
-=======
->>>>>>> bb06739c
 
 import com.google.common.collect.ImmutableMap;
 import com.google.common.util.concurrent.SettableFuture;
@@ -36,11 +29,6 @@
 import io.grpc.xds.Filter.NamedFilterConfig;
 import io.grpc.xds.VirtualHost.Route;
 import io.grpc.xds.XdsClient.LdsUpdate;
-<<<<<<< HEAD
-import java.io.IOException;
-import java.net.ServerSocket;
-=======
->>>>>>> bb06739c
 import java.util.ArrayList;
 import java.util.Arrays;
 import java.util.Collections;
@@ -68,15 +56,6 @@
           null,
           "grpc/server?udpa.resource.listening_address=%s");
 
-<<<<<<< HEAD
-  /** Create an XdsClientWrapperForServerSds with a mock XdsClient. */
-  public static XdsClientWrapperForServerSds createXdsClientWrapperForServerSds(int port,
-      TlsContextManager tlsContextManager) {
-    FakeXdsClientPoolFactory fakeXdsClientPoolFactory = new FakeXdsClientPoolFactory(
-        buildMockXdsClient(tlsContextManager));
-    return new XdsClientWrapperForServerSds(port, fakeXdsClientPoolFactory);
-  }
-=======
   static void generateListenerUpdate(FakeXdsClient xdsClient,
                                      EnvoyServerProtoData.DownstreamTlsContext tlsContext,
                                      TlsContextManager tlsContextManager) {
@@ -173,7 +152,6 @@
     LdsResourceWatcher ldsWatcher;
     CountDownLatch rdsCount = new CountDownLatch(1);
     final Map<String, RdsResourceWatcher> rdsWatchers = new HashMap<>();
->>>>>>> bb06739c
 
     @Override
     public TlsContextManager getTlsContextManager() {
@@ -192,32 +170,6 @@
       ldsResource.set(resourceName);
     }
 
-<<<<<<< HEAD
-  static void generateListenerUpdate(FakeXdsClient xdsClient,
-                                     EnvoyServerProtoData.DownstreamTlsContext tlsContext,
-                                     TlsContextManager tlsContextManager) {
-    EnvoyServerProtoData.Listener listener = buildTestListener("listener1", "10.1.2.3",
-            Arrays.<Integer>asList(), tlsContext, null, tlsContextManager);
-    LdsUpdate listenerUpdate = LdsUpdate.forTcpListener(listener);
-    xdsClient.deliverLdsUpdate(listenerUpdate);
-  }
-
-  static void generateListenerUpdate(
-      XdsClient.LdsResourceWatcher registeredWatcher, List<Integer> sourcePorts,
-      EnvoyServerProtoData.DownstreamTlsContext tlsContext,
-      EnvoyServerProtoData.DownstreamTlsContext tlsContextForDefaultFilterChain,
-      TlsContextManager tlsContextManager) {
-    EnvoyServerProtoData.Listener listener = buildTestListener("listener1", "10.1.2.3", sourcePorts,
-        tlsContext, tlsContextForDefaultFilterChain, tlsContextManager);
-    LdsUpdate listenerUpdate = LdsUpdate.forTcpListener(listener);
-    registeredWatcher.onChanged(listenerUpdate);
-  }
-
-  static int findFreePort() throws IOException {
-    try (ServerSocket socket = new ServerSocket(0)) {
-      socket.setReuseAddress(true);
-      return socket.getLocalPort();
-=======
     @Override
     void cancelLdsResourceWatch(String resourceName, LdsResourceWatcher watcher) {
       assertThat(ldsWatcher).isNotNull();
@@ -234,42 +186,8 @@
     @Override
     void cancelRdsResourceWatch(String resourceName, RdsResourceWatcher watcher) {
       rdsWatchers.remove(resourceName);
->>>>>>> bb06739c
-    }
-
-<<<<<<< HEAD
-  static EnvoyServerProtoData.Listener buildTestListener(
-      String name, String address, List<Integer> sourcePorts,
-      EnvoyServerProtoData.DownstreamTlsContext tlsContext,
-      EnvoyServerProtoData.DownstreamTlsContext tlsContextForDefaultFilterChain,
-      TlsContextManager tlsContextManager) {
-    EnvoyServerProtoData.FilterChainMatch filterChainMatch1 =
-        new EnvoyServerProtoData.FilterChainMatch(
-            0,
-            Arrays.<EnvoyServerProtoData.CidrRange>asList(),
-            Arrays.<String>asList(),
-            Arrays.<EnvoyServerProtoData.CidrRange>asList(),
-            null,
-            sourcePorts,
-            Arrays.<String>asList(),
-            null);
-    VirtualHost virtualHost =
-            VirtualHost.create(
-                    "virtual-host", Collections.singletonList("auth"), new ArrayList<Route>(),
-                    ImmutableMap.<String, FilterConfig>of());
-    HttpConnectionManager httpConnectionManager = HttpConnectionManager.forVirtualHosts(
-            0L, Collections.singletonList(virtualHost), new ArrayList<NamedFilterConfig>());
-    EnvoyServerProtoData.FilterChain filterChain1 = new EnvoyServerProtoData.FilterChain(
-        "filter-chain-foo", filterChainMatch1, httpConnectionManager, tlsContext,
-        tlsContextManager);
-    EnvoyServerProtoData.FilterChain defaultFilterChain = new EnvoyServerProtoData.FilterChain(
-        "filter-chain-bar", null, httpConnectionManager, tlsContextForDefaultFilterChain,
-        tlsContextManager);
-    EnvoyServerProtoData.Listener listener =
-        new EnvoyServerProtoData.Listener(
-            name, address, Arrays.asList(filterChain1), defaultFilterChain);
-    return listener;
-=======
+    }
+
     @Override
     void shutdown() {
       shutdown = true;
@@ -293,110 +211,5 @@
     void deliverRdsUpdate(String rdsName, List<VirtualHost> virtualHosts) {
       rdsWatchers.get(rdsName).onChanged(new RdsUpdate(virtualHosts));
     }
->>>>>>> bb06739c
-  }
-
-  static final class FakeXdsClientPoolFactory
-        implements XdsNameResolverProvider.XdsClientPoolFactory {
-
-    private XdsClient xdsClient;
-
-    FakeXdsClientPoolFactory(XdsClient xdsClient) {
-      this.xdsClient = xdsClient;
-    }
-
-    @Override
-    public void setBootstrapOverride(Map<String, ?> bootstrap) {
-      throw new UnsupportedOperationException("Should not be called");
-    }
-
-    @Override
-    @Nullable
-    public ObjectPool<XdsClient> get() {
-      throw new UnsupportedOperationException("Should not be called");
-    }
-
-    @Override
-    public ObjectPool<XdsClient> getOrCreate() throws XdsInitializationException {
-      return new ObjectPool<XdsClient>() {
-        @Override
-        public XdsClient getObject() {
-          return xdsClient;
-        }
-
-        @Override
-        public XdsClient returnObject(Object object) {
-          xdsClient.shutdown();
-          return null;
-        }
-      };
-    }
-  }
-
-  static final class FakeXdsClient extends XdsClient {
-    boolean shutdown;
-    SettableFuture<String> ldsResource = SettableFuture.create();
-    LdsResourceWatcher ldsWatcher;
-    CountDownLatch rdsCount = new CountDownLatch(1);
-    final Map<String, RdsResourceWatcher> rdsWatchers = new HashMap<>();
-
-    @Override
-    public TlsContextManager getTlsContextManager() {
-      return null;
-    }
-
-    @Override
-    public BootstrapInfo getBootstrapInfo() {
-      return BOOTSTRAP_INFO;
-    }
-
-    @Override
-    void watchLdsResource(String resourceName, LdsResourceWatcher watcher) {
-      assertThat(ldsWatcher).isNull();
-      ldsWatcher = watcher;
-      ldsResource.set(resourceName);
-    }
-
-    @Override
-    void cancelLdsResourceWatch(String resourceName, LdsResourceWatcher watcher) {
-      assertThat(ldsWatcher).isNotNull();
-      ldsResource = null;
-      ldsWatcher = null;
-    }
-
-    @Override
-    void watchRdsResource(String resourceName, RdsResourceWatcher watcher) {
-      rdsWatchers.put(resourceName, watcher);
-      rdsCount.countDown();
-    }
-
-    @Override
-    void cancelRdsResourceWatch(String resourceName, RdsResourceWatcher watcher) {
-      rdsWatchers.remove(resourceName);
-    }
-
-    @Override
-    void shutdown() {
-      shutdown = true;
-    }
-
-    @Override
-    boolean isShutDown() {
-      return shutdown;
-    }
-
-    void deliverLdsUpdate(List<FilterChain> filterChains,
-                                       FilterChain defaultFilterChain) {
-      ldsWatcher.onChanged(LdsUpdate.forTcpListener(new Listener(
-              "listener", "0.0.0.0:1", filterChains, defaultFilterChain)));
-    }
-
-    void deliverLdsUpdate(LdsUpdate ldsUpdate) {
-      ldsWatcher.onChanged(ldsUpdate);
-    }
-
-    void deliverRdsUpdate(String rdsName, List<VirtualHost> virtualHosts) {
-      rdsWatchers.get(rdsName).onChanged(new RdsUpdate(virtualHosts));
-    }
   }
 }