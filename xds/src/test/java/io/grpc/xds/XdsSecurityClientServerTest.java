--- conflicted
+++ resolved
@@ -627,14 +627,10 @@
           CertificateValidationContext.newBuilder()
               .setSystemRootCerts(
                   CertificateValidationContext.SystemRootCerts.newBuilder().build())
-<<<<<<< HEAD
-              .build(), null, false);
-=======
               .addMatchSubjectAltNames(
                   StringMatcher.newBuilder()
                       .setExact(sanToMatch))
               .build());
->>>>>>> e18d6cdd
     }
     return CommonTlsContextTestsUtil.buildNewUpstreamTlsContextForCertProviderInstance(
         "google_cloud_private_spiffe-client", "ROOT", null,
