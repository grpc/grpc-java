/*
 * Copyright 2019 The gRPC Authors
 *
 * Licensed under the Apache License, Version 2.0 (the "License");
 * you may not use this file except in compliance with the License.
 * You may obtain a copy of the License at
 *
 *     http://www.apache.org/licenses/LICENSE-2.0
 *
 * Unless required by applicable law or agreed to in writing, software
 * distributed under the License is distributed on an "AS IS" BASIS,
 * WITHOUT WARRANTIES OR CONDITIONS OF ANY KIND, either express or implied.
 * See the License for the specific language governing permissions and
 * limitations under the License.
 */

package io.grpc.xds;

import static com.google.common.truth.Truth.assertThat;
import static io.grpc.xds.internal.security.CommonTlsContextTestsUtil.BAD_CLIENT_KEY_FILE;
import static io.grpc.xds.internal.security.CommonTlsContextTestsUtil.BAD_CLIENT_PEM_FILE;
import static io.grpc.xds.internal.security.CommonTlsContextTestsUtil.BAD_SERVER_KEY_FILE;
import static io.grpc.xds.internal.security.CommonTlsContextTestsUtil.BAD_SERVER_PEM_FILE;
import static io.grpc.xds.internal.security.CommonTlsContextTestsUtil.CA_PEM_FILE;
import static io.grpc.xds.internal.security.CommonTlsContextTestsUtil.CLIENT_KEY_FILE;
import static io.grpc.xds.internal.security.CommonTlsContextTestsUtil.CLIENT_PEM_FILE;
import static io.grpc.xds.internal.security.CommonTlsContextTestsUtil.CLIENT_SPIFFE_PEM_FILE;
import static io.grpc.xds.internal.security.CommonTlsContextTestsUtil.SERVER_1_KEY_FILE;
import static io.grpc.xds.internal.security.CommonTlsContextTestsUtil.SERVER_1_PEM_FILE;
import static io.grpc.xds.internal.security.CommonTlsContextTestsUtil.SERVER_1_SPIFFE_PEM_FILE;
import static io.grpc.xds.internal.security.CommonTlsContextTestsUtil.SPIFFE_TRUST_MAP_1_FILE;
import static io.grpc.xds.internal.security.CommonTlsContextTestsUtil.SPIFFE_TRUST_MAP_FILE;
import static org.junit.Assert.fail;

import com.google.common.collect.ImmutableList;
import com.google.common.collect.ImmutableMap;
import com.google.common.util.concurrent.SettableFuture;
import io.envoyproxy.envoy.config.core.v3.SocketAddress.Protocol;
import io.envoyproxy.envoy.extensions.transport_sockets.tls.v3.CertificateValidationContext;
import io.envoyproxy.envoy.type.matcher.v3.StringMatcher;
import io.grpc.Attributes;
import io.grpc.EquivalentAddressGroup;
import io.grpc.Grpc;
import io.grpc.InsecureChannelCredentials;
import io.grpc.InsecureServerCredentials;
import io.grpc.ManagedChannelBuilder;
import io.grpc.NameResolver;
import io.grpc.NameResolverProvider;
import io.grpc.NameResolverRegistry;
import io.grpc.Server;
import io.grpc.ServerCredentials;
import io.grpc.Status;
import io.grpc.StatusOr;
import io.grpc.StatusRuntimeException;
import io.grpc.stub.StreamObserver;
import io.grpc.testing.GrpcCleanupRule;
import io.grpc.testing.protobuf.SimpleRequest;
import io.grpc.testing.protobuf.SimpleResponse;
import io.grpc.testing.protobuf.SimpleServiceGrpc;
import io.grpc.xds.EnvoyServerProtoData.ConnectionSourceType;
import io.grpc.xds.EnvoyServerProtoData.DownstreamTlsContext;
import io.grpc.xds.EnvoyServerProtoData.UpstreamTlsContext;
import io.grpc.xds.Filter.FilterConfig;
import io.grpc.xds.Filter.NamedFilterConfig;
import io.grpc.xds.VirtualHost.Route;
import io.grpc.xds.VirtualHost.Route.RouteMatch;
import io.grpc.xds.VirtualHost.Route.RouteMatch.PathMatcher;
import io.grpc.xds.XdsListenerResource.LdsUpdate;
import io.grpc.xds.XdsServerTestHelper.FakeXdsClient;
import io.grpc.xds.XdsServerTestHelper.FakeXdsClientPoolFactory;
import io.grpc.xds.client.Bootstrapper;
import io.grpc.xds.client.CommonBootstrapperTestUtils;
import io.grpc.xds.internal.Matchers.HeaderMatcher;
import io.grpc.xds.internal.XdsInternalAttributes;
import io.grpc.xds.internal.security.CommonTlsContextTestsUtil;
import io.grpc.xds.internal.security.SecurityProtocolNegotiators;
import io.grpc.xds.internal.security.SslContextProviderSupplier;
import io.grpc.xds.internal.security.TlsContextManagerImpl;
import io.grpc.xds.internal.security.certprovider.FileWatcherCertificateProviderProvider;
import io.grpc.xds.internal.security.trust.CertificateUtils;
import io.netty.handler.ssl.NotSslRecordException;
import java.io.File;
import java.io.FileOutputStream;
import java.io.IOException;
import java.io.InputStream;
import java.net.Inet4Address;
import java.net.InetSocketAddress;
import java.net.URI;
import java.nio.file.Files;
import java.nio.file.Path;
import java.security.KeyStore;
import java.security.KeyStoreException;
import java.security.NoSuchAlgorithmException;
import java.security.cert.CertificateException;
import java.security.cert.CertificateFactory;
import java.util.ArrayList;
import java.util.Arrays;
import java.util.Collection;
import java.util.Collections;
import java.util.List;
import java.util.concurrent.Executors;
import java.util.concurrent.TimeUnit;
import javax.net.ssl.SSLException;
import javax.net.ssl.SSLHandshakeException;
import javax.net.ssl.TrustManagerFactory;
import org.junit.After;
import org.junit.Before;
import org.junit.Rule;
import org.junit.Test;
import org.junit.runner.RunWith;
import org.junit.runners.Parameterized;
import org.junit.runners.Parameterized.Parameter;
import org.junit.runners.Parameterized.Parameters;

/**
 * Unit tests for {@link XdsChannelCredentials} and {@link XdsServerBuilder} for plaintext/TLS/mTLS
 * modes.
 */
@RunWith(Parameterized.class)
public class XdsSecurityClientServerTest {

<<<<<<< HEAD
  private static final String SNI_IN_UTC = "waterzooi.test.google.be";
=======
  private static final String SAN_TO_MATCH = "waterzooi.test.google.be";
>>>>>>> 9ade38a7

  @Parameter
  public Boolean enableSpiffe;
  private Boolean originalEnableSpiffe;

  @Rule public final GrpcCleanupRule cleanupRule = new GrpcCleanupRule();
  private int port;
  private FakeNameResolverFactory fakeNameResolverFactory;
  private Bootstrapper.BootstrapInfo bootstrapInfoForClient = null;
  private Bootstrapper.BootstrapInfo bootstrapInfoForServer = null;
  private TlsContextManagerImpl tlsContextManagerForClient;
  private TlsContextManagerImpl tlsContextManagerForServer;
  private FakeXdsClient xdsClient = new FakeXdsClient();
  private FakeXdsClientPoolFactory fakePoolFactory = new FakeXdsClientPoolFactory(xdsClient);
  private static final String OVERRIDE_AUTHORITY = "foo.test.google.fr";
  private Attributes sslContextAttributes;

  @Parameters(name = "enableSpiffe={0}")
  public static Collection<Boolean> data() {
    return ImmutableList.of(true, false);
  }

  @Before
  public void setUp() throws IOException {
    saveEnvironment();
    FileWatcherCertificateProviderProvider.enableSpiffe = enableSpiffe;
  }

  private void saveEnvironment() {
    originalEnableSpiffe = FileWatcherCertificateProviderProvider.enableSpiffe;
  }

  @After
  public void tearDown() throws IOException {
    if (fakeNameResolverFactory != null) {
      NameResolverRegistry.getDefaultRegistry().deregister(fakeNameResolverFactory);
    }
    FileWatcherCertificateProviderProvider.enableSpiffe = originalEnableSpiffe;
    if (sslContextAttributes != null) {
      SslContextProviderSupplier sslContextProviderSupplier = sslContextAttributes.get(
              SecurityProtocolNegotiators.ATTR_SSL_CONTEXT_PROVIDER_SUPPLIER);
      if (sslContextProviderSupplier != null) {
        sslContextProviderSupplier.close();
      }
      sslContextAttributes = null;
    }
  }

  @Test
  public void plaintextClientServer() throws Exception {
    buildServerWithTlsContext(/* downstreamTlsContext= */ null);

    SimpleServiceGrpc.SimpleServiceBlockingStub blockingStub =
        getBlockingStub(/* upstreamTlsContext= */ null,
                /* overrideAuthority= */ OVERRIDE_AUTHORITY);
    assertThat(unaryRpc("buddy", blockingStub)).isEqualTo("Hello buddy");
  }

  @Test
  public void nullFallbackCredentials_expectException() throws Exception {
    try {
      buildServerWithTlsContext(/* downstreamTlsContext= */ null, /* fallbackCredentials= */ null);
      fail("exception expected");
    } catch (NullPointerException npe) {
      assertThat(npe).hasMessageThat().isEqualTo("fallback");
    }
  }

  /** TLS channel - no mTLS. */
  @Test
  public void tlsClientServer_noClientAuthentication() throws Exception {
    DownstreamTlsContext downstreamTlsContext =
        setBootstrapInfoAndBuildDownstreamTlsContext(SERVER_1_PEM_FILE, null, null, null, null,
            null, false, false);
    buildServerWithTlsContext(downstreamTlsContext);

    // for TLS, client only needs trustCa
    UpstreamTlsContext upstreamTlsContext = setBootstrapInfoAndBuildUpstreamTlsContext(
        CLIENT_KEY_FILE, CLIENT_PEM_FILE, null, false);

    SimpleServiceGrpc.SimpleServiceBlockingStub blockingStub =
        getBlockingStub(upstreamTlsContext, /* overrideAuthority= */ OVERRIDE_AUTHORITY);
    assertThat(unaryRpc(/* requestMessage= */ "buddy", blockingStub)).isEqualTo("Hello buddy");
  }

  /**
   * Use system root ca cert for TLS channel - no mTLS.
   * Uses common_tls_context.combined_validation_context in upstream_tls_context.
   */
  @Test
  public void tlsClientServer_useSystemRootCerts_noMtls_useCombinedValidationContext()
      throws Exception {
    Path trustStoreFilePath = getCacertFilePathForTestCa();
    try {
      setTrustStoreSystemProperties(trustStoreFilePath.toAbsolutePath().toString());
      DownstreamTlsContext downstreamTlsContext =
          setBootstrapInfoAndBuildDownstreamTlsContext(SERVER_1_PEM_FILE, null, null, null, null,
              null, false, false);
      buildServerWithTlsContext(downstreamTlsContext);

      UpstreamTlsContext upstreamTlsContext =
          setBootstrapInfoAndBuildUpstreamTlsContextForUsingSystemRootCerts(CLIENT_KEY_FILE,
<<<<<<< HEAD
              CLIENT_PEM_FILE, true, SNI_IN_UTC, false, null, false, false);
=======
              CLIENT_PEM_FILE, true, SAN_TO_MATCH, false);
>>>>>>> 9ade38a7

      SimpleServiceGrpc.SimpleServiceBlockingStub blockingStub =
          getBlockingStub(upstreamTlsContext, /* overrideAuthority= */ OVERRIDE_AUTHORITY);
      assertThat(unaryRpc(/* requestMessage= */ "buddy", blockingStub)).isEqualTo("Hello buddy");
    } finally {
      Files.deleteIfExists(trustStoreFilePath);
      clearTrustStoreSystemProperties();
    }
  }

  /**
   * Use system root ca cert for TLS channel - no mTLS.
   * Uses common_tls_context.validation_context in upstream_tls_context.
   */
  @Test
  public void tlsClientServer_useSystemRootCerts_noMtls_validationContext() throws Exception {
    Path trustStoreFilePath = getCacertFilePathForTestCa().toAbsolutePath();
    try {
      setTrustStoreSystemProperties(trustStoreFilePath.toAbsolutePath().toString());
      DownstreamTlsContext downstreamTlsContext =
          setBootstrapInfoAndBuildDownstreamTlsContext(SERVER_1_PEM_FILE, null, null, null, null,
              null, false, false);
      buildServerWithTlsContext(downstreamTlsContext);

      UpstreamTlsContext upstreamTlsContext =
          setBootstrapInfoAndBuildUpstreamTlsContextForUsingSystemRootCerts(CLIENT_KEY_FILE,
<<<<<<< HEAD
              CLIENT_PEM_FILE, false, SNI_IN_UTC, false, null, false, false);
=======
              CLIENT_PEM_FILE, false, SAN_TO_MATCH, false);
>>>>>>> 9ade38a7

      SimpleServiceGrpc.SimpleServiceBlockingStub blockingStub =
          getBlockingStub(upstreamTlsContext, /* overrideAuthority= */ OVERRIDE_AUTHORITY);
      assertThat(unaryRpc(/* requestMessage= */ "buddy", blockingStub)).isEqualTo("Hello buddy");
    } finally {
      Files.deleteIfExists(trustStoreFilePath.toAbsolutePath());
      clearTrustStoreSystemProperties();
    }
  }

  @Test
  public void tlsClientServer_useSystemRootCerts_mtls() throws Exception {
    Path trustStoreFilePath = getCacertFilePathForTestCa();
    try {
      setTrustStoreSystemProperties(trustStoreFilePath.toAbsolutePath().toString());
      DownstreamTlsContext downstreamTlsContext =
          setBootstrapInfoAndBuildDownstreamTlsContext(SERVER_1_PEM_FILE, null, null, null, null,
              null, false, true);
      buildServerWithTlsContext(downstreamTlsContext);

      UpstreamTlsContext upstreamTlsContext =
          setBootstrapInfoAndBuildUpstreamTlsContextForUsingSystemRootCerts(CLIENT_KEY_FILE,
<<<<<<< HEAD
              CLIENT_PEM_FILE, true, SNI_IN_UTC, true, null, false, false);
=======
              CLIENT_PEM_FILE, true, SAN_TO_MATCH, true);
>>>>>>> 9ade38a7

      SimpleServiceGrpc.SimpleServiceBlockingStub blockingStub =
          getBlockingStub(upstreamTlsContext, /* overrideAuthority= */ OVERRIDE_AUTHORITY);
      assertThat(unaryRpc(/* requestMessage= */ "buddy", blockingStub)).isEqualTo("Hello buddy");
    } finally {
      Files.deleteIfExists(trustStoreFilePath);
      clearTrustStoreSystemProperties();
    }
  }

  @Test
<<<<<<< HEAD
  public void tlsClientServer_noAutoSniValidation_failureToMatchSubjAltNames()
      throws Exception {
=======
  public void tlsClientServer_useSystemRootCerts_failureToMatchSubjAltNames() throws Exception {
>>>>>>> 9ade38a7
    Path trustStoreFilePath = getCacertFilePathForTestCa();
    try {
      setTrustStoreSystemProperties(trustStoreFilePath.toAbsolutePath().toString());
      DownstreamTlsContext downstreamTlsContext =
          setBootstrapInfoAndBuildDownstreamTlsContext(SERVER_1_PEM_FILE, null, null, null, null,
              null, false, false);
      buildServerWithTlsContext(downstreamTlsContext);

      UpstreamTlsContext upstreamTlsContext =
          setBootstrapInfoAndBuildUpstreamTlsContextForUsingSystemRootCerts(CLIENT_KEY_FILE,
<<<<<<< HEAD
              CLIENT_PEM_FILE, true, "server1.test.google.in", false, null, false, false);
=======
              CLIENT_PEM_FILE, true, "server1.test.google.in", false);
>>>>>>> 9ade38a7

      SimpleServiceGrpc.SimpleServiceBlockingStub blockingStub =
          getBlockingStub(upstreamTlsContext, /* overrideAuthority= */ OVERRIDE_AUTHORITY);
      unaryRpc(/* requestMessage= */ "buddy", blockingStub);
      fail("Expected handshake failure exception");
    } catch (StatusRuntimeException e) {
      assertThat(e.getCause()).isInstanceOf(SSLHandshakeException.class);
      assertThat(e.getCause().getCause()).isInstanceOf(CertificateException.class);
      assertThat(e.getCause().getCause().getMessage()).isEqualTo(
          "Peer certificate SAN check failed");
    } finally {
      Files.deleteIfExists(trustStoreFilePath);
      clearTrustStoreSystemProperties();
    }
  }

<<<<<<< HEAD
  @Test
  public void tlsClientServer_autoSniValidation_sniInUtc()
      throws Exception {
    CertificateUtils.isXdsSniEnabled = true;
    Path trustStoreFilePath = getCacertFilePathForTestCa();
    try {
      setTrustStoreSystemProperties(trustStoreFilePath.toAbsolutePath().toString());
      DownstreamTlsContext downstreamTlsContext =
          setBootstrapInfoAndBuildDownstreamTlsContext(SERVER_1_PEM_FILE, null, null, null, null,
              null, false, false);
      buildServerWithTlsContext(downstreamTlsContext);

      UpstreamTlsContext upstreamTlsContext =
          setBootstrapInfoAndBuildUpstreamTlsContextForUsingSystemRootCerts(CLIENT_KEY_FILE,
              CLIENT_PEM_FILE, true,
              // SAN matcher in CommonValidationContext. Will be overridden by autoSniSanValidation
              "server1.test.google.in",
              false,
              SNI_IN_UTC,
              false, true);

      SimpleServiceGrpc.SimpleServiceBlockingStub blockingStub =
          getBlockingStub(upstreamTlsContext, /* overrideAuthority= */ OVERRIDE_AUTHORITY);
      unaryRpc(/* requestMessage= */ "buddy", blockingStub);
    } finally {
      Files.deleteIfExists(trustStoreFilePath);
      clearTrustStoreSystemProperties();
      CertificateUtils.isXdsSniEnabled = false;
    }
  }

  @Test
  public void tlsClientServer_autoSniValidation_sniFromHostname()
      throws Exception {
    CertificateUtils.isXdsSniEnabled = true;
    Path trustStoreFilePath = getCacertFilePathForTestCa();
    try {
      setTrustStoreSystemProperties(trustStoreFilePath.toAbsolutePath().toString());
      DownstreamTlsContext downstreamTlsContext =
          setBootstrapInfoAndBuildDownstreamTlsContext(SERVER_1_PEM_FILE, null, null, null, null,
              null, false, false);
      buildServerWithTlsContext(downstreamTlsContext);

      UpstreamTlsContext upstreamTlsContext =
          setBootstrapInfoAndBuildUpstreamTlsContextForUsingSystemRootCerts(CLIENT_KEY_FILE,
              CLIENT_PEM_FILE, true,
              // SAN matcher in CommonValidationContext. Will be overridden by autoSniSanValidation
              "server1.test.google.in",
              false,
              "",
              true, true);

      // TODO: Change this to foo.test.gooogle.fr that needs wildcard matching after
      // https://github.com/grpc/grpc-java/pull/12345 is done
      SimpleServiceGrpc.SimpleServiceBlockingStub blockingStub =
          getBlockingStub(upstreamTlsContext, /* overrideAuthority= */ OVERRIDE_AUTHORITY,
              "waterzooi.test.google.be");
      unaryRpc(/* requestMessage= */ "buddy", blockingStub);
    } finally {
      Files.deleteIfExists(trustStoreFilePath);
      clearTrustStoreSystemProperties();
      CertificateUtils.isXdsSniEnabled = false;
    }
  }

  @Test
  public void tlsClientServer_autoSniValidation_noSNIApplicable_usesMatcherFromCmnVdnCtx()
      throws Exception {
    CertificateUtils.isXdsSniEnabled = true;
    Path trustStoreFilePath = getCacertFilePathForTestCa();
    try {
      setTrustStoreSystemProperties(trustStoreFilePath.toAbsolutePath().toString());
      DownstreamTlsContext downstreamTlsContext =
          setBootstrapInfoAndBuildDownstreamTlsContext(SERVER_1_PEM_FILE, null, null, null, null,
              null, false, false);
      buildServerWithTlsContext(downstreamTlsContext);

      UpstreamTlsContext upstreamTlsContext =
          setBootstrapInfoAndBuildUpstreamTlsContextForUsingSystemRootCerts(CLIENT_KEY_FILE,
              CLIENT_PEM_FILE, true,
              // This is what will get used for the SAN validation since no SNI was used
              "waterzooi.test.google.be",
              false,
              "",
              false, true);

      SimpleServiceGrpc.SimpleServiceBlockingStub blockingStub =
          getBlockingStub(upstreamTlsContext, /* overrideAuthority= */ OVERRIDE_AUTHORITY);
      unaryRpc(/* requestMessage= */ "buddy", blockingStub);
    } finally {
      Files.deleteIfExists(trustStoreFilePath);
      clearTrustStoreSystemProperties();
      CertificateUtils.isXdsSniEnabled = false;
    }
  }

=======
>>>>>>> 9ade38a7
  /**
   * Use system root ca cert for TLS channel - mTLS.
   */
  @Test
  public void tlsClientServer_useSystemRootCerts_requireClientAuth() throws Exception {
    Path trustStoreFilePath = getCacertFilePathForTestCa().toAbsolutePath();
    try {
      setTrustStoreSystemProperties(trustStoreFilePath.toAbsolutePath().toString());
      DownstreamTlsContext downstreamTlsContext =
          setBootstrapInfoAndBuildDownstreamTlsContext(SERVER_1_PEM_FILE, null, null, null, null,
              null, false, true);
      buildServerWithTlsContext(downstreamTlsContext);

      UpstreamTlsContext upstreamTlsContext =
          setBootstrapInfoAndBuildUpstreamTlsContextForUsingSystemRootCerts(CLIENT_KEY_FILE,
<<<<<<< HEAD
              CLIENT_PEM_FILE, true, SNI_IN_UTC, false, null, false, false);
=======
              CLIENT_PEM_FILE, true, SAN_TO_MATCH, false);
>>>>>>> 9ade38a7

      SimpleServiceGrpc.SimpleServiceBlockingStub blockingStub =
          getBlockingStub(upstreamTlsContext, /* overrideAuthority= */ OVERRIDE_AUTHORITY);
      assertThat(unaryRpc(/* requestMessage= */ "buddy", blockingStub)).isEqualTo("Hello buddy");
    } finally {
      Files.deleteIfExists(trustStoreFilePath.toAbsolutePath());
      clearTrustStoreSystemProperties();
    }
  }

  private Path getCacertFilePathForTestCa()
      throws IOException, KeyStoreException, CertificateException, NoSuchAlgorithmException {
    KeyStore keystore = KeyStore.getInstance(KeyStore.getDefaultType());
    keystore.load(null, null);
    InputStream caCertStream = getClass().getResource("/certs/ca.pem").openStream();
    keystore.setCertificateEntry("testca", CertificateFactory.getInstance("X.509")
        .generateCertificate(caCertStream));
    caCertStream.close();
    File trustStoreFile = File.createTempFile("testca-truststore", "jks");
    FileOutputStream out = new FileOutputStream(trustStoreFile);
    keystore.store(out, "changeit".toCharArray());
    out.close();
    return trustStoreFile.toPath();
  }

  @Test
  public void tlsClientServer_Spiffe_noClientAuthentication() throws Exception {
    DownstreamTlsContext downstreamTlsContext =
        setBootstrapInfoAndBuildDownstreamTlsContext(SERVER_1_SPIFFE_PEM_FILE, null, null, null,
            null, null, false, false);
    buildServerWithTlsContext(downstreamTlsContext);

    // for TLS, client only needs trustCa, so BAD certs don't matter
    UpstreamTlsContext upstreamTlsContext = setBootstrapInfoAndBuildUpstreamTlsContext(
        BAD_CLIENT_KEY_FILE, BAD_CLIENT_PEM_FILE, SPIFFE_TRUST_MAP_FILE, false);

    SimpleServiceGrpc.SimpleServiceBlockingStub blockingStub =
        getBlockingStub(upstreamTlsContext, /* overrideAuthority= */ OVERRIDE_AUTHORITY);
    assertThat(unaryRpc(/* requestMessage= */ "buddy", blockingStub)).isEqualTo("Hello buddy");
  }

  @Test
  public void tlsClientServer_Spiffe_noClientAuthentication_wrongServerCert() throws Exception {
    if (!enableSpiffe) {
      return;
    }
    DownstreamTlsContext downstreamTlsContext =
        setBootstrapInfoAndBuildDownstreamTlsContext(SERVER_1_PEM_FILE, null, null, null, null,
            null, false, false);
    buildServerWithTlsContext(downstreamTlsContext);

    // for TLS, client only needs trustCa, so BAD certs don't matter
    UpstreamTlsContext upstreamTlsContext = setBootstrapInfoAndBuildUpstreamTlsContext(
        BAD_CLIENT_KEY_FILE, BAD_CLIENT_PEM_FILE, SPIFFE_TRUST_MAP_FILE, false);

    SimpleServiceGrpc.SimpleServiceBlockingStub blockingStub =
        getBlockingStub(upstreamTlsContext, /* overrideAuthority= */ OVERRIDE_AUTHORITY);
    try {
      unaryRpc("buddy", blockingStub);
      fail("exception expected");
    } catch (StatusRuntimeException sre) {
      assertThat(sre.getStatus().getCode()).isEqualTo(Status.UNAVAILABLE.getCode());
      assertThat(sre.getCause().getCause().getMessage())
          .contains("Failed to extract SPIFFE ID from peer leaf certificate");
    }
  }

  @Test
  public void requireClientAuth_noClientCert_expectException()
      throws Exception {
    DownstreamTlsContext downstreamTlsContext =
        setBootstrapInfoAndBuildDownstreamTlsContext(SERVER_1_PEM_FILE, null, null, null, null,
            null, true, true);
    buildServerWithTlsContext(downstreamTlsContext);

    // for TLS, client only uses trustCa
    UpstreamTlsContext upstreamTlsContext = setBootstrapInfoAndBuildUpstreamTlsContext(
        CLIENT_KEY_FILE, CLIENT_PEM_FILE, null, false);

    SimpleServiceGrpc.SimpleServiceBlockingStub blockingStub =
        getBlockingStub(upstreamTlsContext, /* overrideAuthority= */ OVERRIDE_AUTHORITY);
    try {
      unaryRpc(/* requestMessage= */ "buddy", blockingStub);
      fail("exception expected");
    } catch (StatusRuntimeException sre) {
      if (sre.getCause() instanceof SSLHandshakeException) {
        assertThat(sre).hasCauseThat().isInstanceOf(SSLHandshakeException.class);
        assertThat(sre).hasCauseThat().hasMessageThat().contains("HANDSHAKE_FAILURE");
      } else {
        // Client cert verification is after handshake in TLSv1.3
        assertThat(sre).hasCauseThat().hasCauseThat().isInstanceOf(SSLException.class);
        assertThat(sre).hasCauseThat().hasMessageThat().contains("CERTIFICATE_REQUIRED");
      }
    }
  }

  @Test
  public void noClientAuth_sendBadClientCert_passes() throws Exception {
    DownstreamTlsContext downstreamTlsContext =
        setBootstrapInfoAndBuildDownstreamTlsContext(SERVER_1_PEM_FILE, null, null, null, null,
            null, false, false);
    buildServerWithTlsContext(downstreamTlsContext);

    UpstreamTlsContext upstreamTlsContext = setBootstrapInfoAndBuildUpstreamTlsContext(
        BAD_CLIENT_KEY_FILE, BAD_CLIENT_PEM_FILE, null, true);

    SimpleServiceGrpc.SimpleServiceBlockingStub blockingStub =
        getBlockingStub(upstreamTlsContext, /* overrideAuthority= */ OVERRIDE_AUTHORITY);
    assertThat(unaryRpc("buddy", blockingStub)).isEqualTo("Hello buddy");
  }

  @Test
  public void mtls_badClientCert_expectException() throws Exception {
    UpstreamTlsContext upstreamTlsContext = setBootstrapInfoAndBuildUpstreamTlsContext(
        BAD_CLIENT_KEY_FILE, BAD_CLIENT_PEM_FILE, null, true);
    try {
      performMtlsTestAndGetListenerWatcher(upstreamTlsContext, null, null, null, null);
      fail("exception expected");
    } catch (StatusRuntimeException sre) {
      if (sre.getCause() instanceof SSLHandshakeException) {
        assertThat(sre).hasCauseThat().isInstanceOf(SSLHandshakeException.class);
        assertThat(sre).hasCauseThat().hasMessageThat().contains("HANDSHAKE_FAILURE");
      } else {
        // Client cert verification is after handshake in TLSv1.3
        assertThat(sre).hasCauseThat().hasCauseThat().isInstanceOf(SSLException.class);
        assertThat(sre).hasCauseThat().hasMessageThat().contains("CERTIFICATE_REQUIRED");
      }
    }
  }

  /** mTLS with Spiffe Trust Bundle - client auth enabled - using {@link XdsChannelCredentials}
   * API. */
  @Test
  public void mtlsClientServer_Spiffe_withClientAuthentication_withXdsChannelCreds()
      throws Exception {
    DownstreamTlsContext downstreamTlsContext =
        setBootstrapInfoAndBuildDownstreamTlsContext(SERVER_1_SPIFFE_PEM_FILE, null, null, null,
            null, SPIFFE_TRUST_MAP_1_FILE, true, true);
    buildServerWithTlsContext(downstreamTlsContext);

    UpstreamTlsContext upstreamTlsContext = setBootstrapInfoAndBuildUpstreamTlsContext(
        CLIENT_KEY_FILE, CLIENT_SPIFFE_PEM_FILE, SPIFFE_TRUST_MAP_1_FILE, true);

    SimpleServiceGrpc.SimpleServiceBlockingStub blockingStub =
        getBlockingStub(upstreamTlsContext, /* overrideAuthority= */ OVERRIDE_AUTHORITY);
    assertThat(unaryRpc(/* requestMessage= */ "buddy", blockingStub)).isEqualTo("Hello buddy");
  }

  @Test
  public void mtlsClientServer_Spiffe_badClientCert_expectException()
      throws Exception {
    DownstreamTlsContext downstreamTlsContext =
        setBootstrapInfoAndBuildDownstreamTlsContext(SERVER_1_SPIFFE_PEM_FILE, null, null, null,
            null, SPIFFE_TRUST_MAP_1_FILE, true, true);
    buildServerWithTlsContext(downstreamTlsContext);

    UpstreamTlsContext upstreamTlsContext = setBootstrapInfoAndBuildUpstreamTlsContext(
        CLIENT_KEY_FILE, BAD_CLIENT_PEM_FILE, SPIFFE_TRUST_MAP_1_FILE, true);
    SimpleServiceGrpc.SimpleServiceBlockingStub blockingStub =
        getBlockingStub(upstreamTlsContext, /* overrideAuthority= */ OVERRIDE_AUTHORITY);
    try {
      assertThat(unaryRpc(/* requestMessage= */ "buddy", blockingStub)).isEqualTo("Hello buddy");
      fail("exception expected");
    } catch (StatusRuntimeException sre) {
      assertThat(sre.getStatus().getCode()).isEqualTo(Status.UNAVAILABLE.getCode());
      assertThat(sre.getMessage()).contains("ssl exception");
    }
  }

  @Test
  public void mtlsClientServer_withClientAuthentication_withXdsChannelCreds()
      throws Exception {
    UpstreamTlsContext upstreamTlsContext = setBootstrapInfoAndBuildUpstreamTlsContext(
        CLIENT_KEY_FILE, CLIENT_PEM_FILE, null, true);
    performMtlsTestAndGetListenerWatcher(upstreamTlsContext, null, null, null, null);
  }

  @Test
  public void tlsServer_plaintextClient_expectException() throws Exception {
    DownstreamTlsContext downstreamTlsContext =
        setBootstrapInfoAndBuildDownstreamTlsContext(SERVER_1_PEM_FILE, null, null, null, null,
            null, false, false);
    buildServerWithTlsContext(downstreamTlsContext);

    SimpleServiceGrpc.SimpleServiceBlockingStub blockingStub =
        getBlockingStub(/* upstreamTlsContext= */ null, /* overrideAuthority= */ null);
    try {
      unaryRpc("buddy", blockingStub);
      fail("exception expected");
    } catch (StatusRuntimeException sre) {
      assertThat(sre.getStatus().getCode()).isEqualTo(Status.UNAVAILABLE.getCode());
      assertThat(sre.getStatus().getDescription()).contains("Network closed");
    }
  }

  @Test
  public void plaintextServer_tlsClient_expectException() throws Exception {
    buildServerWithTlsContext(/* downstreamTlsContext= */ null);

    // for TLS, client only needs trustCa
    UpstreamTlsContext upstreamTlsContext = setBootstrapInfoAndBuildUpstreamTlsContext(
        CLIENT_KEY_FILE, CLIENT_PEM_FILE, null, false);

    SimpleServiceGrpc.SimpleServiceBlockingStub blockingStub =
        getBlockingStub(upstreamTlsContext, /* overrideAuthority= */ OVERRIDE_AUTHORITY);
    try {
      unaryRpc("buddy", blockingStub);
      fail("exception expected");
    } catch (StatusRuntimeException sre) {
      assertThat(sre).hasCauseThat().isInstanceOf(NotSslRecordException.class);
      assertThat(sre).hasCauseThat().hasMessageThat().contains("not an SSL/TLS record");
    }
  }

  /** mTLS - client auth enabled then update server certs to untrusted. */
  @Test
  public void mtlsClientServer_changeServerContext_expectException()
      throws Exception {
    UpstreamTlsContext upstreamTlsContext = setBootstrapInfoAndBuildUpstreamTlsContext(
        CLIENT_KEY_FILE, CLIENT_PEM_FILE, null, true);

    performMtlsTestAndGetListenerWatcher(upstreamTlsContext, "cert-instance-name2",
            BAD_SERVER_KEY_FILE, BAD_SERVER_PEM_FILE, CA_PEM_FILE);
    DownstreamTlsContext downstreamTlsContext =
        CommonTlsContextTestsUtil.buildDownstreamTlsContext(
            "cert-instance-name2", true, true);
    EnvoyServerProtoData.Listener listener = buildListener("listener1", "0.0.0.0:0",
            downstreamTlsContext,
            tlsContextManagerForServer);
    xdsClient.deliverLdsUpdate(LdsUpdate.forTcpListener(listener));
    try {
      SimpleServiceGrpc.SimpleServiceBlockingStub blockingStub =
          getBlockingStub(upstreamTlsContext, OVERRIDE_AUTHORITY);
      assertThat(unaryRpc("buddy", blockingStub)).isEqualTo("Hello buddy");
      fail("exception expected");
    } catch (StatusRuntimeException sre) {
      assertThat(sre).hasCauseThat().isInstanceOf(SSLHandshakeException.class);
      assertThat(sre).hasCauseThat().hasMessageThat().isEqualTo("General OpenSslEngine problem");
    }
  }

  private void performMtlsTestAndGetListenerWatcher(
      UpstreamTlsContext upstreamTlsContext, String certInstanceName2,
      String privateKey2, String cert2, String trustCa2)
      throws Exception {
    DownstreamTlsContext downstreamTlsContext =
        setBootstrapInfoAndBuildDownstreamTlsContext(SERVER_1_PEM_FILE, certInstanceName2,
            privateKey2, cert2, trustCa2, null, true, false);

    buildServerWithFallbackServerCredentials(
            InsecureServerCredentials.create(), downstreamTlsContext);

    SimpleServiceGrpc.SimpleServiceBlockingStub blockingStub =
            getBlockingStub(upstreamTlsContext, OVERRIDE_AUTHORITY);
    assertThat(unaryRpc("buddy", blockingStub)).isEqualTo("Hello buddy");
  }

  private DownstreamTlsContext setBootstrapInfoAndBuildDownstreamTlsContext(
      String cert1, String certInstanceName2, String privateKey2,
      String cert2, String trustCa2, String spiffeFile,
      boolean hasRootCert, boolean requireClientCertificate) {
    bootstrapInfoForServer = CommonBootstrapperTestUtils
        .buildBootstrapInfo("google_cloud_private_spiffe-server", SERVER_1_KEY_FILE,
            cert1, CA_PEM_FILE, certInstanceName2, privateKey2, cert2, trustCa2, spiffeFile);
    return CommonTlsContextTestsUtil.buildDownstreamTlsContext(
        "google_cloud_private_spiffe-server", hasRootCert, requireClientCertificate);
  }

  private UpstreamTlsContext setBootstrapInfoAndBuildUpstreamTlsContext(String clientKeyFile,
      String clientPemFile, String spiffeFile, boolean hasIdentityCert) {
    bootstrapInfoForClient = CommonBootstrapperTestUtils
        .buildBootstrapInfo("google_cloud_private_spiffe-client", clientKeyFile, clientPemFile,
            CA_PEM_FILE, null, null, null, null, spiffeFile);
    return CommonTlsContextTestsUtil
        .buildUpstreamTlsContext("google_cloud_private_spiffe-client", hasIdentityCert, null, false);
  }

  @SuppressWarnings("deprecation") // gRFC A29 predates match_typed_subject_alt_names
  private UpstreamTlsContext setBootstrapInfoAndBuildUpstreamTlsContextForUsingSystemRootCerts(
      String clientKeyFile,
      String clientPemFile,
<<<<<<< HEAD
      boolean useCombinedValidationContext,
      String sanToMatch,
      boolean isMtls,
      String sniInUpstreamTlsContext,
      boolean autoHostSni, boolean autoSniSanValidation) {
=======
      boolean useCombinedValidationContext, String sanToMatch, boolean isMtls) {
>>>>>>> 9ade38a7
    bootstrapInfoForClient = CommonBootstrapperTestUtils
        .buildBootstrapInfo("google_cloud_private_spiffe-client", clientKeyFile, clientPemFile,
            CA_PEM_FILE, null, null, null, null, null);
    if (useCombinedValidationContext) {
      return CommonTlsContextTestsUtil.buildUpstreamTlsContextForCertProviderInstance(
          isMtls ? "google_cloud_private_spiffe-client" : null,
          isMtls ? "ROOT" : null, null,
          null, null,
          CertificateValidationContext.newBuilder()
              .setSystemRootCerts(
                  CertificateValidationContext.SystemRootCerts.newBuilder().build())
              .addMatchSubjectAltNames(
                  StringMatcher.newBuilder()
                      .setExact(sanToMatch))
<<<<<<< HEAD
              .build(), sniInUpstreamTlsContext, autoHostSni, autoSniSanValidation);
=======
              .build());
>>>>>>> 9ade38a7
    }
    return CommonTlsContextTestsUtil.buildNewUpstreamTlsContextForCertProviderInstance(
        "google_cloud_private_spiffe-client", "ROOT", null,
        null, null, CertificateValidationContext.newBuilder()
            .setSystemRootCerts(
                CertificateValidationContext.SystemRootCerts.newBuilder().build())
            .build());
  }

  private void buildServerWithTlsContext(DownstreamTlsContext downstreamTlsContext)
      throws Exception {
    buildServerWithTlsContext(downstreamTlsContext, InsecureServerCredentials.create());
  }

  private void buildServerWithTlsContext(
      DownstreamTlsContext downstreamTlsContext, ServerCredentials fallbackCredentials)
      throws Exception {
    buildServerWithFallbackServerCredentials(fallbackCredentials, downstreamTlsContext);
  }

  private void buildServerWithFallbackServerCredentials(
      ServerCredentials fallbackCredentials,
      DownstreamTlsContext downstreamTlsContext)
      throws Exception {
    ServerCredentials xdsCredentials = XdsServerCredentials.create(fallbackCredentials);
    XdsServerBuilder builder = XdsServerBuilder.forPort(0, xdsCredentials)
            .xdsClientPoolFactory(fakePoolFactory)
            .addService(new SimpleServiceImpl());
    buildServer(builder, downstreamTlsContext);
  }

  private void buildServer(
      XdsServerBuilder builder,
      DownstreamTlsContext downstreamTlsContext)
      throws Exception {
    tlsContextManagerForServer = new TlsContextManagerImpl(bootstrapInfoForServer);
    XdsServerWrapper xdsServer = (XdsServerWrapper) builder.build();
    SettableFuture<Throwable> startFuture = startServerAsync(xdsServer);
    EnvoyServerProtoData.Listener listener = buildListener("listener1", "0.0.0.0:0",
            downstreamTlsContext, tlsContextManagerForServer);
    LdsUpdate listenerUpdate = LdsUpdate.forTcpListener(listener);
    xdsClient.deliverLdsUpdate(listenerUpdate);
    startFuture.get(10, TimeUnit.SECONDS);
    port = xdsServer.getPort();
    URI expectedUri = new URI("sectest://localhost:" + port);
    fakeNameResolverFactory = new FakeNameResolverFactory.Builder(expectedUri).build();
    NameResolverRegistry.getDefaultRegistry().register(fakeNameResolverFactory);
  }

  static EnvoyServerProtoData.Listener buildListener(
      String name, String address, DownstreamTlsContext tlsContext,
      TlsContextManager tlsContextManager) {
    EnvoyServerProtoData.FilterChainMatch filterChainMatch =
        EnvoyServerProtoData.FilterChainMatch.create(
            0,
            ImmutableList.of(),
            ImmutableList.of(),
            ImmutableList.of(),
            ConnectionSourceType.ANY,
            ImmutableList.of(),
            ImmutableList.of(),
            "");
    String fullPath = "/" + SimpleServiceGrpc.SERVICE_NAME + "/" + "UnaryRpc";
    RouteMatch routeMatch =
            RouteMatch.create(
                    PathMatcher.fromPath(fullPath, true),
                    Collections.<HeaderMatcher>emptyList(), null);
    VirtualHost virtualHost = VirtualHost.create(
            "virtual-host", Collections.singletonList(OVERRIDE_AUTHORITY),
            Arrays.asList(Route.forAction(routeMatch, null,
                    ImmutableMap.<String, FilterConfig>of())),
            ImmutableMap.<String, FilterConfig>of());
    HttpConnectionManager httpConnectionManager = HttpConnectionManager.forVirtualHosts(
            0L, Collections.singletonList(virtualHost),
            new ArrayList<NamedFilterConfig>());
    EnvoyServerProtoData.FilterChain defaultFilterChain = EnvoyServerProtoData.FilterChain.create(
        "filter-chain-foo", filterChainMatch, httpConnectionManager, tlsContext,
        tlsContextManager);
    EnvoyServerProtoData.Listener listener = EnvoyServerProtoData.Listener.create(
        name, address, ImmutableList.of(defaultFilterChain), null, Protocol.TCP);
    return listener;
  }

  private SimpleServiceGrpc.SimpleServiceBlockingStub getBlockingStub(
      final UpstreamTlsContext upstreamTlsContext, String overrideAuthority) {
    return getBlockingStub(upstreamTlsContext, overrideAuthority, overrideAuthority);
  }

  // Two separate parameters for overrideAuthority and addrAttribute is for the SAN SNI validation test
  // tlsClientServer_useSystemRootCerts_sni_san_validation_from_hostname that uses hostname passed for SNI.
  // foo.test.google.fr is used for virtual host matching via authority but it can't be used
  // for SNI in this testcase because foo.test.google.fr needs wildcard matching to match against *.test.google.fr
  // in the certificate SNI, which isn't implemented yet (https://github.com/grpc/grpc-java/pull/12345 implements it)
  // so use an exact match SAN such as waterzooi.test.google.be for SNI for this testcase.
  private SimpleServiceGrpc.SimpleServiceBlockingStub getBlockingStub(
      final UpstreamTlsContext upstreamTlsContext, String overrideAuthority, String addrNameAttribute) {
    ManagedChannelBuilder<?> channelBuilder =
        Grpc.newChannelBuilder(
            "sectest://localhost:" + port,
            XdsChannelCredentials.create(InsecureChannelCredentials.create()));

    if (overrideAuthority != null) {
      channelBuilder = channelBuilder.overrideAuthority(overrideAuthority);
    }
    InetSocketAddress socketAddress =
        new InetSocketAddress(Inet4Address.getLoopbackAddress(), port);
    tlsContextManagerForClient = new TlsContextManagerImpl(bootstrapInfoForClient);
    Attributes.Builder sslContextAttributesBuilder = (upstreamTlsContext != null)
        ? Attributes.newBuilder()
        .set(SecurityProtocolNegotiators.ATTR_SSL_CONTEXT_PROVIDER_SUPPLIER,
            new SslContextProviderSupplier(
                upstreamTlsContext, tlsContextManagerForClient))
        : Attributes.newBuilder();
    if (addrNameAttribute != null) {
      sslContextAttributesBuilder.set(XdsInternalAttributes.ATTR_ADDRESS_NAME, addrNameAttribute);
    }
    sslContextAttributes = sslContextAttributesBuilder.build();
    fakeNameResolverFactory.setServers(
        ImmutableList.of(new EquivalentAddressGroup(socketAddress, sslContextAttributes)));
    return SimpleServiceGrpc.newBlockingStub(cleanupRule.register(channelBuilder.build()));
  }

  /** Say hello to server. */
  private static String unaryRpc(
      String requestMessage, SimpleServiceGrpc.SimpleServiceBlockingStub blockingStub) {
    SimpleRequest request = SimpleRequest.newBuilder().setRequestMessage(requestMessage).build();
    SimpleResponse response = blockingStub.unaryRpc(request);
    return response.getResponseMessage();
  }

  private SettableFuture<Throwable> startServerAsync(final Server xdsServer) throws Exception {
    cleanupRule.register(xdsServer);
    final SettableFuture<Throwable> settableFuture = SettableFuture.create();
    Executors.newSingleThreadExecutor().execute(new Runnable() {
      @Override
      public void run() {
        try {
          xdsServer.start();
          settableFuture.set(null);
        } catch (Throwable e) {
          settableFuture.set(e);
        }
      }
    });
    xdsClient.ldsResource.get(8000, TimeUnit.MILLISECONDS);
    return settableFuture;
  }

  private void setTrustStoreSystemProperties(String trustStoreFilePath) throws Exception {
    System.setProperty("javax.net.ssl.trustStore", trustStoreFilePath);
    System.setProperty("javax.net.ssl.trustStorePassword", "changeit");
    System.setProperty("javax.net.ssl.trustStoreType", "JKS");
    createDefaultTrustManager();
  }

  private void clearTrustStoreSystemProperties() throws Exception {
    System.clearProperty("javax.net.ssl.trustStore");
    System.clearProperty("javax.net.ssl.trustStorePassword");
    System.clearProperty("javax.net.ssl.trustStoreType");
    createDefaultTrustManager();
  }

  /**
   * Workaround the JDK's TrustManagerStore race. TrustManagerStore has a cache for the default
   * certs based on the system properties. But updating the cache is not thread-safe and can cause a
   * half-updated cache to appear fully-updated. When both the client and server initialize their
   * trust store simultaneously, one can see a half-updated value. Creating the trust manager here
   * fixes the cache while no other threads are running and thus the client and server threads won't
   * race to update it. See https://github.com/grpc/grpc-java/issues/11678.
   */
  private void createDefaultTrustManager() throws Exception {
    TrustManagerFactory factory =
        TrustManagerFactory.getInstance(TrustManagerFactory.getDefaultAlgorithm());
    factory.init((KeyStore) null);
  }

  private static class SimpleServiceImpl extends SimpleServiceGrpc.SimpleServiceImplBase {

    @Override
    public void unaryRpc(SimpleRequest req, StreamObserver<SimpleResponse> responseObserver) {
      SimpleResponse response =
          SimpleResponse.newBuilder()
              .setResponseMessage("Hello " + req.getRequestMessage())
              .build();
      responseObserver.onNext(response);
      responseObserver.onCompleted();
    }
  }

  private static final class FakeNameResolverFactory extends NameResolverProvider {
    final URI expectedUri;
    List<EquivalentAddressGroup> servers = ImmutableList.of();
    final ArrayList<FakeNameResolver> resolvers = new ArrayList<>();

    FakeNameResolverFactory(URI expectedUri) {
      this.expectedUri = expectedUri;
    }

    void setServers(List<EquivalentAddressGroup> servers) {
      this.servers = servers;
    }

    @Override
    public NameResolver newNameResolver(final URI targetUri, NameResolver.Args args) {
      if (!expectedUri.equals(targetUri)) {
        return null;
      }
      FakeNameResolver resolver = new FakeNameResolver();
      resolvers.add(resolver);
      return resolver;
    }

    @Override
    public String getDefaultScheme() {
      return "sectest";
    }

    @Override
    protected boolean isAvailable() {
      return true;
    }

    @Override
    protected int priority() {
      return 5;
    }

    final class FakeNameResolver extends NameResolver {
      Listener2 listener;

      @Override
      public String getServiceAuthority() {
        return expectedUri.getAuthority();
      }

      @Override
      public void start(Listener2 listener) {
        this.listener = listener;
        resolved();
      }

      @Override
      public void refresh() {
        resolved();
      }

      void resolved() {
        ResolutionResult.Builder builder = ResolutionResult.newBuilder()
            .setAddressesOrError(StatusOr.fromValue(servers));
        listener.onResult(builder.build());
      }

      @Override
      public void shutdown() {
      }

      @Override
      public String toString() {
        return "FakeNameResolver";
      }
    }

    static final class Builder {
      final URI expectedUri;

      Builder(URI expectedUri) {
        this.expectedUri = expectedUri;
      }

      FakeNameResolverFactory build() {
        return new FakeNameResolverFactory(expectedUri);
      }
    }
  }
}<|MERGE_RESOLUTION|>--- conflicted
+++ resolved
@@ -118,12 +118,8 @@
  */
 @RunWith(Parameterized.class)
 public class XdsSecurityClientServerTest {
-
-<<<<<<< HEAD
+ 
   private static final String SNI_IN_UTC = "waterzooi.test.google.be";
-=======
-  private static final String SAN_TO_MATCH = "waterzooi.test.google.be";
->>>>>>> 9ade38a7
 
   @Parameter
   public Boolean enableSpiffe;
@@ -226,11 +222,7 @@
 
       UpstreamTlsContext upstreamTlsContext =
           setBootstrapInfoAndBuildUpstreamTlsContextForUsingSystemRootCerts(CLIENT_KEY_FILE,
-<<<<<<< HEAD
               CLIENT_PEM_FILE, true, SNI_IN_UTC, false, null, false, false);
-=======
-              CLIENT_PEM_FILE, true, SAN_TO_MATCH, false);
->>>>>>> 9ade38a7
 
       SimpleServiceGrpc.SimpleServiceBlockingStub blockingStub =
           getBlockingStub(upstreamTlsContext, /* overrideAuthority= */ OVERRIDE_AUTHORITY);
@@ -257,11 +249,7 @@
 
       UpstreamTlsContext upstreamTlsContext =
           setBootstrapInfoAndBuildUpstreamTlsContextForUsingSystemRootCerts(CLIENT_KEY_FILE,
-<<<<<<< HEAD
               CLIENT_PEM_FILE, false, SNI_IN_UTC, false, null, false, false);
-=======
-              CLIENT_PEM_FILE, false, SAN_TO_MATCH, false);
->>>>>>> 9ade38a7
 
       SimpleServiceGrpc.SimpleServiceBlockingStub blockingStub =
           getBlockingStub(upstreamTlsContext, /* overrideAuthority= */ OVERRIDE_AUTHORITY);
@@ -284,11 +272,7 @@
 
       UpstreamTlsContext upstreamTlsContext =
           setBootstrapInfoAndBuildUpstreamTlsContextForUsingSystemRootCerts(CLIENT_KEY_FILE,
-<<<<<<< HEAD
               CLIENT_PEM_FILE, true, SNI_IN_UTC, true, null, false, false);
-=======
-              CLIENT_PEM_FILE, true, SAN_TO_MATCH, true);
->>>>>>> 9ade38a7
 
       SimpleServiceGrpc.SimpleServiceBlockingStub blockingStub =
           getBlockingStub(upstreamTlsContext, /* overrideAuthority= */ OVERRIDE_AUTHORITY);
@@ -300,12 +284,8 @@
   }
 
   @Test
-<<<<<<< HEAD
   public void tlsClientServer_noAutoSniValidation_failureToMatchSubjAltNames()
       throws Exception {
-=======
-  public void tlsClientServer_useSystemRootCerts_failureToMatchSubjAltNames() throws Exception {
->>>>>>> 9ade38a7
     Path trustStoreFilePath = getCacertFilePathForTestCa();
     try {
       setTrustStoreSystemProperties(trustStoreFilePath.toAbsolutePath().toString());
@@ -316,11 +296,7 @@
 
       UpstreamTlsContext upstreamTlsContext =
           setBootstrapInfoAndBuildUpstreamTlsContextForUsingSystemRootCerts(CLIENT_KEY_FILE,
-<<<<<<< HEAD
               CLIENT_PEM_FILE, true, "server1.test.google.in", false, null, false, false);
-=======
-              CLIENT_PEM_FILE, true, "server1.test.google.in", false);
->>>>>>> 9ade38a7
 
       SimpleServiceGrpc.SimpleServiceBlockingStub blockingStub =
           getBlockingStub(upstreamTlsContext, /* overrideAuthority= */ OVERRIDE_AUTHORITY);
@@ -337,7 +313,7 @@
     }
   }
 
-<<<<<<< HEAD
+
   @Test
   public void tlsClientServer_autoSniValidation_sniInUtc()
       throws Exception {
@@ -434,8 +410,6 @@
     }
   }
 
-=======
->>>>>>> 9ade38a7
   /**
    * Use system root ca cert for TLS channel - mTLS.
    */
@@ -451,12 +425,7 @@
 
       UpstreamTlsContext upstreamTlsContext =
           setBootstrapInfoAndBuildUpstreamTlsContextForUsingSystemRootCerts(CLIENT_KEY_FILE,
-<<<<<<< HEAD
               CLIENT_PEM_FILE, true, SNI_IN_UTC, false, null, false, false);
-=======
-              CLIENT_PEM_FILE, true, SAN_TO_MATCH, false);
->>>>>>> 9ade38a7
-
       SimpleServiceGrpc.SimpleServiceBlockingStub blockingStub =
           getBlockingStub(upstreamTlsContext, /* overrideAuthority= */ OVERRIDE_AUTHORITY);
       assertThat(unaryRpc(/* requestMessage= */ "buddy", blockingStub)).isEqualTo("Hello buddy");
@@ -737,15 +706,11 @@
   private UpstreamTlsContext setBootstrapInfoAndBuildUpstreamTlsContextForUsingSystemRootCerts(
       String clientKeyFile,
       String clientPemFile,
-<<<<<<< HEAD
       boolean useCombinedValidationContext,
       String sanToMatch,
       boolean isMtls,
       String sniInUpstreamTlsContext,
       boolean autoHostSni, boolean autoSniSanValidation) {
-=======
-      boolean useCombinedValidationContext, String sanToMatch, boolean isMtls) {
->>>>>>> 9ade38a7
     bootstrapInfoForClient = CommonBootstrapperTestUtils
         .buildBootstrapInfo("google_cloud_private_spiffe-client", clientKeyFile, clientPemFile,
             CA_PEM_FILE, null, null, null, null, null);
@@ -760,11 +725,7 @@
               .addMatchSubjectAltNames(
                   StringMatcher.newBuilder()
                       .setExact(sanToMatch))
-<<<<<<< HEAD
               .build(), sniInUpstreamTlsContext, autoHostSni, autoSniSanValidation);
-=======
-              .build());
->>>>>>> 9ade38a7
     }
     return CommonTlsContextTestsUtil.buildNewUpstreamTlsContextForCertProviderInstance(
         "google_cloud_private_spiffe-client", "ROOT", null,
