/*
 * Copyright 2019 The gRPC Authors
 *
 * Licensed under the Apache License, Version 2.0 (the "License");
 * you may not use this file except in compliance with the License.
 * You may obtain a copy of the License at
 *
 *     http://www.apache.org/licenses/LICENSE-2.0
 *
 * Unless required by applicable law or agreed to in writing, software
 * distributed under the License is distributed on an "AS IS" BASIS,
 * WITHOUT WARRANTIES OR CONDITIONS OF ANY KIND, either express or implied.
 * See the License for the specific language governing permissions and
 * limitations under the License.
 */

package io.grpc.xds;

import static com.google.common.truth.Truth.assertThat;
import static io.grpc.xds.internal.sds.CommonTlsContextTestsUtil.BAD_CLIENT_KEY_FILE;
import static io.grpc.xds.internal.sds.CommonTlsContextTestsUtil.BAD_CLIENT_PEM_FILE;
import static io.grpc.xds.internal.sds.CommonTlsContextTestsUtil.BAD_SERVER_KEY_FILE;
import static io.grpc.xds.internal.sds.CommonTlsContextTestsUtil.BAD_SERVER_PEM_FILE;
import static io.grpc.xds.internal.sds.CommonTlsContextTestsUtil.CA_PEM_FILE;
import static io.grpc.xds.internal.sds.CommonTlsContextTestsUtil.CLIENT_KEY_FILE;
import static io.grpc.xds.internal.sds.CommonTlsContextTestsUtil.CLIENT_PEM_FILE;
import static io.grpc.xds.internal.sds.CommonTlsContextTestsUtil.SERVER_1_KEY_FILE;
import static io.grpc.xds.internal.sds.CommonTlsContextTestsUtil.SERVER_1_PEM_FILE;
import static org.junit.Assert.fail;

import com.google.common.collect.ImmutableList;
import io.grpc.Attributes;
import io.grpc.EquivalentAddressGroup;
import io.grpc.Grpc;
import io.grpc.InsecureChannelCredentials;
import io.grpc.InsecureServerCredentials;
import io.grpc.ManagedChannelBuilder;
import io.grpc.NameResolver;
import io.grpc.NameResolverProvider;
import io.grpc.NameResolverRegistry;
import io.grpc.ServerCredentials;
import io.grpc.Status;
import io.grpc.StatusRuntimeException;
import io.grpc.netty.InternalProtocolNegotiators;
import io.grpc.stub.StreamObserver;
import io.grpc.testing.GrpcCleanupRule;
import io.grpc.testing.protobuf.SimpleRequest;
import io.grpc.testing.protobuf.SimpleResponse;
import io.grpc.testing.protobuf.SimpleServiceGrpc;
import io.grpc.xds.EnvoyServerProtoData.DownstreamTlsContext;
import io.grpc.xds.EnvoyServerProtoData.UpstreamTlsContext;
import io.grpc.xds.Filter.NamedFilterConfig;
import io.grpc.xds.XdsClient.LdsUpdate;
import io.grpc.xds.internal.sds.CommonTlsContextTestsUtil;
import io.grpc.xds.internal.sds.SslContextProviderSupplier;
import io.grpc.xds.internal.sds.TlsContextManagerImpl;
import io.grpc.xds.internal.sds.XdsChannelBuilder;
import io.netty.handler.ssl.NotSslRecordException;
import java.io.IOException;
import java.net.Inet4Address;
import java.net.InetSocketAddress;
import java.net.URI;
import java.net.URISyntaxException;
import java.util.ArrayList;
import java.util.Arrays;
import java.util.Collections;
import java.util.List;
import javax.net.ssl.SSLException;
import javax.net.ssl.SSLHandshakeException;
import org.junit.After;
import org.junit.Before;
import org.junit.Rule;
import org.junit.Test;
import org.junit.runner.RunWith;
import org.junit.runners.JUnit4;

/**
 * Unit tests for {@link XdsChannelBuilder} and {@link XdsServerBuilder} for plaintext/TLS/mTLS
 * modes.
 */
@RunWith(JUnit4.class)
public class XdsSdsClientServerTest {

  @Rule public final GrpcCleanupRule cleanupRule = new GrpcCleanupRule();
  private int port;
  private FakeNameResolverFactory fakeNameResolverFactory;
  private final TlsContextManagerImpl tlsContextManager = new TlsContextManagerImpl(null);

  @Before
  public void setUp() throws IOException {
    port = XdsServerTestHelper.findFreePort();
  }

  @After
  public void tearDown() {
    if (fakeNameResolverFactory != null) {
      NameResolverRegistry.getDefaultRegistry().deregister(fakeNameResolverFactory);
    }
  }

  @Test
  public void plaintextClientServer() throws IOException, URISyntaxException {
    buildServerWithTlsContext(/* downstreamTlsContext= */ null);

    SimpleServiceGrpc.SimpleServiceBlockingStub blockingStub =
        getBlockingStub(/* upstreamTlsContext= */ null, /* overrideAuthority= */ null);
    assertThat(unaryRpc("buddy", blockingStub)).isEqualTo("Hello buddy");
  }

  @Test
  public void plaintextClientServer_withXdsChannelCreds() throws IOException, URISyntaxException {
    buildServerWithTlsContext(/* downstreamTlsContext= */ null);

    SimpleServiceGrpc.SimpleServiceBlockingStub blockingStub =
            getBlockingStubNewApi(/* upstreamTlsContext= */ null, /* overrideAuthority= */ null);
    assertThat(unaryRpc("buddy", blockingStub)).isEqualTo("Hello buddy");
  }

  @Test
  public void nullFallbackCredentials_expectException() throws IOException, URISyntaxException {
    try {
      buildServerWithTlsContext(/* downstreamTlsContext= */ null, /* fallbackCredentials= */ null);
      fail("exception expected");
    } catch (NullPointerException npe) {
      assertThat(npe).hasMessageThat().isEqualTo("fallback");
    }
  }

  /** TLS channel - no mTLS. */
  @Test
  public void tlsClientServer_noClientAuthentication() throws IOException, URISyntaxException {
    DownstreamTlsContext downstreamTlsContext =
        CommonTlsContextTestsUtil.buildDownstreamTlsContextFromFilenames(
            SERVER_1_KEY_FILE, SERVER_1_PEM_FILE, null);
    buildServerWithTlsContext(downstreamTlsContext);

    // for TLS, client only needs trustCa
    UpstreamTlsContext upstreamTlsContext =
        CommonTlsContextTestsUtil.buildUpstreamTlsContextFromFilenames(
            /* privateKey= */ null, /* certChain= */ null, CA_PEM_FILE);

    SimpleServiceGrpc.SimpleServiceBlockingStub blockingStub =
        getBlockingStub(upstreamTlsContext, /* overrideAuthority= */ "foo.test.google.fr");
    assertThat(unaryRpc(/* requestMessage= */ "buddy", blockingStub)).isEqualTo("Hello buddy");
  }

  @Test
  public void requireClientAuth_noClientCert_expectException()
      throws IOException, URISyntaxException {
    DownstreamTlsContext downstreamTlsContext =
        CommonTlsContextTestsUtil.buildDownstreamTlsContextFromFilenamesWithClientCertRequired(
            SERVER_1_KEY_FILE, SERVER_1_PEM_FILE, CA_PEM_FILE);
    buildServerWithTlsContext(downstreamTlsContext);

    // for TLS, client only uses trustCa
    UpstreamTlsContext upstreamTlsContext =
        CommonTlsContextTestsUtil.buildUpstreamTlsContextFromFilenames(
            /* privateKey= */ null, /* certChain= */ null, CA_PEM_FILE);

    SimpleServiceGrpc.SimpleServiceBlockingStub blockingStub =
        getBlockingStub(upstreamTlsContext, /* overrideAuthority= */ "foo.test.google.fr");
    try {
      unaryRpc(/* requestMessage= */ "buddy", blockingStub);
      fail("exception expected");
    } catch (StatusRuntimeException sre) {
      if (sre.getCause() instanceof SSLHandshakeException) {
        assertThat(sre).hasCauseThat().isInstanceOf(SSLHandshakeException.class);
        assertThat(sre).hasCauseThat().hasMessageThat().contains("HANDSHAKE_FAILURE");
      } else {
        // Client cert verification is after handshake in TLSv1.3
        assertThat(sre).hasCauseThat().hasCauseThat().isInstanceOf(SSLException.class);
        assertThat(sre).hasCauseThat().hasMessageThat().contains("CERTIFICATE_REQUIRED");
      }
    }
  }

  @Test
  public void noClientAuth_sendBadClientCert_passes() throws IOException, URISyntaxException {
    DownstreamTlsContext downstreamTlsContext =
        CommonTlsContextTestsUtil.buildDownstreamTlsContextFromFilenames(
            SERVER_1_KEY_FILE, SERVER_1_PEM_FILE, /* trustCa= */ null);
    buildServerWithTlsContext(downstreamTlsContext);

    UpstreamTlsContext upstreamTlsContext =
        CommonTlsContextTestsUtil.buildUpstreamTlsContextFromFilenames(
            BAD_CLIENT_KEY_FILE, BAD_CLIENT_PEM_FILE, CA_PEM_FILE);

    SimpleServiceGrpc.SimpleServiceBlockingStub blockingStub =
        getBlockingStub(upstreamTlsContext, /* overrideAuthority= */ "foo.test.google.fr");
    assertThat(unaryRpc("buddy", blockingStub)).isEqualTo("Hello buddy");
  }

  @Test
  public void mtls_badClientCert_expectException() throws IOException, URISyntaxException {
    UpstreamTlsContext upstreamTlsContext =
        CommonTlsContextTestsUtil.buildUpstreamTlsContextFromFilenames(
            BAD_CLIENT_KEY_FILE, BAD_CLIENT_PEM_FILE, CA_PEM_FILE);
    try {
      performMtlsTestAndGetListenerWatcher(upstreamTlsContext, false);
      fail("exception expected");
    } catch (StatusRuntimeException sre) {
      if (sre.getCause() instanceof SSLHandshakeException) {
        assertThat(sre).hasCauseThat().isInstanceOf(SSLHandshakeException.class);
        assertThat(sre).hasCauseThat().hasMessageThat().contains("HANDSHAKE_FAILURE");
      } else {
        // Client cert verification is after handshake in TLSv1.3
        assertThat(sre).hasCauseThat().hasCauseThat().isInstanceOf(SSLException.class);
        assertThat(sre).hasCauseThat().hasMessageThat().contains("CERTIFICATE_REQUIRED");
      }
    }
  }

  /** mTLS - client auth enabled. */
  @Test
  public void mtlsClientServer_withClientAuthentication() throws IOException, URISyntaxException {
    UpstreamTlsContext upstreamTlsContext =
        CommonTlsContextTestsUtil.buildUpstreamTlsContextFromFilenames(
            CLIENT_KEY_FILE, CLIENT_PEM_FILE, CA_PEM_FILE);
    performMtlsTestAndGetListenerWatcher(upstreamTlsContext, false);
  }

  /** mTLS - client auth enabled - using {@link XdsChannelCredentials} API. */
  @Test
  public void mtlsClientServer_withClientAuthentication_withXdsChannelCreds()
      throws IOException, URISyntaxException {
    UpstreamTlsContext upstreamTlsContext =
        CommonTlsContextTestsUtil.buildUpstreamTlsContextFromFilenames(
            CLIENT_KEY_FILE, CLIENT_PEM_FILE, CA_PEM_FILE);
    performMtlsTestAndGetListenerWatcher(upstreamTlsContext, true);
  }

  @Test
  public void tlsServer_plaintextClient_expectException() throws IOException, URISyntaxException {
    DownstreamTlsContext downstreamTlsContext =
        CommonTlsContextTestsUtil.buildDownstreamTlsContextFromFilenames(
            SERVER_1_KEY_FILE, SERVER_1_PEM_FILE, null);
    buildServerWithTlsContext(downstreamTlsContext);

    SimpleServiceGrpc.SimpleServiceBlockingStub blockingStub =
        getBlockingStub(/* upstreamTlsContext= */ null, /* overrideAuthority= */ null);
    try {
      unaryRpc("buddy", blockingStub);
      fail("exception expected");
    } catch (StatusRuntimeException sre) {
      assertThat(sre.getStatus().getCode()).isEqualTo(Status.UNAVAILABLE.getCode());
      assertThat(sre.getStatus().getDescription()).contains("Network closed");
    }
  }

  @Test
  public void plaintextServer_tlsClient_expectException() throws IOException, URISyntaxException {
    buildServerWithTlsContext(/* downstreamTlsContext= */ null);

    // for TLS, client only needs trustCa
    UpstreamTlsContext upstreamTlsContext =
        CommonTlsContextTestsUtil.buildUpstreamTlsContextFromFilenames(
            /* privateKey= */ null, /* certChain= */ null, CA_PEM_FILE);

    SimpleServiceGrpc.SimpleServiceBlockingStub blockingStub =
        getBlockingStub(upstreamTlsContext, /* overrideAuthority= */ "foo.test.google.fr");
    try {
      unaryRpc("buddy", blockingStub);
      fail("exception expected");
    } catch (StatusRuntimeException sre) {
      assertThat(sre).hasCauseThat().isInstanceOf(NotSslRecordException.class);
      assertThat(sre).hasCauseThat().hasMessageThat().contains("not an SSL/TLS record");
    }
  }

  /** mTLS - client auth enabled then update server certs to untrusted. */
  @Test
  public void mtlsClientServer_changeServerContext_expectException()
      throws IOException, URISyntaxException {
    UpstreamTlsContext upstreamTlsContext =
        CommonTlsContextTestsUtil.buildUpstreamTlsContextFromFilenames(
            CLIENT_KEY_FILE, CLIENT_PEM_FILE, CA_PEM_FILE);
    XdsClient.LdsResourceWatcher listenerWatcher =
        performMtlsTestAndGetListenerWatcher(upstreamTlsContext, false);
    DownstreamTlsContext downstreamTlsContext =
        CommonTlsContextTestsUtil.buildDownstreamTlsContextFromFilenames(
            BAD_SERVER_KEY_FILE, BAD_SERVER_PEM_FILE, CA_PEM_FILE);
    generateListenerUpdateToWatcher(downstreamTlsContext, listenerWatcher, tlsContextManager);
    try {
      SimpleServiceGrpc.SimpleServiceBlockingStub blockingStub =
          getBlockingStub(upstreamTlsContext, "foo.test.google.fr");
      assertThat(unaryRpc("buddy", blockingStub)).isEqualTo("Hello buddy");
      fail("exception expected");
    } catch (StatusRuntimeException sre) {
      assertThat(sre).hasCauseThat().isInstanceOf(SSLHandshakeException.class);
      assertThat(sre).hasCauseThat().hasMessageThat().isEqualTo("General OpenSslEngine problem");
    }
  }

  private XdsClient.LdsResourceWatcher performMtlsTestAndGetListenerWatcher(
      UpstreamTlsContext upstreamTlsContext, boolean newApi)
      throws IOException, URISyntaxException {
    DownstreamTlsContext downstreamTlsContext =
        CommonTlsContextTestsUtil.buildDownstreamTlsContextFromFilenamesWithClientCertRequired(
            SERVER_1_KEY_FILE, SERVER_1_PEM_FILE, CA_PEM_FILE);

    final XdsClientWrapperForServerSds xdsClientWrapperForServerSds =
        createXdsClientWrapperForServerSds(port);
    buildServerWithFallbackServerCredentials(
        xdsClientWrapperForServerSds, InsecureServerCredentials.create(), downstreamTlsContext);

    XdsClient.LdsResourceWatcher listenerWatcher = xdsClientWrapperForServerSds
        .getListenerWatcher();

    SimpleServiceGrpc.SimpleServiceBlockingStub blockingStub = newApi
        ? getBlockingStubNewApi(upstreamTlsContext, "foo.test.google.fr") :
        getBlockingStub(upstreamTlsContext, "foo.test.google.fr");
    assertThat(unaryRpc("buddy", blockingStub)).isEqualTo("Hello buddy");
    return listenerWatcher;
  }

  private void buildServerWithTlsContext(DownstreamTlsContext downstreamTlsContext)
      throws IOException {
    buildServerWithTlsContext(downstreamTlsContext, InsecureServerCredentials.create());
  }

  private void buildServerWithTlsContext(
      DownstreamTlsContext downstreamTlsContext, ServerCredentials fallbackCredentials)
      throws IOException {
    XdsClientWrapperForServerSds xdsClientWrapperForServerSds =
        createXdsClientWrapperForServerSds(port);
    xdsClientWrapperForServerSds.start();
    buildServerWithFallbackServerCredentials(
        xdsClientWrapperForServerSds, fallbackCredentials, downstreamTlsContext);
  }

  private void buildServerWithFallbackServerCredentials(
      XdsClientWrapperForServerSds xdsClientWrapperForServerSds,
      ServerCredentials fallbackCredentials,
      DownstreamTlsContext downstreamTlsContext)
      throws IOException {
    ServerCredentials xdsCredentials = XdsServerCredentials.create(fallbackCredentials);
    buildServer(port, xdsCredentials, xdsClientWrapperForServerSds, downstreamTlsContext);
  }

  /** Creates XdsClientWrapperForServerSds. */
  private XdsClientWrapperForServerSds createXdsClientWrapperForServerSds(int port) {
    XdsClientWrapperForServerSds xdsClientWrapperForServerSds =
        XdsServerTestHelper.createXdsClientWrapperForServerSds(port, tlsContextManager);
    xdsClientWrapperForServerSds.start();
    return xdsClientWrapperForServerSds;
  }

  static void generateListenerUpdateToWatcher(
      DownstreamTlsContext tlsContext, XdsClient.LdsResourceWatcher registeredWatcher,
      TlsContextManager tlsContextManager) {
    EnvoyServerProtoData.Listener listener = buildListener("listener1", "0.0.0.0", tlsContext,
        tlsContextManager);
    LdsUpdate listenerUpdate = LdsUpdate.forTcpListener(listener);
    registeredWatcher.onChanged(listenerUpdate);
  }

  private void buildServer(
      int port,
      ServerCredentials serverCredentials,
      XdsClientWrapperForServerSds xdsClientWrapperForServerSds,
      DownstreamTlsContext downstreamTlsContext)
      throws IOException {
    XdsServerBuilder builder = XdsServerBuilder.forPort(port, serverCredentials)
        .addService(new SimpleServiceImpl());
    XdsServerTestHelper.generateListenerUpdate(
        xdsClientWrapperForServerSds.getListenerWatcher(), downstreamTlsContext, tlsContextManager);
    cleanupRule.register(builder.buildServer(xdsClientWrapperForServerSds)).start();
  }

  static EnvoyServerProtoData.Listener buildListener(
      String name, String address, DownstreamTlsContext tlsContext,
      TlsContextManager tlsContextManager) {
    EnvoyServerProtoData.FilterChainMatch filterChainMatch =
        new EnvoyServerProtoData.FilterChainMatch(
            0,
            Arrays.<EnvoyServerProtoData.CidrRange>asList(),
            Arrays.<String>asList(),
            Arrays.<EnvoyServerProtoData.CidrRange>asList(),
            null,
<<<<<<< HEAD
            Arrays.<Integer>asList());
    // HttpConnectionManager currently not used for server side.
    HttpConnectionManager httpConnectionManager = HttpConnectionManager.withRdsName(
        0L, "does not matter", Collections.<NamedFilterConfig>emptyList());
    EnvoyServerProtoData.FilterChain defaultFilterChain = new EnvoyServerProtoData.FilterChain(
        filterChainMatch, httpConnectionManager, tlsContext, tlsContextManager);
=======
            Arrays.<Integer>asList(),
            Arrays.<String>asList(),
            null);
    EnvoyServerProtoData.FilterChain defaultFilterChain =
        new EnvoyServerProtoData.FilterChain(filterChainMatch, tlsContext, tlsContextManager);
>>>>>>> 01a6364b
    EnvoyServerProtoData.Listener listener =
        new EnvoyServerProtoData.Listener(name, address, Arrays.asList(defaultFilterChain), null);
    return listener;
  }

  private SimpleServiceGrpc.SimpleServiceBlockingStub getBlockingStub(
      final UpstreamTlsContext upstreamTlsContext, String overrideAuthority)
      throws URISyntaxException {
    URI expectedUri = new URI("sdstest://localhost:" + port);
    fakeNameResolverFactory = new FakeNameResolverFactory.Builder(expectedUri).build();
    NameResolverRegistry.getDefaultRegistry().register(fakeNameResolverFactory);
    XdsChannelBuilder channelBuilder =
        XdsChannelBuilder.forTarget("sdstest://localhost:" + port)
            .fallbackProtocolNegotiator(InternalProtocolNegotiators.plaintext());
    if (overrideAuthority != null) {
      channelBuilder = channelBuilder.overrideAuthority(overrideAuthority);
    }
    InetSocketAddress socketAddress =
        new InetSocketAddress(Inet4Address.getLoopbackAddress(), port);
    Attributes attrs =
        (upstreamTlsContext != null)
            ? Attributes.newBuilder()
                .set(InternalXdsAttributes.ATTR_SSL_CONTEXT_PROVIDER_SUPPLIER,
                    new SslContextProviderSupplier(
                        upstreamTlsContext, tlsContextManager))
                .build()
            : Attributes.EMPTY;
    fakeNameResolverFactory.setServers(
        ImmutableList.of(new EquivalentAddressGroup(socketAddress, attrs)));
    return SimpleServiceGrpc.newBlockingStub(cleanupRule.register(channelBuilder.build()));
  }

  private SimpleServiceGrpc.SimpleServiceBlockingStub getBlockingStubNewApi(
          final UpstreamTlsContext upstreamTlsContext, String overrideAuthority)
          throws URISyntaxException {
    URI expectedUri = new URI("sdstest://localhost:" + port);
    fakeNameResolverFactory = new FakeNameResolverFactory.Builder(expectedUri).build();
    NameResolverRegistry.getDefaultRegistry().register(fakeNameResolverFactory);
    ManagedChannelBuilder<?> channelBuilder =
        Grpc.newChannelBuilder(
            "sdstest://localhost:" + port,
            XdsChannelCredentials.create(InsecureChannelCredentials.create()));

    if (overrideAuthority != null) {
      channelBuilder = channelBuilder.overrideAuthority(overrideAuthority);
    }
    InetSocketAddress socketAddress =
        new InetSocketAddress(Inet4Address.getLoopbackAddress(), port);
    Attributes attrs =
        (upstreamTlsContext != null)
            ? Attributes.newBuilder()
                .set(InternalXdsAttributes.ATTR_SSL_CONTEXT_PROVIDER_SUPPLIER,
                    new SslContextProviderSupplier(
                        upstreamTlsContext, tlsContextManager))
                .build()
            : Attributes.EMPTY;
    fakeNameResolverFactory.setServers(
        ImmutableList.of(new EquivalentAddressGroup(socketAddress, attrs)));
    return SimpleServiceGrpc.newBlockingStub(cleanupRule.register(channelBuilder.build()));
  }

  /** Say hello to server. */
  private static String unaryRpc(
      String requestMessage, SimpleServiceGrpc.SimpleServiceBlockingStub blockingStub) {
    SimpleRequest request = SimpleRequest.newBuilder().setRequestMessage(requestMessage).build();
    SimpleResponse response = blockingStub.unaryRpc(request);
    return response.getResponseMessage();
  }

  private static class SimpleServiceImpl extends SimpleServiceGrpc.SimpleServiceImplBase {

    @Override
    public void unaryRpc(SimpleRequest req, StreamObserver<SimpleResponse> responseObserver) {
      SimpleResponse response =
          SimpleResponse.newBuilder()
              .setResponseMessage("Hello " + req.getRequestMessage())
              .build();
      responseObserver.onNext(response);
      responseObserver.onCompleted();
    }
  }

  private static final class FakeNameResolverFactory extends NameResolverProvider {
    final URI expectedUri;
    List<EquivalentAddressGroup> servers = ImmutableList.of();
    final ArrayList<FakeNameResolver> resolvers = new ArrayList<>();

    FakeNameResolverFactory(URI expectedUri) {
      this.expectedUri = expectedUri;
    }

    void setServers(List<EquivalentAddressGroup> servers) {
      this.servers = servers;
    }

    @Override
    public NameResolver newNameResolver(final URI targetUri, NameResolver.Args args) {
      if (!expectedUri.equals(targetUri)) {
        return null;
      }
      FakeNameResolver resolver = new FakeNameResolver();
      resolvers.add(resolver);
      return resolver;
    }

    @Override
    public String getDefaultScheme() {
      return "sdstest";
    }

    @Override
    protected boolean isAvailable() {
      return true;
    }

    @Override
    protected int priority() {
      return 5;
    }

    final class FakeNameResolver extends NameResolver {
      Listener2 listener;

      @Override
      public String getServiceAuthority() {
        return expectedUri.getAuthority();
      }

      @Override
      public void start(Listener2 listener) {
        this.listener = listener;
        resolved();
      }

      @Override
      public void refresh() {
        resolved();
      }

      void resolved() {
        ResolutionResult.Builder builder = ResolutionResult.newBuilder().setAddresses(servers);
        listener.onResult(builder.build());
      }

      @Override
      public void shutdown() {
      }

      @Override
      public String toString() {
        return "FakeNameResolver";
      }
    }

    static final class Builder {
      final URI expectedUri;

      Builder(URI expectedUri) {
        this.expectedUri = expectedUri;
      }

      FakeNameResolverFactory build() {
        return new FakeNameResolverFactory(expectedUri);
      }
    }
  }
}<|MERGE_RESOLUTION|>--- conflicted
+++ resolved
@@ -377,20 +377,14 @@
             Arrays.<String>asList(),
             Arrays.<EnvoyServerProtoData.CidrRange>asList(),
             null,
-<<<<<<< HEAD
-            Arrays.<Integer>asList());
+            Arrays.<Integer>asList(),
+            Arrays.<String>asList(),
+            null);
     // HttpConnectionManager currently not used for server side.
     HttpConnectionManager httpConnectionManager = HttpConnectionManager.withRdsName(
         0L, "does not matter", Collections.<NamedFilterConfig>emptyList());
     EnvoyServerProtoData.FilterChain defaultFilterChain = new EnvoyServerProtoData.FilterChain(
         filterChainMatch, httpConnectionManager, tlsContext, tlsContextManager);
-=======
-            Arrays.<Integer>asList(),
-            Arrays.<String>asList(),
-            null);
-    EnvoyServerProtoData.FilterChain defaultFilterChain =
-        new EnvoyServerProtoData.FilterChain(filterChainMatch, tlsContext, tlsContextManager);
->>>>>>> 01a6364b
     EnvoyServerProtoData.Listener listener =
         new EnvoyServerProtoData.Listener(name, address, Arrays.asList(defaultFilterChain), null);
     return listener;
