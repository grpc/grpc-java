/*
 * Copyright 2019 The gRPC Authors
 *
 * Licensed under the Apache License, Version 2.0 (the "License");
 * you may not use this file except in compliance with the License.
 * You may obtain a copy of the License at
 *
 *     http://www.apache.org/licenses/LICENSE-2.0
 *
 * Unless required by applicable law or agreed to in writing, software
 * distributed under the License is distributed on an "AS IS" BASIS,
 * WITHOUT WARRANTIES OR CONDITIONS OF ANY KIND, either express or implied.
 * See the License for the specific language governing permissions and
 * limitations under the License.
 */

package io.grpc.xds;

import static com.google.common.truth.Truth.assertThat;
import static io.grpc.xds.internal.sds.CommonTlsContextTestsUtil.BAD_CLIENT_KEY_FILE;
import static io.grpc.xds.internal.sds.CommonTlsContextTestsUtil.BAD_CLIENT_PEM_FILE;
import static io.grpc.xds.internal.sds.CommonTlsContextTestsUtil.BAD_SERVER_KEY_FILE;
import static io.grpc.xds.internal.sds.CommonTlsContextTestsUtil.BAD_SERVER_PEM_FILE;
import static io.grpc.xds.internal.sds.CommonTlsContextTestsUtil.CA_PEM_FILE;
import static io.grpc.xds.internal.sds.CommonTlsContextTestsUtil.CLIENT_KEY_FILE;
import static io.grpc.xds.internal.sds.CommonTlsContextTestsUtil.CLIENT_PEM_FILE;
import static io.grpc.xds.internal.sds.CommonTlsContextTestsUtil.SERVER_1_KEY_FILE;
import static io.grpc.xds.internal.sds.CommonTlsContextTestsUtil.SERVER_1_PEM_FILE;
import static org.junit.Assert.fail;

import com.google.common.collect.ImmutableList;
import com.google.common.collect.ImmutableMap;
import com.google.common.util.concurrent.SettableFuture;
import io.grpc.Attributes;
import io.grpc.EquivalentAddressGroup;
import io.grpc.Grpc;
import io.grpc.InsecureChannelCredentials;
import io.grpc.InsecureServerCredentials;
import io.grpc.ManagedChannelBuilder;
import io.grpc.NameResolver;
import io.grpc.NameResolverProvider;
import io.grpc.NameResolverRegistry;
import io.grpc.Server;
import io.grpc.ServerCredentials;
import io.grpc.Status;
import io.grpc.StatusRuntimeException;
import io.grpc.stub.StreamObserver;
import io.grpc.testing.GrpcCleanupRule;
import io.grpc.testing.protobuf.SimpleRequest;
import io.grpc.testing.protobuf.SimpleResponse;
import io.grpc.testing.protobuf.SimpleServiceGrpc;
import io.grpc.xds.EnvoyServerProtoData.DownstreamTlsContext;
import io.grpc.xds.EnvoyServerProtoData.UpstreamTlsContext;
import io.grpc.xds.Filter.FilterConfig;
import io.grpc.xds.Filter.NamedFilterConfig;
import io.grpc.xds.VirtualHost.Route;
import io.grpc.xds.VirtualHost.Route.RouteMatch;
import io.grpc.xds.VirtualHost.Route.RouteMatch.PathMatcher;
import io.grpc.xds.XdsClient.LdsUpdate;
import io.grpc.xds.XdsServerTestHelper.FakeXdsClient;
import io.grpc.xds.XdsServerTestHelper.FakeXdsClientPoolFactory;
import io.grpc.xds.internal.Matchers.HeaderMatcher;
import io.grpc.xds.internal.sds.CommonTlsContextTestsUtil;
import io.grpc.xds.internal.sds.SslContextProviderSupplier;
import io.grpc.xds.internal.sds.TlsContextManagerImpl;
import io.netty.handler.ssl.NotSslRecordException;
import java.net.Inet4Address;
import java.net.InetSocketAddress;
import java.net.URI;
import java.net.URISyntaxException;
import java.util.ArrayList;
import java.util.Arrays;
import java.util.Collections;
import java.util.List;
import java.util.concurrent.Executors;
import java.util.concurrent.TimeUnit;
import javax.net.ssl.SSLException;
import javax.net.ssl.SSLHandshakeException;
import org.junit.After;
import org.junit.Rule;
import org.junit.Test;
import org.junit.runner.RunWith;
import org.junit.runners.JUnit4;

/**
 * Unit tests for {@link XdsChannelCredentials} and {@link XdsServerBuilder} for plaintext/TLS/mTLS
 * modes.
 */
@RunWith(JUnit4.class)
public class XdsSdsClientServerTest {

  @Rule public final GrpcCleanupRule cleanupRule = new GrpcCleanupRule();
  private int port;
  private FakeNameResolverFactory fakeNameResolverFactory;
  private Bootstrapper.BootstrapInfo bootstrapInfoForClient = null;
  private Bootstrapper.BootstrapInfo bootstrapInfoForServer = null;
  private TlsContextManagerImpl tlsContextManagerForClient;
  private TlsContextManagerImpl tlsContextManagerForServer;
<<<<<<< HEAD
  private FakeXdsClient xdsClient = new FakeXdsClient();
  private FakeXdsClientPoolFactory fakePoolFactory = new FakeXdsClientPoolFactory(xdsClient);
  private static final String OVERRIDE_AUTHORITY = "foo.test.google.fr";
=======

  @Before
  public void setUp() throws Exception {
    port = XdsServerTestHelper.findFreePort();
    URI expectedUri = new URI("sdstest://localhost:" + port);
    fakeNameResolverFactory = new FakeNameResolverFactory.Builder(expectedUri).build();
    NameResolverRegistry.getDefaultRegistry().register(fakeNameResolverFactory);
  }
>>>>>>> 438f8d9e

  @After
  public void tearDown() {
    if (fakeNameResolverFactory != null) {
      NameResolverRegistry.getDefaultRegistry().deregister(fakeNameResolverFactory);
    }
  }

  @Test
  public void plaintextClientServer() throws Exception {
    buildServerWithTlsContext(/* downstreamTlsContext= */ null);

    SimpleServiceGrpc.SimpleServiceBlockingStub blockingStub =
        getBlockingStub(/* upstreamTlsContext= */ null,
                /* overrideAuthority= */ OVERRIDE_AUTHORITY);
    assertThat(unaryRpc("buddy", blockingStub)).isEqualTo("Hello buddy");
  }

  @Test
  public void nullFallbackCredentials_expectException() throws Exception {
    try {
      buildServerWithTlsContext(/* downstreamTlsContext= */ null, /* fallbackCredentials= */ null);
      fail("exception expected");
    } catch (NullPointerException npe) {
      assertThat(npe).hasMessageThat().isEqualTo("fallback");
    }
  }

  /** TLS channel - no mTLS. */
  @Test
  public void tlsClientServer_noClientAuthentication() throws Exception {
    DownstreamTlsContext downstreamTlsContext =
        setBootstrapInfoAndBuildDownstreamTlsContext(null, null, null, null, false, false);
    buildServerWithTlsContext(downstreamTlsContext);

    // for TLS, client only needs trustCa
    UpstreamTlsContext upstreamTlsContext = setBootstrapInfoAndBuildUpstreamTlsContext(
        CLIENT_KEY_FILE,
        CLIENT_PEM_FILE, false);

    SimpleServiceGrpc.SimpleServiceBlockingStub blockingStub =
        getBlockingStub(upstreamTlsContext, /* overrideAuthority= */ OVERRIDE_AUTHORITY);
    assertThat(unaryRpc(/* requestMessage= */ "buddy", blockingStub)).isEqualTo("Hello buddy");
  }

  @Test
  public void requireClientAuth_noClientCert_expectException()
      throws Exception {
    DownstreamTlsContext downstreamTlsContext =
        setBootstrapInfoAndBuildDownstreamTlsContext(null, null, null, null, true, true);
    buildServerWithTlsContext(downstreamTlsContext);

    // for TLS, client only uses trustCa
    UpstreamTlsContext upstreamTlsContext = setBootstrapInfoAndBuildUpstreamTlsContext(
        CLIENT_KEY_FILE,
        CLIENT_PEM_FILE, false);

    SimpleServiceGrpc.SimpleServiceBlockingStub blockingStub =
        getBlockingStub(upstreamTlsContext, /* overrideAuthority= */ "foo.test.google.fr");
    try {
      unaryRpc(/* requestMessage= */ "buddy", blockingStub);
      fail("exception expected");
    } catch (StatusRuntimeException sre) {
      if (sre.getCause() instanceof SSLHandshakeException) {
        assertThat(sre).hasCauseThat().isInstanceOf(SSLHandshakeException.class);
        assertThat(sre).hasCauseThat().hasMessageThat().contains("HANDSHAKE_FAILURE");
      } else {
        // Client cert verification is after handshake in TLSv1.3
        assertThat(sre).hasCauseThat().hasCauseThat().isInstanceOf(SSLException.class);
        assertThat(sre).hasCauseThat().hasMessageThat().contains("CERTIFICATE_REQUIRED");
      }
    }
  }

  @Test
  public void noClientAuth_sendBadClientCert_passes() throws Exception {
    DownstreamTlsContext downstreamTlsContext =
        setBootstrapInfoAndBuildDownstreamTlsContext(null, null, null, null, false, false);
    buildServerWithTlsContext(downstreamTlsContext);

    UpstreamTlsContext upstreamTlsContext = setBootstrapInfoAndBuildUpstreamTlsContext(
        BAD_CLIENT_KEY_FILE,
        BAD_CLIENT_PEM_FILE, true);

    SimpleServiceGrpc.SimpleServiceBlockingStub blockingStub =
        getBlockingStub(upstreamTlsContext, /* overrideAuthority= */ "foo.test.google.fr");
    assertThat(unaryRpc("buddy", blockingStub)).isEqualTo("Hello buddy");
  }

  @Test
  public void mtls_badClientCert_expectException() throws Exception {
    UpstreamTlsContext upstreamTlsContext = setBootstrapInfoAndBuildUpstreamTlsContext(
        BAD_CLIENT_KEY_FILE,
        BAD_CLIENT_PEM_FILE, true);
    try {
      performMtlsTestAndGetListenerWatcher(upstreamTlsContext, false, null, null, null, null);
      fail("exception expected");
    } catch (StatusRuntimeException sre) {
      if (sre.getCause() instanceof SSLHandshakeException) {
        assertThat(sre).hasCauseThat().isInstanceOf(SSLHandshakeException.class);
        assertThat(sre).hasCauseThat().hasMessageThat().contains("HANDSHAKE_FAILURE");
      } else {
        // Client cert verification is after handshake in TLSv1.3
        assertThat(sre).hasCauseThat().hasCauseThat().isInstanceOf(SSLException.class);
        assertThat(sre).hasCauseThat().hasMessageThat().contains("CERTIFICATE_REQUIRED");
      }
    }
  }

  /** mTLS - client auth enabled. */
  @Test
  public void mtlsClientServer_withClientAuthentication() throws Exception {
    UpstreamTlsContext upstreamTlsContext = setBootstrapInfoAndBuildUpstreamTlsContext(
        CLIENT_KEY_FILE,
        CLIENT_PEM_FILE, true);
    performMtlsTestAndGetListenerWatcher(upstreamTlsContext, false, null, null, null, null);
  }

  /** mTLS - client auth enabled - using {@link XdsChannelCredentials} API. */
  @Test
  public void mtlsClientServer_withClientAuthentication_withXdsChannelCreds()
      throws Exception {
    UpstreamTlsContext upstreamTlsContext = setBootstrapInfoAndBuildUpstreamTlsContext(
        CLIENT_KEY_FILE,
        CLIENT_PEM_FILE, true);
    performMtlsTestAndGetListenerWatcher(upstreamTlsContext, true, null, null, null, null);
  }

  @Test
  public void tlsServer_plaintextClient_expectException() throws Exception {
    DownstreamTlsContext downstreamTlsContext =
        setBootstrapInfoAndBuildDownstreamTlsContext(null, null, null, null, false, false);
    buildServerWithTlsContext(downstreamTlsContext);

    SimpleServiceGrpc.SimpleServiceBlockingStub blockingStub =
        getBlockingStub(/* upstreamTlsContext= */ null, /* overrideAuthority= */ null);
    try {
      unaryRpc("buddy", blockingStub);
      fail("exception expected");
    } catch (StatusRuntimeException sre) {
      assertThat(sre.getStatus().getCode()).isEqualTo(Status.UNAVAILABLE.getCode());
      assertThat(sre.getStatus().getDescription()).contains("Network closed");
    }
  }

  @Test
  public void plaintextServer_tlsClient_expectException() throws Exception {
    buildServerWithTlsContext(/* downstreamTlsContext= */ null);

    // for TLS, client only needs trustCa
    UpstreamTlsContext upstreamTlsContext = setBootstrapInfoAndBuildUpstreamTlsContext(
        CLIENT_KEY_FILE,
        CLIENT_PEM_FILE, false);

    SimpleServiceGrpc.SimpleServiceBlockingStub blockingStub =
        getBlockingStub(upstreamTlsContext, /* overrideAuthority= */ "foo.test.google.fr");
    try {
      unaryRpc("buddy", blockingStub);
      fail("exception expected");
    } catch (StatusRuntimeException sre) {
      assertThat(sre).hasCauseThat().isInstanceOf(NotSslRecordException.class);
      assertThat(sre).hasCauseThat().hasMessageThat().contains("not an SSL/TLS record");
    }
  }

  /** mTLS - client auth enabled then update server certs to untrusted. */
  @Test
  public void mtlsClientServer_changeServerContext_expectException()
      throws Exception {
    UpstreamTlsContext upstreamTlsContext = setBootstrapInfoAndBuildUpstreamTlsContext(
        CLIENT_KEY_FILE,
        CLIENT_PEM_FILE, true);

    performMtlsTestAndGetListenerWatcher(upstreamTlsContext, false, "cert-instance-name2",
            BAD_SERVER_KEY_FILE, BAD_SERVER_PEM_FILE, CA_PEM_FILE);
    DownstreamTlsContext downstreamTlsContext =
        CommonTlsContextTestsUtil.buildDownstreamTlsContext(
            "cert-instance-name2", true, true);
    EnvoyServerProtoData.Listener listener = buildListener("listener1", "0.0.0.0",
            downstreamTlsContext,
            tlsContextManagerForServer);
    xdsClient.deliverLdsUpdate(LdsUpdate.forTcpListener(listener));
    try {
      SimpleServiceGrpc.SimpleServiceBlockingStub blockingStub =
          getBlockingStub(upstreamTlsContext, "foo.test.google.fr");
      assertThat(unaryRpc("buddy", blockingStub)).isEqualTo("Hello buddy");
      fail("exception expected");
    } catch (StatusRuntimeException sre) {
      assertThat(sre).hasCauseThat().isInstanceOf(SSLHandshakeException.class);
      assertThat(sre).hasCauseThat().hasMessageThat().isEqualTo("General OpenSslEngine problem");
    }
  }

  private void performMtlsTestAndGetListenerWatcher(
      UpstreamTlsContext upstreamTlsContext, boolean newApi, String certInstanceName2,
      String privateKey2, String cert2, String trustCa2)
      throws Exception {
    DownstreamTlsContext downstreamTlsContext =
        setBootstrapInfoAndBuildDownstreamTlsContext(certInstanceName2, privateKey2, cert2,
            trustCa2, true, true);

    buildServerWithFallbackServerCredentials(
            InsecureServerCredentials.create(), downstreamTlsContext);

    SimpleServiceGrpc.SimpleServiceBlockingStub blockingStub = newApi
        ? getBlockingStub(upstreamTlsContext, "foo.test.google.fr") :
        getBlockingStub(upstreamTlsContext, "foo.test.google.fr");
    assertThat(unaryRpc("buddy", blockingStub)).isEqualTo("Hello buddy");
  }

  private DownstreamTlsContext setBootstrapInfoAndBuildDownstreamTlsContext(
      String certInstanceName2,
      String privateKey2,
      String cert2, String trustCa2, boolean hasRootCert, boolean requireClientCertificate) {
    bootstrapInfoForServer = CommonBootstrapperTestUtils
        .buildBootstrapInfo("google_cloud_private_spiffe-server", SERVER_1_KEY_FILE,
            SERVER_1_PEM_FILE, CA_PEM_FILE, certInstanceName2, privateKey2, cert2, trustCa2);
    return CommonTlsContextTestsUtil.buildDownstreamTlsContext(
        "google_cloud_private_spiffe-server", hasRootCert, requireClientCertificate);
  }

  private UpstreamTlsContext setBootstrapInfoAndBuildUpstreamTlsContext(String clientKeyFile,
      String clientPemFile,
      boolean hasIdentityCert) {
    bootstrapInfoForClient = CommonBootstrapperTestUtils
        .buildBootstrapInfo("google_cloud_private_spiffe-client", clientKeyFile, clientPemFile,
            CA_PEM_FILE, null, null, null, null);
    return CommonTlsContextTestsUtil
        .buildUpstreamTlsContext("google_cloud_private_spiffe-client", hasIdentityCert);
  }

  private void buildServerWithTlsContext(DownstreamTlsContext downstreamTlsContext)
      throws Exception {
    buildServerWithTlsContext(downstreamTlsContext, InsecureServerCredentials.create());
  }

  private void buildServerWithTlsContext(
      DownstreamTlsContext downstreamTlsContext, ServerCredentials fallbackCredentials)
      throws Exception {
    buildServerWithFallbackServerCredentials(fallbackCredentials, downstreamTlsContext);
  }

  private void buildServerWithFallbackServerCredentials(
      ServerCredentials fallbackCredentials,
      DownstreamTlsContext downstreamTlsContext)
      throws Exception {
    ServerCredentials xdsCredentials = XdsServerCredentials.create(fallbackCredentials);
    XdsServerBuilder builder = XdsServerBuilder.forPort(0, xdsCredentials)
            .xdsClientPoolFactory(fakePoolFactory)
            .addService(new SimpleServiceImpl());
    buildServer(builder, downstreamTlsContext);
  }

  static void generateListenerUpdateToWatcher(
      DownstreamTlsContext tlsContext, XdsClient.LdsResourceWatcher registeredWatcher,
      TlsContextManager tlsContextManager) {
    EnvoyServerProtoData.Listener listener = buildListener("listener1", "0.0.0.0", tlsContext,
        tlsContextManager);
    LdsUpdate listenerUpdate = LdsUpdate.forTcpListener(listener);
    registeredWatcher.onChanged(listenerUpdate);
  }

  private void buildServer(
      XdsServerBuilder builder,
      DownstreamTlsContext downstreamTlsContext)
      throws Exception {
    tlsContextManagerForServer = new TlsContextManagerImpl(bootstrapInfoForServer);
    XdsServerWrapper xdsServer = (XdsServerWrapper) builder.build();
    SettableFuture<Throwable> startFuture = startServerAsync(xdsServer);
    EnvoyServerProtoData.Listener listener = buildListener("listener1", "10.1.2.3",
            downstreamTlsContext, tlsContextManagerForServer);
    LdsUpdate listenerUpdate = LdsUpdate.forTcpListener(listener);
    xdsClient.deliverLdsUpdate(listenerUpdate);
    startFuture.get(10, TimeUnit.SECONDS);
    port = xdsServer.getPort();
  }

  static EnvoyServerProtoData.Listener buildListener(
      String name, String address, DownstreamTlsContext tlsContext,
      TlsContextManager tlsContextManager) {
    EnvoyServerProtoData.FilterChainMatch filterChainMatch =
        new EnvoyServerProtoData.FilterChainMatch(
            0,
            Arrays.<EnvoyServerProtoData.CidrRange>asList(),
            Arrays.<String>asList(),
            Arrays.<EnvoyServerProtoData.CidrRange>asList(),
            null,
            Arrays.<Integer>asList(),
            Arrays.<String>asList(),
            null);
    String fullPath = "/" + SimpleServiceGrpc.SERVICE_NAME + "/" + "UnaryRpc";
    RouteMatch routeMatch =
            RouteMatch.create(
                    PathMatcher.fromPath(fullPath, true),
                    Collections.<HeaderMatcher>emptyList(), null);
    VirtualHost virtualHost = VirtualHost.create(
            "virtual-host", Collections.singletonList(OVERRIDE_AUTHORITY),
            Arrays.asList(Route.forAction(routeMatch, null,
                    ImmutableMap.<String, FilterConfig>of())),
            ImmutableMap.<String, FilterConfig>of());
    HttpConnectionManager httpConnectionManager = HttpConnectionManager.forVirtualHosts(
            0L, Collections.singletonList(virtualHost),
            new ArrayList<NamedFilterConfig>());
    EnvoyServerProtoData.FilterChain defaultFilterChain = new EnvoyServerProtoData.FilterChain(
        "filter-chain-foo", filterChainMatch, httpConnectionManager, tlsContext,
        tlsContextManager);
    EnvoyServerProtoData.Listener listener =
        new EnvoyServerProtoData.Listener(name, address, Arrays.asList(defaultFilterChain), null);
    return listener;
  }

  private SimpleServiceGrpc.SimpleServiceBlockingStub getBlockingStub(
      final UpstreamTlsContext upstreamTlsContext, String overrideAuthority)
      throws URISyntaxException {
    ManagedChannelBuilder<?> channelBuilder =
        Grpc.newChannelBuilder(
            "sdstest://localhost:" + port,
            XdsChannelCredentials.create(InsecureChannelCredentials.create()));

    if (overrideAuthority != null) {
      channelBuilder = channelBuilder.overrideAuthority(overrideAuthority);
    }
    InetSocketAddress socketAddress =
        new InetSocketAddress(Inet4Address.getLoopbackAddress(), port);
    tlsContextManagerForClient = new TlsContextManagerImpl(bootstrapInfoForClient);
    Attributes attrs =
        (upstreamTlsContext != null)
            ? Attributes.newBuilder()
                .set(InternalXdsAttributes.ATTR_SSL_CONTEXT_PROVIDER_SUPPLIER,
                    new SslContextProviderSupplier(
                        upstreamTlsContext, tlsContextManagerForClient))
                .build()
            : Attributes.EMPTY;
    fakeNameResolverFactory.setServers(
        ImmutableList.of(new EquivalentAddressGroup(socketAddress, attrs)));
    return SimpleServiceGrpc.newBlockingStub(cleanupRule.register(channelBuilder.build()));
  }

  /** Say hello to server. */
  private static String unaryRpc(
      String requestMessage, SimpleServiceGrpc.SimpleServiceBlockingStub blockingStub) {
    SimpleRequest request = SimpleRequest.newBuilder().setRequestMessage(requestMessage).build();
    SimpleResponse response = blockingStub.unaryRpc(request);
    return response.getResponseMessage();
  }

  private SettableFuture<Throwable> startServerAsync(final Server xdsServer) throws Exception {
    cleanupRule.register(xdsServer);
    final SettableFuture<Throwable> settableFuture = SettableFuture.create();
    Executors.newSingleThreadExecutor().execute(new Runnable() {
      @Override
      public void run() {
        try {
          xdsServer.start();
          settableFuture.set(null);
        } catch (Throwable e) {
          settableFuture.set(e);
        }
      }
    });
    xdsClient.ldsResource.get(8000, TimeUnit.MILLISECONDS);
    return settableFuture;
  }

  private static class SimpleServiceImpl extends SimpleServiceGrpc.SimpleServiceImplBase {

    @Override
    public void unaryRpc(SimpleRequest req, StreamObserver<SimpleResponse> responseObserver) {
      SimpleResponse response =
          SimpleResponse.newBuilder()
              .setResponseMessage("Hello " + req.getRequestMessage())
              .build();
      responseObserver.onNext(response);
      responseObserver.onCompleted();
    }
  }

  private static final class FakeNameResolverFactory extends NameResolverProvider {
    final URI expectedUri;
    List<EquivalentAddressGroup> servers = ImmutableList.of();
    final ArrayList<FakeNameResolver> resolvers = new ArrayList<>();

    FakeNameResolverFactory(URI expectedUri) {
      this.expectedUri = expectedUri;
    }

    void setServers(List<EquivalentAddressGroup> servers) {
      this.servers = servers;
    }

    @Override
    public NameResolver newNameResolver(final URI targetUri, NameResolver.Args args) {
      if (!expectedUri.equals(targetUri)) {
        return null;
      }
      FakeNameResolver resolver = new FakeNameResolver();
      resolvers.add(resolver);
      return resolver;
    }

    @Override
    public String getDefaultScheme() {
      return "sdstest";
    }

    @Override
    protected boolean isAvailable() {
      return true;
    }

    @Override
    protected int priority() {
      return 5;
    }

    final class FakeNameResolver extends NameResolver {
      Listener2 listener;

      @Override
      public String getServiceAuthority() {
        return expectedUri.getAuthority();
      }

      @Override
      public void start(Listener2 listener) {
        this.listener = listener;
        resolved();
      }

      @Override
      public void refresh() {
        resolved();
      }

      void resolved() {
        ResolutionResult.Builder builder = ResolutionResult.newBuilder().setAddresses(servers);
        listener.onResult(builder.build());
      }

      @Override
      public void shutdown() {
      }

      @Override
      public String toString() {
        return "FakeNameResolver";
      }
    }

    static final class Builder {
      final URI expectedUri;

      Builder(URI expectedUri) {
        this.expectedUri = expectedUri;
      }

      FakeNameResolverFactory build() {
        return new FakeNameResolverFactory(expectedUri);
      }
    }
  }
}<|MERGE_RESOLUTION|>--- conflicted
+++ resolved
@@ -96,20 +96,9 @@
   private Bootstrapper.BootstrapInfo bootstrapInfoForServer = null;
   private TlsContextManagerImpl tlsContextManagerForClient;
   private TlsContextManagerImpl tlsContextManagerForServer;
-<<<<<<< HEAD
   private FakeXdsClient xdsClient = new FakeXdsClient();
   private FakeXdsClientPoolFactory fakePoolFactory = new FakeXdsClientPoolFactory(xdsClient);
   private static final String OVERRIDE_AUTHORITY = "foo.test.google.fr";
-=======
-
-  @Before
-  public void setUp() throws Exception {
-    port = XdsServerTestHelper.findFreePort();
-    URI expectedUri = new URI("sdstest://localhost:" + port);
-    fakeNameResolverFactory = new FakeNameResolverFactory.Builder(expectedUri).build();
-    NameResolverRegistry.getDefaultRegistry().register(fakeNameResolverFactory);
-  }
->>>>>>> 438f8d9e
 
   @After
   public void tearDown() {
@@ -385,6 +374,9 @@
     xdsClient.deliverLdsUpdate(listenerUpdate);
     startFuture.get(10, TimeUnit.SECONDS);
     port = xdsServer.getPort();
+    URI expectedUri = new URI("sdstest://localhost:" + port);
+    fakeNameResolverFactory = new FakeNameResolverFactory.Builder(expectedUri).build();
+    NameResolverRegistry.getDefaultRegistry().register(fakeNameResolverFactory);
   }
 
   static EnvoyServerProtoData.Listener buildListener(
