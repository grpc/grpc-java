/*
 * Copyright 2019 The gRPC Authors
 *
 * Licensed under the Apache License, Version 2.0 (the "License");
 * you may not use this file except in compliance with the License.
 * You may obtain a copy of the License at
 *
 *     http://www.apache.org/licenses/LICENSE-2.0
 *
 * Unless required by applicable law or agreed to in writing, software
 * distributed under the License is distributed on an "AS IS" BASIS,
 * WITHOUT WARRANTIES OR CONDITIONS OF ANY KIND, either express or implied.
 * See the License for the specific language governing permissions and
 * limitations under the License.
 */

package io.grpc.xds;

import static com.google.common.truth.Truth.assertThat;
import static org.junit.Assert.fail;
import static org.mockito.Mockito.any;
import static org.mockito.Mockito.mock;
import static org.mockito.Mockito.never;
import static org.mockito.Mockito.reset;
import static org.mockito.Mockito.times;
import static org.mockito.Mockito.verify;
import static org.mockito.Mockito.when;

import com.google.common.util.concurrent.SettableFuture;
import io.grpc.BindableService;
import io.grpc.InsecureServerCredentials;
import io.grpc.ServerServiceDefinition;
import io.grpc.Status;
import io.grpc.StatusException;
import io.grpc.testing.GrpcCleanupRule;
import io.grpc.xds.XdsServerTestHelper.FakeXdsClient;
import io.grpc.xds.XdsServerTestHelper.FakeXdsClientPoolFactory;
import io.grpc.xds.internal.sds.CommonTlsContextTestsUtil;
import java.io.IOException;
import java.net.InetSocketAddress;
import java.net.ServerSocket;
import java.net.SocketAddress;
import java.util.List;
import java.util.concurrent.ExecutionException;
import java.util.concurrent.Executors;
import java.util.concurrent.Future;
import java.util.concurrent.TimeUnit;
import java.util.concurrent.TimeoutException;
import org.junit.Rule;
import org.junit.Test;
import org.junit.runner.RunWith;
import org.junit.runners.JUnit4;
import org.mockito.ArgumentCaptor;

<<<<<<< HEAD
// TODO (zivy@): move XdsServerWrapper related tests to XdsServerWrapperTest.
=======
// TODO (zivy@): move certain tests down to XdsServerWrapperTest, or up to XdsSdsClientServerTest.
>>>>>>> bb06739c
/**
 * Unit tests for {@link XdsServerBuilder}.
 */
@RunWith(JUnit4.class)
public class XdsServerBuilderTest {

  @Rule public final GrpcCleanupRule cleanupRule = new GrpcCleanupRule();
  private XdsServerBuilder builder;
  private XdsServerWrapper xdsServer;
  private int port;
  private TlsContextManager tlsContextManager;
  private FakeXdsClient xdsClient = new FakeXdsClient();

  private void buildServer(XdsServerBuilder.XdsServingStatusListener xdsServingStatusListener)
      throws IOException {
    buildBuilder(xdsServingStatusListener);
<<<<<<< HEAD
    xdsServer = cleanupRule.register(builder.build());
=======
    xdsServer = cleanupRule.register((XdsServerWrapper) builder.build());
>>>>>>> bb06739c
  }

  private void buildBuilder(XdsServerBuilder.XdsServingStatusListener xdsServingStatusListener)
      throws IOException {
    builder =
        XdsServerBuilder.forPort(
            port, XdsServerCredentials.create(InsecureServerCredentials.create()));
    builder.xdsClientPoolFactory(new FakeXdsClientPoolFactory(xdsClient));
    if (xdsServingStatusListener != null) {
      builder.xdsServingStatusListener(xdsServingStatusListener);
    }
    tlsContextManager = mock(TlsContextManager.class);
  }

  private void verifyServer(
      Future<Throwable> future,
      XdsServerBuilder.XdsServingStatusListener mockXdsServingStatusListener,
      Status notServingStatus)
      throws InterruptedException, ExecutionException, TimeoutException {
    if (future != null) {
      Throwable exception = future.get(5, TimeUnit.SECONDS);
      assertThat(exception).isNull();
    }
    List<? extends SocketAddress> list = xdsServer.getListenSockets();
    assertThat(list).hasSize(1);
    InetSocketAddress socketAddress = (InetSocketAddress) list.get(0);
    assertThat(socketAddress.getAddress().isAnyLocalAddress()).isTrue();
    assertThat(socketAddress.getPort()).isGreaterThan(-1);
    if (mockXdsServingStatusListener != null) {
      if (notServingStatus != null) {
        ArgumentCaptor<Throwable> argCaptor = ArgumentCaptor.forClass(null);
        verify(mockXdsServingStatusListener, times(1)).onNotServing(argCaptor.capture());
        Throwable throwable = argCaptor.getValue();
        assertThat(throwable).isInstanceOf(StatusException.class);
        assertThat(((StatusException) throwable).getStatus()).isEqualTo(notServingStatus);
      } else {
        verify(mockXdsServingStatusListener, never()).onNotServing(any(Throwable.class));
        verify(mockXdsServingStatusListener, times(1)).onServing();
      }
    }
  }

  private void verifyShutdown() throws InterruptedException {
    xdsServer.shutdown();
    xdsServer.awaitTermination(500L, TimeUnit.MILLISECONDS);
    assertThat(xdsClient.isShutDown()).isTrue();
  }

  private Future<Throwable> startServerAsync() throws
          InterruptedException, TimeoutException, ExecutionException {
    final SettableFuture<Throwable> settableFuture = SettableFuture.create();
    Executors.newSingleThreadExecutor().execute(new Runnable() {
      @Override
      public void run() {
        try {
          xdsServer.start();
          settableFuture.set(null);
        } catch (Throwable e) {
          settableFuture.set(e);
        }
      }
    });
    xdsClient.ldsResource.get(5000, TimeUnit.MILLISECONDS);
    return settableFuture;
  }

  @Test
  public void xdsServerStartAndShutdown()
      throws IOException, InterruptedException, TimeoutException, ExecutionException {
    buildServer(null);
    Future<Throwable> future = startServerAsync();
    XdsServerTestHelper.generateListenerUpdate(
        xdsClient,
        CommonTlsContextTestsUtil.buildTestInternalDownstreamTlsContext("CERT1", "VA1"),
        tlsContextManager);
    verifyServer(future, null, null);
    verifyShutdown();
  }

  @Test
  public void xdsServerRestartAfterListenerUpdate()
          throws IOException, InterruptedException, TimeoutException, ExecutionException {
    buildServer(null);
    Future<Throwable> future = startServerAsync();
    XdsServerTestHelper.generateListenerUpdate(
            xdsClient,
            CommonTlsContextTestsUtil.buildTestInternalDownstreamTlsContext("CERT1", "VA1"),
            tlsContextManager);
    try {
      xdsServer.start();
      fail("expected exception");
    } catch (IllegalStateException expected) {
      assertThat(expected).hasMessageThat().contains("Already started");
    }
    verifyServer(future,null, null);
  }

  @Test
  public void xdsServerStartAndShutdownWithXdsServingStatusListener()
      throws IOException, InterruptedException, TimeoutException, ExecutionException {
    XdsServerBuilder.XdsServingStatusListener mockXdsServingStatusListener =
        mock(XdsServerBuilder.XdsServingStatusListener.class);
    buildServer(mockXdsServingStatusListener);
    Future<Throwable> future = startServerAsync();
    XdsServerTestHelper.generateListenerUpdate(
        xdsClient,
        CommonTlsContextTestsUtil.buildTestInternalDownstreamTlsContext("CERT1", "VA1"),
            tlsContextManager);
    verifyServer(future, mockXdsServingStatusListener, null);
  }

  @Test
  public void xdsServer_discoverState() throws Exception {
    XdsServerBuilder.XdsServingStatusListener mockXdsServingStatusListener =
        mock(XdsServerBuilder.XdsServingStatusListener.class);
    buildServer(mockXdsServingStatusListener);
    Future<Throwable> future = startServerAsync();
<<<<<<< HEAD
    xdsClient.ldsWatcher.onError(Status.ABORTED);
    verify(mockXdsServingStatusListener, never()).onNotServing(any(StatusException.class));
    assertThat(xdsClient.ldsResource.isDone()).isTrue();
    assertThat(future.isDone()).isFalse();
    reset(mockXdsServingStatusListener);
    xdsClient.ldsWatcher.onError(Status.NOT_FOUND);
    verify(mockXdsServingStatusListener, never()).onNotServing(any(StatusException.class));
    reset(mockXdsServingStatusListener);
    xdsClient.ldsWatcher.onResourceDoesNotExist("not found error");
    future.get(5000, TimeUnit.MILLISECONDS);
=======
    XdsServerTestHelper.generateListenerUpdate(
            xdsClient,
            CommonTlsContextTestsUtil.buildTestInternalDownstreamTlsContext("CERT1", "VA1"),
            tlsContextManager);
    future.get(5000, TimeUnit.MILLISECONDS);
    xdsClient.ldsWatcher.onError(Status.ABORTED);
    verify(mockXdsServingStatusListener, never()).onNotServing(any(StatusException.class));
    reset(mockXdsServingStatusListener);
    xdsClient.ldsWatcher.onError(Status.CANCELLED);
    verify(mockXdsServingStatusListener, never()).onNotServing(any(StatusException.class));
    reset(mockXdsServingStatusListener);
    xdsClient.ldsWatcher.onResourceDoesNotExist("not found error");
>>>>>>> bb06739c
    verify(mockXdsServingStatusListener).onNotServing(any(StatusException.class));
    reset(mockXdsServingStatusListener);
    XdsServerTestHelper.generateListenerUpdate(
        xdsClient,
        CommonTlsContextTestsUtil.buildTestInternalDownstreamTlsContext("CERT1", "VA1"),
            tlsContextManager);
    verifyServer(null, mockXdsServingStatusListener, null);
  }

  @Test
  public void xdsServer_startError()
      throws IOException, InterruptedException, TimeoutException, ExecutionException {
    XdsServerBuilder.XdsServingStatusListener mockXdsServingStatusListener =
        mock(XdsServerBuilder.XdsServingStatusListener.class);
    ServerSocket serverSocket = new ServerSocket(0);
    port = serverSocket.getLocalPort();
    buildServer(mockXdsServingStatusListener);
    Future<Throwable> future = startServerAsync();
    // create port conflict for start to fail
    XdsServerTestHelper.generateListenerUpdate(
        xdsClient,
        CommonTlsContextTestsUtil.buildTestInternalDownstreamTlsContext("CERT1", "VA1"),
            tlsContextManager);
    Throwable exception = future.get(5, TimeUnit.SECONDS);
    assertThat(exception).isInstanceOf(IOException.class);
    assertThat(exception).hasMessageThat().contains("Failed to bind");
    verify(mockXdsServingStatusListener, never()).onNotServing(any(Throwable.class));
    serverSocket.close();
  }

  @Test
  public void xdsServerStartSecondUpdateAndError()
      throws IOException, InterruptedException, TimeoutException, ExecutionException {
    XdsServerBuilder.XdsServingStatusListener mockXdsServingStatusListener =
        mock(XdsServerBuilder.XdsServingStatusListener.class);
    buildServer(mockXdsServingStatusListener);
    Future<Throwable> future = startServerAsync();
    XdsServerTestHelper.generateListenerUpdate(
        xdsClient,
        CommonTlsContextTestsUtil.buildTestInternalDownstreamTlsContext("CERT1", "VA1"),
            tlsContextManager);
    XdsServerTestHelper.generateListenerUpdate(
        xdsClient,
        CommonTlsContextTestsUtil.buildTestInternalDownstreamTlsContext("CERT1", "VA1"),
            tlsContextManager);
    verify(mockXdsServingStatusListener, never()).onNotServing(any(Throwable.class));
    verifyServer(future, mockXdsServingStatusListener, null);
    xdsClient.ldsWatcher.onError(Status.ABORTED);
    verifyServer(null, mockXdsServingStatusListener, null);
  }

  @Test
  public void xdsServer_2ndBuild_expectException() throws IOException {
    XdsServerBuilder.XdsServingStatusListener mockXdsServingStatusListener =
        mock(XdsServerBuilder.XdsServingStatusListener.class);
    buildServer(mockXdsServingStatusListener);
    try {
      builder.build();
      fail("exception expected");
    } catch (IllegalStateException expected) {
      assertThat(expected).hasMessageThat().contains("Server already built!");
    }
  }

  @Test
  public void xdsServer_2ndSetter_expectException() throws IOException {
    XdsServerBuilder.XdsServingStatusListener mockXdsServingStatusListener =
        mock(XdsServerBuilder.XdsServingStatusListener.class);
    buildBuilder(mockXdsServingStatusListener);
    BindableService mockBindableService = mock(BindableService.class);
    ServerServiceDefinition serverServiceDefinition = io.grpc.ServerServiceDefinition
        .builder("mock").build();
    when(mockBindableService.bindService()).thenReturn(serverServiceDefinition);
    builder.addService(mockBindableService);
<<<<<<< HEAD
    xdsServer = cleanupRule.register(builder.build());
=======
    xdsServer = cleanupRule.register((XdsServerWrapper) builder.build());
>>>>>>> bb06739c
    try {
      builder.addService(mock(BindableService.class));
      fail("exception expected");
    } catch (IllegalStateException expected) {
      assertThat(expected).hasMessageThat().contains("Server already built!");
    }
  }
}<|MERGE_RESOLUTION|>--- conflicted
+++ resolved
@@ -52,11 +52,7 @@
 import org.junit.runners.JUnit4;
 import org.mockito.ArgumentCaptor;
 
-<<<<<<< HEAD
-// TODO (zivy@): move XdsServerWrapper related tests to XdsServerWrapperTest.
-=======
 // TODO (zivy@): move certain tests down to XdsServerWrapperTest, or up to XdsSdsClientServerTest.
->>>>>>> bb06739c
 /**
  * Unit tests for {@link XdsServerBuilder}.
  */
@@ -73,11 +69,7 @@
   private void buildServer(XdsServerBuilder.XdsServingStatusListener xdsServingStatusListener)
       throws IOException {
     buildBuilder(xdsServingStatusListener);
-<<<<<<< HEAD
-    xdsServer = cleanupRule.register(builder.build());
-=======
     xdsServer = cleanupRule.register((XdsServerWrapper) builder.build());
->>>>>>> bb06739c
   }
 
   private void buildBuilder(XdsServerBuilder.XdsServingStatusListener xdsServingStatusListener)
@@ -195,18 +187,6 @@
         mock(XdsServerBuilder.XdsServingStatusListener.class);
     buildServer(mockXdsServingStatusListener);
     Future<Throwable> future = startServerAsync();
-<<<<<<< HEAD
-    xdsClient.ldsWatcher.onError(Status.ABORTED);
-    verify(mockXdsServingStatusListener, never()).onNotServing(any(StatusException.class));
-    assertThat(xdsClient.ldsResource.isDone()).isTrue();
-    assertThat(future.isDone()).isFalse();
-    reset(mockXdsServingStatusListener);
-    xdsClient.ldsWatcher.onError(Status.NOT_FOUND);
-    verify(mockXdsServingStatusListener, never()).onNotServing(any(StatusException.class));
-    reset(mockXdsServingStatusListener);
-    xdsClient.ldsWatcher.onResourceDoesNotExist("not found error");
-    future.get(5000, TimeUnit.MILLISECONDS);
-=======
     XdsServerTestHelper.generateListenerUpdate(
             xdsClient,
             CommonTlsContextTestsUtil.buildTestInternalDownstreamTlsContext("CERT1", "VA1"),
@@ -219,7 +199,6 @@
     verify(mockXdsServingStatusListener, never()).onNotServing(any(StatusException.class));
     reset(mockXdsServingStatusListener);
     xdsClient.ldsWatcher.onResourceDoesNotExist("not found error");
->>>>>>> bb06739c
     verify(mockXdsServingStatusListener).onNotServing(any(StatusException.class));
     reset(mockXdsServingStatusListener);
     XdsServerTestHelper.generateListenerUpdate(
@@ -294,11 +273,7 @@
         .builder("mock").build();
     when(mockBindableService.bindService()).thenReturn(serverServiceDefinition);
     builder.addService(mockBindableService);
-<<<<<<< HEAD
-    xdsServer = cleanupRule.register(builder.build());
-=======
     xdsServer = cleanupRule.register((XdsServerWrapper) builder.build());
->>>>>>> bb06739c
     try {
       builder.addService(mock(BindableService.class));
       fail("exception expected");
