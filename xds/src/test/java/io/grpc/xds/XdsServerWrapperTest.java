/*
 * Copyright 2021 The gRPC Authors
 *
 * Licensed under the Apache License, Version 2.0 (the "License");
 * you may not use this file except in compliance with the License.
 * You may obtain a copy of the License at
 *
 *     http://www.apache.org/licenses/LICENSE-2.0
 *
 * Unless required by applicable law or agreed to in writing, software
 * distributed under the License is distributed on an "AS IS" BASIS,
 * WITHOUT WARRANTIES OR CONDITIONS OF ANY KIND, either express or implied.
 * See the License for the specific language governing permissions and
 * limitations under the License.
 */


package io.grpc.xds;

import static com.google.common.truth.Truth.assertThat;
import static io.grpc.xds.XdsServerWrapper.ATTR_SERVER_ROUTING_CONFIG;
import static io.grpc.xds.XdsServerWrapper.RETRY_DELAY_NANOS;
import static org.junit.Assert.fail;
import static org.mockito.ArgumentMatchers.any;
import static org.mockito.ArgumentMatchers.anyLong;
import static org.mockito.ArgumentMatchers.eq;
import static org.mockito.Mockito.mock;
import static org.mockito.Mockito.never;
import static org.mockito.Mockito.times;
import static org.mockito.Mockito.verify;
import static org.mockito.Mockito.when;
import static org.mockito.Mockito.withSettings;

import com.google.common.collect.ImmutableList;
import com.google.common.collect.ImmutableMap;
import com.google.common.util.concurrent.SettableFuture;
import io.grpc.Attributes;
import io.grpc.InsecureChannelCredentials;
import io.grpc.Metadata;
import io.grpc.MethodDescriptor;
import io.grpc.Server;
import io.grpc.ServerBuilder;
import io.grpc.ServerCall;
import io.grpc.ServerCallHandler;
import io.grpc.ServerInterceptor;
import io.grpc.Status;
import io.grpc.StatusException;
import io.grpc.internal.FakeClock;
import io.grpc.testing.TestMethodDescriptors;
import io.grpc.xds.EnvoyServerProtoData.FilterChain;
import io.grpc.xds.Filter.FilterConfig;
import io.grpc.xds.Filter.NamedFilterConfig;
import io.grpc.xds.Filter.ServerInterceptorBuilder;
import io.grpc.xds.FilterChainMatchingProtocolNegotiators.FilterChainMatchingHandler.FilterChainSelector;
import io.grpc.xds.VirtualHost.Route;
import io.grpc.xds.VirtualHost.Route.RouteMatch;
import io.grpc.xds.VirtualHost.Route.RouteMatch.PathMatcher;
import io.grpc.xds.XdsClient.RdsResourceWatcher;
import io.grpc.xds.XdsClient.RdsUpdate;
import io.grpc.xds.XdsServerBuilder.XdsServingStatusListener;
import io.grpc.xds.XdsServerTestHelper.FakeXdsClient;
import io.grpc.xds.XdsServerTestHelper.FakeXdsClientPoolFactory;
import io.grpc.xds.XdsServerWrapper.ConfigApplyingInterceptor;
import io.grpc.xds.XdsServerWrapper.ServerRoutingConfig;
import io.grpc.xds.internal.Matchers.HeaderMatcher;
import io.grpc.xds.internal.sds.CommonTlsContextTestsUtil;
import io.grpc.xds.internal.sds.SslContextProviderSupplier;
import java.io.IOException;
import java.util.ArrayList;
import java.util.Arrays;
import java.util.Collections;
import java.util.List;
import java.util.concurrent.CountDownLatch;
import java.util.concurrent.ExecutionException;
import java.util.concurrent.Executors;
import java.util.concurrent.TimeUnit;
import java.util.concurrent.atomic.AtomicReference;
import org.junit.Before;
import org.junit.Rule;
import org.junit.Test;
import org.junit.runner.RunWith;
import org.junit.runners.JUnit4;
import org.mockito.ArgumentCaptor;
import org.mockito.Mock;
import org.mockito.junit.MockitoJUnit;
import org.mockito.junit.MockitoRule;

@RunWith(JUnit4.class)
public class XdsServerWrapperTest {
  @Rule
  public final MockitoRule mocks = MockitoJUnit.rule();

  @Mock
  private ServerBuilder<?> mockBuilder;
  @Mock
  private Server mockServer;
  @Mock
  private static TlsContextManager tlsContextManager;
  @Mock
  private XdsServingStatusListener listener;

  private FilterChainSelectorManager selectorManager = new FilterChainSelectorManager();
  private FakeClock executor = new FakeClock();
  private FakeXdsClient xdsClient = new FakeXdsClient();
  private FilterRegistry filterRegistry = FilterRegistry.getDefaultRegistry();
  private XdsServerWrapper xdsServerWrapper;

  @Before
  public void setup() {
    when(mockBuilder.build()).thenReturn(mockServer);
    xdsServerWrapper = new XdsServerWrapper("0.0.0.0:1", mockBuilder, listener,
            selectorManager, new FakeXdsClientPoolFactory(xdsClient),
            filterRegistry, executor.getScheduledExecutorService());
  }

  @Test
  public void testBootstrap_notV3() throws Exception {
    Bootstrapper.BootstrapInfo b =
        new Bootstrapper.BootstrapInfo(
          Arrays.asList(
                  new Bootstrapper.ServerInfo("uri", InsecureChannelCredentials.create(), false)),
          EnvoyProtoData.Node.newBuilder().setId("id").build(),
          null,
                "grpc/server?udpa.resource.listening_address=%s");
    verifyBootstrapFail(b);
  }

  @Test
  public void testBootstrap_noTemplate() throws Exception {
    Bootstrapper.BootstrapInfo b =
        new Bootstrapper.BootstrapInfo(
            Arrays.asList(
                    new Bootstrapper.ServerInfo("uri", InsecureChannelCredentials.create(), true)),
            EnvoyProtoData.Node.newBuilder().setId("id").build(),
            null,
            null);
    verifyBootstrapFail(b);
  }

  private void verifyBootstrapFail(Bootstrapper.BootstrapInfo b) throws Exception {
    XdsClient xdsClient = mock(XdsClient.class);
    when(xdsClient.getBootstrapInfo()).thenReturn(b);
    xdsServerWrapper = new XdsServerWrapper("0.0.0.0:1", mockBuilder, listener,
            selectorManager, new FakeXdsClientPoolFactory(xdsClient), filterRegistry);
    final SettableFuture<Server> start = SettableFuture.create();
    Executors.newSingleThreadExecutor().execute(new Runnable() {
      @Override
      public void run() {
        try {
          start.set(xdsServerWrapper.start());
        } catch (Exception ex) {
          start.setException(ex);
        }
      }
    });
    try {
      start.get(5000, TimeUnit.MILLISECONDS);
      fail("Start should throw exception");
    } catch (ExecutionException ex) {
      assertThat(ex.getCause()).isInstanceOf(IOException.class);
      Throwable cause = ex.getCause().getCause();
      assertThat(cause).isInstanceOf(StatusException.class);
      assertThat(((StatusException)cause).getStatus().getCode())
              .isEqualTo(Status.UNAVAILABLE.getCode());
    }
  }

  @Test
  public void shutdown() throws Exception {
    final SettableFuture<Server> start = SettableFuture.create();
    Executors.newSingleThreadExecutor().execute(new Runnable() {
      @Override
      public void run() {
        try {
          start.set(xdsServerWrapper.start());
        } catch (Exception ex) {
          start.setException(ex);
        }
      }
    });
    String ldsWatched = xdsClient.ldsResource.get(5, TimeUnit.SECONDS);
    assertThat(ldsWatched).isEqualTo("grpc/server?udpa.resource.listening_address=0.0.0.0:1");
    HttpConnectionManager hcm_virtual = HttpConnectionManager.forVirtualHosts(
            0L, Collections.singletonList(createVirtualHost("virtual-host-0")),
            new ArrayList<NamedFilterConfig>());
    FilterChain f0 = createFilterChain("filter-chain-0", hcm_virtual);
    FilterChain f1 = createFilterChain("filter-chain-1", createRds("rds"));
    xdsClient.deliverLdsUpdate(Collections.singletonList(f0), f1);
    xdsClient.rdsCount.await(5, TimeUnit.SECONDS);
    xdsClient.deliverRdsUpdate("rds",
            Collections.singletonList(createVirtualHost("virtual-host-1")));
    start.get(5000, TimeUnit.MILLISECONDS);
    verify(mockServer).start();
    xdsServerWrapper.shutdown();
    assertThat(xdsServerWrapper.isShutdown()).isTrue();
    assertThat(xdsClient.ldsResource).isNull();
    assertThat(xdsClient.shutdown).isTrue();
    verify(mockServer).shutdown();
    assertThat(f0.getSslContextProviderSupplier().isShutdown()).isTrue();
    assertThat(f1.getSslContextProviderSupplier().isShutdown()).isTrue();
    when(mockServer.isTerminated()).thenReturn(true);
    when(mockServer.awaitTermination(anyLong(), any(TimeUnit.class))).thenReturn(true);
    assertThat(xdsServerWrapper.awaitTermination(5, TimeUnit.SECONDS)).isTrue();
    xdsServerWrapper.awaitTermination();
    assertThat(xdsServerWrapper.isTerminated()).isTrue();
    assertThat(start.get()).isSameInstanceAs(xdsServerWrapper);
  }

  @Test
  public void shutdown_inflight() throws Exception {
    final SettableFuture<Server> start = SettableFuture.create();
    Executors.newSingleThreadExecutor().execute(new Runnable() {
      @Override
      public void run() {
        try {
          start.set(xdsServerWrapper.start());
        } catch (Exception ex) {
          start.setException(ex);
        }
      }
    });
    String ldsWatched = xdsClient.ldsResource.get(5, TimeUnit.SECONDS);
    assertThat(ldsWatched).isEqualTo("grpc/server?udpa.resource.listening_address=0.0.0.0:1");
    HttpConnectionManager hcmVirtual = HttpConnectionManager.forVirtualHosts(
            0L, Collections.singletonList(createVirtualHost("virtual-host-0")),
            new ArrayList<NamedFilterConfig>());
    FilterChain f0 = createFilterChain("filter-chain-0", createRds("rds"));
    FilterChain f1 = createFilterChain("filter-chain-1", hcmVirtual);
    xdsClient.deliverLdsUpdate(Collections.singletonList(f0), f1);
    xdsServerWrapper.shutdown();
    when(mockServer.isTerminated()).thenReturn(true);
    when(mockServer.awaitTermination(anyLong(), any(TimeUnit.class))).thenReturn(true);
    assertThat(xdsServerWrapper.awaitTermination(5, TimeUnit.SECONDS)).isTrue();
    xdsServerWrapper.awaitTermination();
    assertThat(xdsServerWrapper.isTerminated()).isTrue();
    verify(mockServer, never()).start();
    assertThat(xdsServerWrapper.isShutdown()).isTrue();
    assertThat(xdsClient.ldsResource).isNull();
    assertThat(xdsClient.shutdown).isTrue();
    verify(mockServer).shutdown();
    assertThat(f0.getSslContextProviderSupplier().isShutdown()).isTrue();
    assertThat(f1.getSslContextProviderSupplier().isShutdown()).isTrue();
    assertThat(start.isDone()).isFalse(); //shall we set initialStatus when shutdown?
  }

  @Test
  public void shutdown_afterResourceNotExist() throws Exception {
    final SettableFuture<Server> start = SettableFuture.create();
    Executors.newSingleThreadExecutor().execute(new Runnable() {
      @Override
      public void run() {
        try {
          start.set(xdsServerWrapper.start());
        } catch (Exception ex) {
          start.setException(ex);
        }
      }
    });
    String ldsResource = xdsClient.ldsResource.get(5, TimeUnit.SECONDS);
    xdsClient.ldsWatcher.onResourceDoesNotExist(ldsResource);
    try {
      start.get(5000, TimeUnit.MILLISECONDS);
      fail("Start should throw exception");
    } catch (ExecutionException ex) {
      assertThat(ex.getCause()).isInstanceOf(IOException.class);
    }
    verify(mockBuilder, times(1)).build();
    verify(mockServer, never()).start();
    verify(mockServer).shutdown();
    when(mockServer.isShutdown()).thenReturn(true);
    when(mockServer.isTerminated()).thenReturn(true);
    verify(listener, times(1)).onNotServing(any(Throwable.class));
    xdsServerWrapper.shutdown();
    assertThat(xdsServerWrapper.isShutdown()).isTrue();
    assertThat(xdsClient.ldsResource).isNull();
    assertThat(xdsClient.shutdown).isTrue();
    verify(mockBuilder, times(1)).build();
    verify(mockServer, times(1)).shutdown();
    xdsServerWrapper.awaitTermination(1, TimeUnit.SECONDS);
    assertThat(xdsServerWrapper.isTerminated()).isTrue();
  }

  @Test
  public void shutdown_pendingRetry() throws Exception {
    final SettableFuture<Server> start = SettableFuture.create();
    Executors.newSingleThreadExecutor().execute(new Runnable() {
      @Override
      public void run() {
        try {
          start.set(xdsServerWrapper.start());
        } catch (Exception ex) {
          start.setException(ex);
        }
      }
    });
    xdsClient.ldsResource.get(5, TimeUnit.SECONDS);
    when(mockServer.start()).thenThrow(new IOException("error!"));
    FilterChain filterChain = createFilterChain("filter-chain-1", createRds("rds"));
    SslContextProviderSupplier sslSupplier = filterChain.getSslContextProviderSupplier();
    xdsClient.deliverLdsUpdate(Collections.singletonList(filterChain), null);
    xdsClient.rdsCount.await(5, TimeUnit.SECONDS);
    xdsClient.deliverRdsUpdate("rds",
            Collections.singletonList(createVirtualHost("virtual-host-1")));
    try {
      start.get(5000, TimeUnit.MILLISECONDS);
      fail("Start should throw exception");
    } catch (ExecutionException ex) {
      assertThat(ex.getCause()).isInstanceOf(IOException.class);
    }
    assertThat(executor.getPendingTasks().size()).isEqualTo(1);
    verify(mockServer).start();
    verify(mockServer, never()).shutdown();
    xdsServerWrapper.shutdown();
    verify(mockServer).shutdown();
    when(mockServer.isTerminated()).thenReturn(true);
    assertThat(sslSupplier.isShutdown()).isTrue();
    assertThat(executor.getPendingTasks().size()).isEqualTo(0);
    verify(listener, never()).onNotServing(any(Throwable.class));
    verify(listener, never()).onServing();
    xdsServerWrapper.awaitTermination();
    assertThat(xdsServerWrapper.isTerminated()).isTrue();
  }

  @Test
  public void initialStartIoException() throws Exception {
    final SettableFuture<Server> start = SettableFuture.create();
    Executors.newSingleThreadExecutor().execute(new Runnable() {
      @Override
      public void run() {
        try {
          start.set(xdsServerWrapper.start());
        } catch (Exception ex) {
          start.setException(ex);
        }
      }
    });
    when(mockServer.start()).thenThrow(new IOException("error!"));
    xdsClient.ldsResource.get(5, TimeUnit.SECONDS);
    FilterChain filterChain = createFilterChain("filter-chain-1", createRds("rds"));
    xdsClient.deliverLdsUpdate(Collections.singletonList(filterChain), null);
    xdsClient.rdsCount.await(5, TimeUnit.SECONDS);
    xdsClient.deliverRdsUpdate("rds",
            Collections.singletonList(createVirtualHost("virtual-host-1")));
    try {
      start.get(5000, TimeUnit.MILLISECONDS);
      fail("Start should throw exception");
    } catch (ExecutionException ex) {
      assertThat(ex.getCause()).isInstanceOf(IOException.class);
      assertThat(ex.getCause().getMessage()).isEqualTo("error!");
    }
  }

  @Test
  public void discoverState_virtualhost() throws Exception {
    final SettableFuture<Server> start = SettableFuture.create();
    Executors.newSingleThreadExecutor().execute(new Runnable() {
      @Override
      public void run() {
        try {
          start.set(xdsServerWrapper.start());
        } catch (Exception ex) {
          start.setException(ex);
        }
      }
    });
    String ldsWatched = xdsClient.ldsResource.get(5, TimeUnit.SECONDS);
    assertThat(ldsWatched).isEqualTo("grpc/server?udpa.resource.listening_address=0.0.0.0:1");
    VirtualHost virtualHost =
            VirtualHost.create(
                    "virtual-host", Collections.singletonList("auth"), new ArrayList<Route>(),
                    ImmutableMap.<String, FilterConfig>of());
    HttpConnectionManager httpConnectionManager = HttpConnectionManager.forVirtualHosts(
            0L, Collections.singletonList(virtualHost), new ArrayList<NamedFilterConfig>());
    EnvoyServerProtoData.FilterChain filterChain = new EnvoyServerProtoData.FilterChain(
            "filter-chain-foo", createMatch(), httpConnectionManager, createTls(),
            tlsContextManager);
    xdsClient.deliverLdsUpdate(Collections.singletonList(filterChain), null);
    start.get(5000, TimeUnit.MILLISECONDS);
    assertThat(ldsWatched).isEqualTo("grpc/server?udpa.resource.listening_address=0.0.0.0:1");
    assertThat(selectorManager.getSelectorToUpdateSelector().getRoutingConfigs().size())
        .isEqualTo(1);
    ServerRoutingConfig realConfig =
        selectorManager.getSelectorToUpdateSelector().getRoutingConfigs().get(filterChain);
    assertThat(realConfig.virtualHosts().get()).isEqualTo(httpConnectionManager.virtualHosts());
    assertThat(realConfig.interceptors().get()).isEqualTo(ImmutableMap.of());
    verify(listener).onServing();
    verify(mockServer).start();
  }

  @Test
  public void discoverState_rds() throws Exception {
    final SettableFuture<Server> start = SettableFuture.create();
    Executors.newSingleThreadExecutor().execute(new Runnable() {
      @Override
      public void run() {
        try {
          start.set(xdsServerWrapper.start());
        } catch (Exception ex) {
          start.setException(ex);
        }
      }
    });
    String ldsWatched = xdsClient.ldsResource.get(5, TimeUnit.SECONDS);
    assertThat(ldsWatched).isEqualTo("grpc/server?udpa.resource.listening_address=0.0.0.0:1");
    VirtualHost virtualHost = createVirtualHost("virtual-host-0");
    HttpConnectionManager hcmVirtual = HttpConnectionManager.forVirtualHosts(
            0L, Collections.singletonList(virtualHost), new ArrayList<NamedFilterConfig>());
    EnvoyServerProtoData.FilterChain f0 = createFilterChain("filter-chain-0", hcmVirtual);
    EnvoyServerProtoData.FilterChain f1 = createFilterChain("filter-chain-1", createRds("r0"));
    xdsClient.rdsCount = new CountDownLatch(3);
    xdsClient.deliverLdsUpdate(Arrays.asList(f0, f1), null);
    assertThat(start.isDone()).isFalse();
    assertThat(selectorManager.getSelectorToUpdateSelector()).isNull();
    verify(mockServer, never()).start();
    verify(listener, never()).onServing();

    EnvoyServerProtoData.FilterChain f2 = createFilterChain("filter-chain-2", createRds("r1"));
    EnvoyServerProtoData.FilterChain f3 = createFilterChain("filter-chain-3", createRds("r2"));
    xdsClient.deliverLdsUpdate(Arrays.asList(f0, f2), f3);
    verify(mockServer, never()).start();
    verify(listener, never()).onServing();
    xdsClient.rdsCount.await(5, TimeUnit.SECONDS);

    xdsClient.deliverRdsUpdate("r1",
            Collections.singletonList(createVirtualHost("virtual-host-1")));
    verify(mockServer, never()).start();
    xdsClient.deliverRdsUpdate("r2",
            Collections.singletonList(createVirtualHost("virtual-host-2")));
    start.get(5000, TimeUnit.MILLISECONDS);
    verify(mockServer).start();
    ServerRoutingConfig realConfig =
        selectorManager.getSelectorToUpdateSelector().getRoutingConfigs().get(f0);
    assertThat(realConfig.virtualHosts().get()).isEqualTo(
        Collections.singletonList(createVirtualHost("virtual-host-0")));
<<<<<<< HEAD
    assertThat(realConfig.interceptors().get()).isEqualTo(ImmutableMap.of());
    assertThat(selectorRef.get().getRoutingConfigs().size()).isEqualTo(2);
    realConfig = selectorRef.get().getRoutingConfigs().get(f2);
    assertThat(realConfig.virtualHosts().get()).isEqualTo(
        Collections.singletonList(createVirtualHost("virtual-host-1")));
    assertThat(realConfig.interceptors().get()).isEqualTo(ImmutableMap.of());
    realConfig = selectorRef.get().getDefaultRoutingConfig();
    assertThat(realConfig.virtualHosts().get()).isEqualTo(
        Collections.singletonList(createVirtualHost("virtual-host-2")));
    assertThat(selectorRef.get().getDefaultSslContextProviderSupplier()).isEqualTo(
=======
    assertThat(realConfig.httpFilterConfigs()).isEqualTo(
        f0.getHttpConnectionManager().httpFilterConfigs());
    assertThat(selectorManager.getSelectorToUpdateSelector().getRoutingConfigs().size())
        .isEqualTo(2);
    realConfig = selectorManager.getSelectorToUpdateSelector().getRoutingConfigs().get(f2);
    assertThat(realConfig.virtualHosts().get()).isEqualTo(
        Collections.singletonList(createVirtualHost("virtual-host-1")));
    assertThat(realConfig.httpFilterConfigs()).isEqualTo(
        f2.getHttpConnectionManager().httpFilterConfigs());
    realConfig = selectorManager.getSelectorToUpdateSelector().getDefaultRoutingConfig();
    assertThat(realConfig.virtualHosts().get()).isEqualTo(
        Collections.singletonList(createVirtualHost("virtual-host-2")));
    assertThat(realConfig.httpFilterConfigs()).isEqualTo(
        f3.getHttpConnectionManager().httpFilterConfigs());
    assertThat(selectorManager.getSelectorToUpdateSelector().getDefaultSslContextProviderSupplier())
        .isEqualTo(
>>>>>>> 43b50716
            f3.getSslContextProviderSupplier());
  }

  @Test
  public void discoverState_oneRdsToMultipleFilterChain() throws Exception {
    final SettableFuture<Server> start = SettableFuture.create();
    Executors.newSingleThreadExecutor().execute(new Runnable() {
      @Override
      public void run() {
        try {
          start.set(xdsServerWrapper.start());
        } catch (Exception ex) {
          start.setException(ex);
        }
      }
    });
    String ldsWatched = xdsClient.ldsResource.get(5, TimeUnit.SECONDS);
    assertThat(ldsWatched).isEqualTo("grpc/server?udpa.resource.listening_address=0.0.0.0:1");
    EnvoyServerProtoData.FilterChain f0 = createFilterChain("filter-chain-0", createRds("r0"));
    EnvoyServerProtoData.FilterChain f1 = createFilterChain("filter-chain-1", createRds("r0"));
    EnvoyServerProtoData.FilterChain f2 = createFilterChain("filter-chain-2", createRds("r0"));

    xdsClient.rdsCount = new CountDownLatch(1);
    xdsClient.deliverLdsUpdate(Arrays.asList(f0, f1), f2);
    assertThat(start.isDone()).isFalse();
    assertThat(selectorManager.getSelectorToUpdateSelector()).isNull();

    xdsClient.rdsCount.await(5, TimeUnit.SECONDS);
    xdsClient.deliverRdsUpdate("r0",
            Collections.singletonList(createVirtualHost("virtual-host-0")));
    start.get(5000, TimeUnit.MILLISECONDS);
    verify(mockServer, times(1)).start();
    ServerRoutingConfig realConfig =
        selectorManager.getSelectorToUpdateSelector().getRoutingConfigs().get(f0);
    assertThat(realConfig.virtualHosts().get()).isEqualTo(
        Collections.singletonList(createVirtualHost("virtual-host-0")));
<<<<<<< HEAD
    assertThat(realConfig.interceptors().get()).isEqualTo(ImmutableMap.of());

    realConfig = selectorRef.get().getRoutingConfigs().get(f1);
=======
    assertThat(realConfig.httpFilterConfigs()).isEqualTo(
        f0.getHttpConnectionManager().httpFilterConfigs());
    realConfig = selectorManager.getSelectorToUpdateSelector().getRoutingConfigs().get(f1);
>>>>>>> 43b50716
    assertThat(realConfig.virtualHosts().get()).isEqualTo(
        Collections.singletonList(createVirtualHost("virtual-host-0")));
    assertThat(realConfig.interceptors().get()).isEqualTo(ImmutableMap.of());

    realConfig = selectorManager.getSelectorToUpdateSelector().getDefaultRoutingConfig();
    assertThat(realConfig.virtualHosts().get()).isEqualTo(
        Collections.singletonList(createVirtualHost("virtual-host-0")));
<<<<<<< HEAD
    assertThat(realConfig.interceptors().get()).isEqualTo(ImmutableMap.of());
    assertThat(selectorRef.get().getDefaultSslContextProviderSupplier()).isSameInstanceAs(
            f2.getSslContextProviderSupplier());
=======
    assertThat(realConfig.httpFilterConfigs()).isEqualTo(
        f2.getHttpConnectionManager().httpFilterConfigs());
    assertThat(selectorManager.getSelectorToUpdateSelector().getDefaultSslContextProviderSupplier())
        .isSameInstanceAs(f2.getSslContextProviderSupplier());
>>>>>>> 43b50716

    EnvoyServerProtoData.FilterChain f3 = createFilterChain("filter-chain-3", createRds("r0"));
    EnvoyServerProtoData.FilterChain f4 = createFilterChain("filter-chain-4", createRds("r1"));
    EnvoyServerProtoData.FilterChain f5 = createFilterChain("filter-chain-4", createRds("r1"));
    xdsClient.rdsCount = new CountDownLatch(1);
    xdsClient.deliverLdsUpdate(Arrays.asList(f5, f3), f4);
    xdsClient.rdsCount.await(5, TimeUnit.SECONDS);
    xdsClient.deliverRdsUpdate("r1",
            Collections.singletonList(createVirtualHost("virtual-host-1")));
    xdsClient.deliverRdsUpdate("r0",
            Collections.singletonList(createVirtualHost("virtual-host-0")));

    assertThat(selectorManager.getSelectorToUpdateSelector().getRoutingConfigs().size())
        .isEqualTo(2);
    realConfig = selectorManager.getSelectorToUpdateSelector().getRoutingConfigs().get(f5);
    assertThat(realConfig.virtualHosts().get()).isEqualTo(
        Collections.singletonList(createVirtualHost("virtual-host-1")));
<<<<<<< HEAD
    assertThat(realConfig.interceptors().get()).isEqualTo(ImmutableMap.of());
    realConfig = selectorRef.get().getRoutingConfigs().get(f3);
=======
    assertThat(realConfig.httpFilterConfigs()).isEqualTo(
        f5.getHttpConnectionManager().httpFilterConfigs());
    realConfig = selectorManager.getSelectorToUpdateSelector().getRoutingConfigs().get(f3);
>>>>>>> 43b50716
    assertThat(realConfig.virtualHosts().get()).isEqualTo(
        Collections.singletonList(createVirtualHost("virtual-host-0")));
    assertThat(realConfig.interceptors().get()).isEqualTo(ImmutableMap.of());

    realConfig = selectorManager.getSelectorToUpdateSelector().getDefaultRoutingConfig();
    assertThat(realConfig.virtualHosts().get()).isEqualTo(
        Collections.singletonList(createVirtualHost("virtual-host-1")));
<<<<<<< HEAD
    assertThat(realConfig.interceptors().get()).isEqualTo(ImmutableMap.of());

    assertThat(selectorRef.get().getDefaultSslContextProviderSupplier()).isSameInstanceAs(
=======
    assertThat(realConfig.httpFilterConfigs()).isEqualTo(
        f4.getHttpConnectionManager().httpFilterConfigs());
    assertThat(selectorManager.getSelectorToUpdateSelector().getDefaultSslContextProviderSupplier())
        .isSameInstanceAs(
>>>>>>> 43b50716
            f4.getSslContextProviderSupplier());
    verify(mockServer, times(1)).start();
    xdsServerWrapper.shutdown();
    verify(mockServer, times(1)).shutdown();
    when(mockServer.isTerminated()).thenReturn(true);
    xdsServerWrapper.awaitTermination();
    assertThat(xdsServerWrapper.isTerminated()).isTrue();
  }

  @Test
  public void discoverState_rds_onError_and_resourceNotExist() throws Exception {
    final SettableFuture<Server> start = SettableFuture.create();
    Executors.newSingleThreadExecutor().execute(new Runnable() {
      @Override
      public void run() {
        try {
          start.set(xdsServerWrapper.start());
        } catch (Exception ex) {
          start.setException(ex);
        }
      }
    });
    String ldsWatched = xdsClient.ldsResource.get(5, TimeUnit.SECONDS);
    assertThat(ldsWatched).isEqualTo("grpc/server?udpa.resource.listening_address=0.0.0.0:1");
    VirtualHost virtualHost = createVirtualHost("virtual-host-0");
    HttpConnectionManager hcmVirtual = HttpConnectionManager.forVirtualHosts(
            0L, Collections.singletonList(virtualHost), new ArrayList<NamedFilterConfig>());
    EnvoyServerProtoData.FilterChain f0 = createFilterChain("filter-chain-0", hcmVirtual);
    EnvoyServerProtoData.FilterChain f1 = createFilterChain("filter-chain-1", createRds("r0"));
    xdsClient.deliverLdsUpdate(Arrays.asList(f0, f1), null);
    xdsClient.rdsCount.await();
    xdsClient.rdsWatchers.get("r0").onError(Status.CANCELLED);
    start.get(5000, TimeUnit.MILLISECONDS);
    assertThat(selectorManager.getSelectorToUpdateSelector().getRoutingConfigs().size())
        .isEqualTo(2);
    ServerRoutingConfig realConfig =
        selectorManager.getSelectorToUpdateSelector().getRoutingConfigs().get(f1);
    assertThat(realConfig.virtualHosts().get()).isNull();
<<<<<<< HEAD
    assertThat(realConfig.interceptors().get()).isNull();

    realConfig = selectorRef.get().getRoutingConfigs().get(f0);
=======
    assertThat(realConfig.httpFilterConfigs()).isEqualTo(
        f1.getHttpConnectionManager().httpFilterConfigs());
    realConfig = selectorManager.getSelectorToUpdateSelector().getRoutingConfigs().get(f0);
>>>>>>> 43b50716
    assertThat(realConfig.virtualHosts().get()).isEqualTo(hcmVirtual.virtualHosts());
    assertThat(realConfig.interceptors().get()).isEqualTo(ImmutableMap.of());

    xdsClient.deliverRdsUpdate("r0",
            Collections.singletonList(createVirtualHost("virtual-host-1")));
    realConfig = selectorManager.getSelectorToUpdateSelector().getRoutingConfigs().get(f1);
    assertThat(realConfig.virtualHosts().get()).isEqualTo(
        Collections.singletonList(createVirtualHost("virtual-host-1")));
    assertThat(realConfig.interceptors().get()).isEqualTo(ImmutableMap.of());

    xdsClient.rdsWatchers.get("r0").onError(Status.CANCELLED);
    realConfig = selectorManager.getSelectorToUpdateSelector().getRoutingConfigs().get(f1);
    assertThat(realConfig.virtualHosts().get()).isEqualTo(
        Collections.singletonList(createVirtualHost("virtual-host-1")));
    assertThat(realConfig.interceptors().get()).isEqualTo(ImmutableMap.of());

    xdsClient.rdsWatchers.get("r0").onResourceDoesNotExist("r0");
    realConfig = selectorManager.getSelectorToUpdateSelector().getRoutingConfigs().get(f1);
    assertThat(realConfig.virtualHosts().get()).isNull();
    assertThat(realConfig.interceptors().get()).isNull();
  }

  @Test
  public void error() throws Exception {
    final SettableFuture<Server> start = SettableFuture.create();
    Executors.newSingleThreadExecutor().execute(new Runnable() {
      @Override
      public void run() {
        try {
          start.set(xdsServerWrapper.start());
        } catch (Exception ex) {
          start.setException(ex);
        }
      }
    });
    String ldsResource = xdsClient.ldsResource.get(5, TimeUnit.SECONDS);
    xdsClient.ldsWatcher.onResourceDoesNotExist(ldsResource);
    try {
      start.get(5000, TimeUnit.MILLISECONDS);
      fail("Start should throw exception");
    } catch (ExecutionException ex) {
      assertThat(ex.getCause()).isInstanceOf(IOException.class);
    }
    verify(listener, times(1)).onNotServing(any(StatusException.class));
    verify(mockBuilder, times(1)).build();
    FilterChain filterChain0 = createFilterChain("filter-chain-0", createRds("rds"));
    SslContextProviderSupplier sslSupplier0 = filterChain0.getSslContextProviderSupplier();
    xdsClient.deliverLdsUpdate(Collections.singletonList(filterChain0), null);
    xdsClient.ldsWatcher.onError(Status.INTERNAL);
    assertThat(selectorManager.getSelectorToUpdateSelector())
        .isSameInstanceAs(FilterChainSelector.NO_FILTER_CHAIN);
    assertThat(xdsClient.rdsWatchers).isEmpty();
    verify(mockBuilder, times(1)).build();
    verify(listener, times(2)).onNotServing(any(StatusException.class));
    assertThat(sslSupplier0.isShutdown()).isFalse();

    when(mockServer.start()).thenThrow(new IOException("error!"))
            .thenReturn(mockServer);
    FilterChain filterChain1 = createFilterChain("filter-chain-1", createRds("rds"));
    SslContextProviderSupplier sslSupplier1 = filterChain1.getSslContextProviderSupplier();
    xdsClient.deliverLdsUpdate(Collections.singletonList(filterChain1), null);
    assertThat(sslSupplier0.isShutdown()).isTrue();
    xdsClient.deliverRdsUpdate("rds",
            Collections.singletonList(createVirtualHost("virtual-host-1")));
    RdsResourceWatcher saveRdsWatcher = xdsClient.rdsWatchers.get("rds");
    assertThat(executor.forwardNanos(RETRY_DELAY_NANOS)).isEqualTo(1);
    verify(mockBuilder, times(1)).build();
    verify(mockServer, times(2)).start();
    verify(listener, times(1)).onServing();
    assertThat(selectorManager.getSelectorToUpdateSelector().getRoutingConfigs().size())
        .isEqualTo(1);
    ServerRoutingConfig realConfig =
        selectorManager.getSelectorToUpdateSelector().getRoutingConfigs().get(filterChain1);
    assertThat(realConfig.virtualHosts().get()).isEqualTo(
        Collections.singletonList(createVirtualHost("virtual-host-1")));
    assertThat(realConfig.interceptors().get()).isEqualTo(ImmutableMap.of());

    // xds update after start
    xdsClient.deliverRdsUpdate("rds",
            Collections.singletonList(createVirtualHost("virtual-host-2")));
    assertThat(sslSupplier1.isShutdown()).isFalse();
    xdsClient.ldsWatcher.onError(Status.DEADLINE_EXCEEDED);
    verify(mockBuilder, times(1)).build();
    verify(mockServer, times(2)).start();
    verify(listener, times(2)).onNotServing(any(StatusException.class));
    assertThat(selectorManager.getSelectorToUpdateSelector().getRoutingConfigs().size())
        .isEqualTo(1);
    realConfig = selectorManager.getSelectorToUpdateSelector().getRoutingConfigs()
        .get(filterChain1);
    assertThat(realConfig.virtualHosts().get()).isEqualTo(
        Collections.singletonList(createVirtualHost("virtual-host-2")));
    assertThat(realConfig.interceptors().get()).isEqualTo(ImmutableMap.of());

    assertThat(sslSupplier1.isShutdown()).isFalse();

    // not serving after serving
    xdsClient.ldsWatcher.onResourceDoesNotExist(ldsResource);
    assertThat(xdsClient.rdsWatchers).isEmpty();
    verify(mockServer, times(3)).shutdown();
    when(mockServer.isShutdown()).thenReturn(true);
    assertThat(selectorManager.getSelectorToUpdateSelector())
        .isSameInstanceAs(FilterChainSelector.NO_FILTER_CHAIN);
    verify(listener, times(3)).onNotServing(any(StatusException.class));
    assertThat(sslSupplier1.isShutdown()).isTrue();
    // no op
    saveRdsWatcher.onChanged(
            new RdsUpdate(Collections.singletonList(createVirtualHost("virtual-host-1"))));
    verify(mockBuilder, times(1)).build();
    verify(mockServer, times(2)).start();
    verify(listener, times(1)).onServing();

    // cancel retry
    when(mockServer.start()).thenThrow(new IOException("error1!"))
            .thenThrow(new IOException("error2!"))
            .thenReturn(mockServer);
    FilterChain filterChain2 = createFilterChain("filter-chain-2", createRds("rds"));
    SslContextProviderSupplier sslSupplier2 = filterChain2.getSslContextProviderSupplier();
    xdsClient.deliverLdsUpdate(Collections.singletonList(filterChain2), null);
    xdsClient.deliverRdsUpdate("rds",
            Collections.singletonList(createVirtualHost("virtual-host-1")));
    assertThat(sslSupplier1.isShutdown()).isTrue();
    verify(mockBuilder, times(2)).build();
    when(mockServer.isShutdown()).thenReturn(false);
    verify(mockServer, times(3)).start();
    verify(listener, times(1)).onServing();
    verify(listener, times(3)).onNotServing(any(StatusException.class));
    assertThat(selectorManager.getSelectorToUpdateSelector().getRoutingConfigs().size())
        .isEqualTo(1);
    realConfig = selectorManager.getSelectorToUpdateSelector().getRoutingConfigs()
        .get(filterChain2);
    assertThat(realConfig.virtualHosts().get()).isEqualTo(
        Collections.singletonList(createVirtualHost("virtual-host-1")));
    assertThat(realConfig.interceptors().get()).isEqualTo(ImmutableMap.of());

    assertThat(executor.numPendingTasks()).isEqualTo(1);
    xdsClient.ldsWatcher.onResourceDoesNotExist(ldsResource);
    verify(mockServer, times(4)).shutdown();
    verify(listener, times(4)).onNotServing(any(StatusException.class));
    when(mockServer.isShutdown()).thenReturn(true);
    assertThat(executor.numPendingTasks()).isEqualTo(0);
    assertThat(sslSupplier2.isShutdown()).isTrue();

    // serving after not serving
    FilterChain filterChain3 = createFilterChain("filter-chain-2", createRds("rds"));
    SslContextProviderSupplier sslSupplier3 = filterChain3.getSslContextProviderSupplier();
    xdsClient.deliverLdsUpdate(Collections.singletonList(filterChain3), null);
    xdsClient.deliverRdsUpdate("rds",
            Collections.singletonList(createVirtualHost("virtual-host-1")));
    verify(mockBuilder, times(3)).build();
    verify(mockServer, times(4)).start();
    verify(listener, times(1)).onServing();
    when(mockServer.isShutdown()).thenReturn(false);
    verify(listener, times(4)).onNotServing(any(StatusException.class));

    assertThat(selectorManager.getSelectorToUpdateSelector().getRoutingConfigs().size())
        .isEqualTo(1);
    realConfig = selectorManager.getSelectorToUpdateSelector().getRoutingConfigs()
        .get(filterChain3);
    assertThat(realConfig.virtualHosts().get()).isEqualTo(
        Collections.singletonList(createVirtualHost("virtual-host-1")));
    assertThat(realConfig.interceptors().get()).isEqualTo(ImmutableMap.of());

    xdsServerWrapper.shutdown();
    verify(mockServer, times(5)).shutdown();
    assertThat(sslSupplier3.isShutdown()).isTrue();
    when(mockServer.awaitTermination(anyLong(), any(TimeUnit.class))).thenReturn(true);
    assertThat(xdsServerWrapper.awaitTermination(5, TimeUnit.SECONDS)).isTrue();
  }

  @Test
  @SuppressWarnings("unchecked")
  public void interceptor_success() throws Exception {
    ArgumentCaptor<ConfigApplyingInterceptor> interceptorCaptor =
        ArgumentCaptor.forClass(ConfigApplyingInterceptor.class);
    final SettableFuture<Server> start = SettableFuture.create();
    Executors.newSingleThreadExecutor().execute(new Runnable() {
      @Override
      public void run() {
        try {
          start.set(xdsServerWrapper.start());
        } catch (Exception ex) {
          start.setException(ex);
        }
      }
    });
    xdsClient.ldsResource.get(5, TimeUnit.SECONDS);
    verify(mockBuilder).intercept(interceptorCaptor.capture());
    ConfigApplyingInterceptor interceptor = interceptorCaptor.getValue();
    RouteMatch routeMatch =
        RouteMatch.create(
            PathMatcher.fromPath("/FooService/barMethod", true),
            Collections.<HeaderMatcher>emptyList(), null);
    Route route = Route.forAction(routeMatch, null,
        ImmutableMap.<String, FilterConfig>of());
    VirtualHost virtualHost  = VirtualHost.create(
        "v1", Collections.singletonList("foo.google.com"), Arrays.asList(route),
        ImmutableMap.<String, FilterConfig>of());
    final List<Integer> interceptorTrace = new ArrayList<>();
    ServerInterceptor interceptor0 = new ServerInterceptor() {
      @Override
      public <ReqT, RespT> ServerCall.Listener<ReqT> interceptCall(ServerCall<ReqT, RespT> call,
          Metadata headers, ServerCallHandler<ReqT, RespT> next) {
        interceptorTrace.add(0);
        return next.startCall(call, headers);
      }
    };
    ServerRoutingConfig routingConfig = ServerRoutingConfig.create(
        new AtomicReference<>(ImmutableList.<VirtualHost>of(virtualHost)),
        new AtomicReference<>(ImmutableMap.of(route, interceptor0))
    );
    ServerCall<Void, Void> serverCall = mock(ServerCall.class);
    when(serverCall.getMethodDescriptor()).thenReturn(createMethod("FooService/barMethod"));
    when(serverCall.getAttributes()).thenReturn(
        Attributes.newBuilder().set(ATTR_SERVER_ROUTING_CONFIG, routingConfig).build());
    when(serverCall.getAuthority()).thenReturn("foo.google.com");
    ServerCallHandler<Void, Void> next = mock(ServerCallHandler.class);
    interceptor.interceptCall(serverCall, new Metadata(), next);
    verify(next).startCall(eq(serverCall), any(Metadata.class));
    assertThat(interceptorTrace).isEqualTo(Arrays.asList(0));
  }

  @Test
  @SuppressWarnings("unchecked")
  public void interceptor_virtualHostNotMatch() throws Exception {
    ArgumentCaptor<ConfigApplyingInterceptor> interceptorCaptor =
            ArgumentCaptor.forClass(ConfigApplyingInterceptor.class);
    final SettableFuture<Server> start = SettableFuture.create();
    Executors.newSingleThreadExecutor().execute(new Runnable() {
      @Override
      public void run() {
        try {
          start.set(xdsServerWrapper.start());
        } catch (Exception ex) {
          start.setException(ex);
        }
      }
    });
    xdsClient.ldsResource.get(5, TimeUnit.SECONDS);
    verify(mockBuilder).intercept(interceptorCaptor.capture());
    ConfigApplyingInterceptor interceptor = interceptorCaptor.getValue();
    ServerRoutingConfig routingConfig = createRoutingConfig("/FooService/barMethod",
            "foo.google.com", "filter-type-url");
    ServerCall<Void, Void> serverCall = mock(ServerCall.class);
    when(serverCall.getAttributes()).thenReturn(
            Attributes.newBuilder().set(ATTR_SERVER_ROUTING_CONFIG, routingConfig).build());
    when(serverCall.getAuthority()).thenReturn("not-match.google.com");

    Filter filter = mock(Filter.class);
    when(filter.typeUrls()).thenReturn(new String[]{"filter-type-url"});
    filterRegistry.register(filter);
    ServerCallHandler<Void, Void> next = mock(ServerCallHandler.class);
    interceptor.interceptCall(serverCall, new Metadata(), next);
    verify(next, never()).startCall(any(ServerCall.class), any(Metadata.class));
    ArgumentCaptor<Status> statusCaptor = ArgumentCaptor.forClass(Status.class);
    verify(serverCall).close(statusCaptor.capture(), any(Metadata.class));
    Status status = statusCaptor.getValue();
    assertThat(status.getCode()).isEqualTo(Status.UNAVAILABLE.getCode());
    assertThat(status.getDescription()).isEqualTo("Could not find xDS virtual host matching RPC");
  }

  @Test
  @SuppressWarnings("unchecked")
  public void interceptor_routeNotMatch() throws Exception {
    ArgumentCaptor<ConfigApplyingInterceptor> interceptorCaptor =
            ArgumentCaptor.forClass(ConfigApplyingInterceptor.class);
    final SettableFuture<Server> start = SettableFuture.create();
    Executors.newSingleThreadExecutor().execute(new Runnable() {
      @Override
      public void run() {
        try {
          start.set(xdsServerWrapper.start());
        } catch (Exception ex) {
          start.setException(ex);
        }
      }
    });
    xdsClient.ldsResource.get(5, TimeUnit.SECONDS);
    verify(mockBuilder).intercept(interceptorCaptor.capture());
    ConfigApplyingInterceptor interceptor = interceptorCaptor.getValue();
    ServerRoutingConfig routingConfig = createRoutingConfig("/FooService/barMethod",
            "foo.google.com", "filter-type-url");
    ServerCall<Void, Void> serverCall = mock(ServerCall.class);
    when(serverCall.getAttributes()).thenReturn(
            Attributes.newBuilder().set(ATTR_SERVER_ROUTING_CONFIG, routingConfig).build());
    when(serverCall.getMethodDescriptor()).thenReturn(createMethod("NotMatchMethod"));
    when(serverCall.getAuthority()).thenReturn("foo.google.com");

    Filter filter = mock(Filter.class);
    when(filter.typeUrls()).thenReturn(new String[]{"filter-type-url"});
    filterRegistry.register(filter);
    ServerCallHandler<Void, Void> next = mock(ServerCallHandler.class);
    interceptor.interceptCall(serverCall, new Metadata(), next);
    verify(next, never()).startCall(any(ServerCall.class), any(Metadata.class));
    ArgumentCaptor<Status> statusCaptor = ArgumentCaptor.forClass(Status.class);
    verify(serverCall).close(statusCaptor.capture(), any(Metadata.class));
    Status status = statusCaptor.getValue();
    assertThat(status.getCode()).isEqualTo(Status.UNAVAILABLE.getCode());
    assertThat(status.getDescription()).isEqualTo("Could not find xDS route matching RPC");
  }

  @Test
  @SuppressWarnings("unchecked")
  public void interceptor_failingRouterConfig() throws Exception {
    ArgumentCaptor<ConfigApplyingInterceptor> interceptorCaptor =
            ArgumentCaptor.forClass(ConfigApplyingInterceptor.class);
    final SettableFuture<Server> start = SettableFuture.create();
    Executors.newSingleThreadExecutor().execute(new Runnable() {
      @Override
      public void run() {
        try {
          start.set(xdsServerWrapper.start());
        } catch (Exception ex) {
          start.setException(ex);
        }
      }
    });
    xdsClient.ldsResource.get(5, TimeUnit.SECONDS);
    verify(mockBuilder).intercept(interceptorCaptor.capture());
    ConfigApplyingInterceptor interceptor = interceptorCaptor.getValue();
    ServerRoutingConfig failingConfig = ServerRoutingConfig.create(
        new AtomicReference<ImmutableList<VirtualHost>>(),
        new AtomicReference<ImmutableMap<Route, ServerInterceptor>>()
    );
    ServerCall<Void, Void> serverCall = mock(ServerCall.class);
    when(serverCall.getAttributes()).thenReturn(
            Attributes.newBuilder().set(ATTR_SERVER_ROUTING_CONFIG, failingConfig).build());

    ServerCallHandler<Void, Void> next = mock(ServerCallHandler.class);
    interceptor.interceptCall(serverCall, new Metadata(), next);
    verify(next, never()).startCall(any(ServerCall.class), any(Metadata.class));
    ArgumentCaptor<Status> statusCaptor = ArgumentCaptor.forClass(Status.class);
    verify(serverCall).close(statusCaptor.capture(), any(Metadata.class));
    Status status = statusCaptor.getValue();
    assertThat(status.getCode()).isEqualTo(Status.UNAVAILABLE.getCode());
    assertThat(status.getDescription()).isEqualTo(
        "Missing xDS routing config VirtualHosts due to RDS config unavailable.");
  }

  @Test
  @SuppressWarnings("unchecked")
  public void buildInterceptor_inline() throws Exception {
    final SettableFuture<Server> start = SettableFuture.create();
    Executors.newSingleThreadExecutor().execute(new Runnable() {
      @Override
      public void run() {
        try {
          start.set(xdsServerWrapper.start());
        } catch (Exception ex) {
          start.setException(ex);
        }
      }
    });
    xdsClient.ldsResource.get(5, TimeUnit.SECONDS);
    RouteMatch routeMatch =
        RouteMatch.create(
            PathMatcher.fromPath("/FooService/barMethod", true),
            Collections.<HeaderMatcher>emptyList(), null);
    Filter filter = mock(Filter.class, withSettings()
        .extraInterfaces(ServerInterceptorBuilder.class));
    when(filter.typeUrls()).thenReturn(new String[]{"filter-type-url"});
    filterRegistry.register(filter);
    FilterConfig f0 = mock(FilterConfig.class);
    FilterConfig f0Override = mock(FilterConfig.class);
    when(f0.typeUrl()).thenReturn("filter-type-url");
    final List<Integer> interceptorTrace = new ArrayList<>();
    ServerInterceptor interceptor0 = new ServerInterceptor() {
      @Override
      public <ReqT, RespT> ServerCall.Listener<ReqT> interceptCall(ServerCall<ReqT, RespT> call,
          Metadata headers, ServerCallHandler<ReqT, RespT> next) {
        interceptorTrace.add(0);
        return next.startCall(call, headers);
      }
    };
    ServerInterceptor interceptor1 = new ServerInterceptor() {
      @Override
      public <ReqT, RespT> ServerCall.Listener<ReqT> interceptCall(ServerCall<ReqT, RespT> call,
          Metadata headers, ServerCallHandler<ReqT, RespT> next) {
        interceptorTrace.add(1);
        return next.startCall(call, headers);
      }
    };
    when(((ServerInterceptorBuilder)filter).buildServerInterceptor(f0, null))
        .thenReturn(interceptor0);
    when(((ServerInterceptorBuilder)filter).buildServerInterceptor(f0, f0Override))
        .thenReturn(interceptor1);
    Route route = Route.forAction(routeMatch, null,
        ImmutableMap.<String, FilterConfig>of());
    VirtualHost virtualHost  = VirtualHost.create(
        "v1", Collections.singletonList("foo.google.com"), Arrays.asList(route),
        ImmutableMap.of("filter-config-name-0", f0Override));
    HttpConnectionManager hcmVirtual = HttpConnectionManager.forVirtualHosts(
        0L, Collections.singletonList(virtualHost),
        Arrays.asList(new NamedFilterConfig("filter-config-name-0", f0),
            new NamedFilterConfig("filter-config-name-1", f0)));
    EnvoyServerProtoData.FilterChain filterChain = createFilterChain("filter-chain-0", hcmVirtual);
    xdsClient.deliverLdsUpdate(Collections.singletonList(filterChain), null);
    start.get(5000, TimeUnit.MILLISECONDS);
    verify(mockServer).start();
    assertThat(selectorRef.get().getRoutingConfigs().size()).isEqualTo(1);
    ServerInterceptor realInterceptor = selectorRef.get().getRoutingConfigs()
        .get(filterChain).interceptors().get().get(route);
    assertThat(realInterceptor).isNotNull();

    ServerCall<Void, Void> serverCall = mock(ServerCall.class);
    ServerCallHandler<Void, Void> mockNext = mock(ServerCallHandler.class);
    final ServerCall.Listener<Void> listener = new ServerCall.Listener<Void>() {};
    when(mockNext.startCall(any(ServerCall.class), any(Metadata.class))).thenReturn(listener);
    realInterceptor.interceptCall(serverCall, new Metadata(), mockNext);
    assertThat(interceptorTrace).isEqualTo(Arrays.asList(1, 0));
    verify(mockNext).startCall(eq(serverCall), any(Metadata.class));
  }

  @Test
  @SuppressWarnings("unchecked")
  public void buildInterceptor_rds() throws Exception {
    final SettableFuture<Server> start = SettableFuture.create();
    Executors.newSingleThreadExecutor().execute(new Runnable() {
      @Override
      public void run() {
        try {
          start.set(xdsServerWrapper.start());
        } catch (Exception ex) {
          start.setException(ex);
        }
      }
    });
    xdsClient.ldsResource.get(5, TimeUnit.SECONDS);

    Filter filter = mock(Filter.class, withSettings()
        .extraInterfaces(ServerInterceptorBuilder.class));
    when(filter.typeUrls()).thenReturn(new String[]{"filter-type-url"});
    filterRegistry.register(filter);
    FilterConfig f0 = mock(FilterConfig.class);
    FilterConfig f0Override = mock(FilterConfig.class);
    when(f0.typeUrl()).thenReturn("filter-type-url");
    final List<Integer> interceptorTrace = new ArrayList<>();
    ServerInterceptor interceptor0 = new ServerInterceptor() {
      @Override
      public <ReqT, RespT> ServerCall.Listener<ReqT> interceptCall(ServerCall<ReqT, RespT> call,
          Metadata headers, ServerCallHandler<ReqT, RespT> next) {
        interceptorTrace.add(0);
        return next.startCall(call, headers);
      }
    };
    ServerInterceptor interceptor1 = new ServerInterceptor() {
      @Override
      public <ReqT, RespT> ServerCall.Listener<ReqT> interceptCall(ServerCall<ReqT, RespT> call,
          Metadata headers, ServerCallHandler<ReqT, RespT> next) {
        interceptorTrace.add(1);
        return next.startCall(call, headers);
      }
    };
    when(((ServerInterceptorBuilder)filter).buildServerInterceptor(f0, null))
        .thenReturn(interceptor0);
    when(((ServerInterceptorBuilder)filter).buildServerInterceptor(f0, f0Override))
        .thenReturn(interceptor1);
    RouteMatch routeMatch =
        RouteMatch.create(
            PathMatcher.fromPath("/FooService/barMethod", true),
            Collections.<HeaderMatcher>emptyList(), null);

    HttpConnectionManager rdsHcm = HttpConnectionManager.forRdsName(0L, "r0",
        Arrays.asList(new NamedFilterConfig("filter-config-name-0", f0),
            new NamedFilterConfig("filter-config-name-1", f0)));
    EnvoyServerProtoData.FilterChain filterChain = createFilterChain("filter-chain-0", rdsHcm);
    xdsClient.deliverLdsUpdate(Collections.singletonList(filterChain), null);
    Route route = Route.forAction(routeMatch, null,
        ImmutableMap.<String, FilterConfig>of());
    VirtualHost virtualHost  = VirtualHost.create(
        "v1", Collections.singletonList("foo.google.com"), Arrays.asList(route),
        ImmutableMap.of("filter-config-name-0", f0Override));
    xdsClient.deliverRdsUpdate("r0", Collections.singletonList(virtualHost));
    xdsClient.rdsCount.await(5, TimeUnit.SECONDS);
    start.get(5000, TimeUnit.MILLISECONDS);
    verify(mockServer).start();
    assertThat(selectorRef.get().getRoutingConfigs().size()).isEqualTo(1);
    ServerInterceptor realInterceptor = selectorRef.get().getRoutingConfigs()
        .get(filterChain).interceptors().get().get(route);
    assertThat(realInterceptor).isNotNull();

    ServerCall<Void, Void> serverCall = mock(ServerCall.class);
    ServerCallHandler<Void, Void> mockNext = mock(ServerCallHandler.class);
    final ServerCall.Listener<Void> listener = new ServerCall.Listener<Void>() {};
    when(mockNext.startCall(any(ServerCall.class), any(Metadata.class))).thenReturn(listener);
    realInterceptor.interceptCall(serverCall, new Metadata(), mockNext);
    assertThat(interceptorTrace).isEqualTo(Arrays.asList(1, 0));
    verify(mockNext).startCall(eq(serverCall), any(Metadata.class));

    xdsClient.rdsCount = new CountDownLatch(1);
    virtualHost  = VirtualHost.create(
        "v1", Collections.singletonList("foo.google.com"), Arrays.asList(route),
         ImmutableMap.<String, FilterConfig>of());
    xdsClient.deliverRdsUpdate("r0", Collections.singletonList(virtualHost));
    xdsClient.rdsCount.await(5, TimeUnit.SECONDS);
    realInterceptor = selectorRef.get().getRoutingConfigs()
        .get(filterChain).interceptors().get().get(route);
    assertThat(realInterceptor).isNotNull();
    interceptorTrace.clear();
    realInterceptor.interceptCall(serverCall, new Metadata(), mockNext);
    assertThat(interceptorTrace).isEqualTo(Arrays.asList(0, 0));
    verify(mockNext, times(2)).startCall(eq(serverCall), any(Metadata.class));

    xdsClient.rdsWatchers.get("r0").onResourceDoesNotExist("r0");
    assertThat(selectorRef.get().getRoutingConfigs()
        .get(filterChain).interceptors().get()).isNull();
  }

  private static FilterChain createFilterChain(String name, HttpConnectionManager hcm) {
    return new EnvoyServerProtoData.FilterChain(name, createMatch(),
            hcm, createTls(), tlsContextManager);
  }

  private static VirtualHost createVirtualHost(String name) {
    return VirtualHost.create(
            name, Collections.singletonList("auth"), new ArrayList<Route>(),
            ImmutableMap.<String, FilterConfig>of());
  }

  private static HttpConnectionManager createRds(String name) {
    return createRds(name, null);
  }

  private static HttpConnectionManager createRds(String name, FilterConfig filterConfig) {
    return HttpConnectionManager.forRdsName(0L, name,
        Arrays.asList(new NamedFilterConfig("named-config-" + name, filterConfig)));
  }

  private static EnvoyServerProtoData.FilterChainMatch createMatch() {
    return new EnvoyServerProtoData.FilterChainMatch(
            0,
            Arrays.<EnvoyServerProtoData.CidrRange>asList(),
            Arrays.<String>asList(),
            Arrays.<EnvoyServerProtoData.CidrRange>asList(),
            EnvoyServerProtoData.ConnectionSourceType.ANY,
            Arrays.<Integer>asList(),
            Arrays.<String>asList(),
            null);
  }

  private static ServerRoutingConfig createRoutingConfig(String path, String domain,
                                                         String filterType) {
    RouteMatch routeMatch =
            RouteMatch.create(
                    PathMatcher.fromPath(path, true),
                    Collections.<HeaderMatcher>emptyList(), null);
    VirtualHost virtualHost  = VirtualHost.create(
            "v1", Collections.singletonList(domain),
            Arrays.asList(Route.forAction(routeMatch, null,
                    ImmutableMap.<String, FilterConfig>of())),
            Collections.<String, FilterConfig>emptyMap());
    FilterConfig f0 = mock(FilterConfig.class);
    when(f0.typeUrl()).thenReturn(filterType);
    return ServerRoutingConfig.create(
        new AtomicReference<>(ImmutableList.<VirtualHost>of(virtualHost)),
        new AtomicReference<>(ImmutableMap.<Route, ServerInterceptor>of())
    );
  }

  private static MethodDescriptor<Void, Void> createMethod(String path) {
    return MethodDescriptor.<Void, Void>newBuilder()
            .setType(MethodDescriptor.MethodType.UNKNOWN)
            .setFullMethodName(path)
            .setRequestMarshaller(TestMethodDescriptors.voidMarshaller())
            .setResponseMarshaller(TestMethodDescriptors.voidMarshaller())
            .build();
  }

  private static EnvoyServerProtoData.DownstreamTlsContext createTls() {
    return CommonTlsContextTestsUtil.buildTestInternalDownstreamTlsContext("CERT1", "VA1");
  }
}<|MERGE_RESOLUTION|>--- conflicted
+++ resolved
@@ -432,36 +432,18 @@
         selectorManager.getSelectorToUpdateSelector().getRoutingConfigs().get(f0);
     assertThat(realConfig.virtualHosts().get()).isEqualTo(
         Collections.singletonList(createVirtualHost("virtual-host-0")));
-<<<<<<< HEAD
-    assertThat(realConfig.interceptors().get()).isEqualTo(ImmutableMap.of());
-    assertThat(selectorRef.get().getRoutingConfigs().size()).isEqualTo(2);
-    realConfig = selectorRef.get().getRoutingConfigs().get(f2);
-    assertThat(realConfig.virtualHosts().get()).isEqualTo(
-        Collections.singletonList(createVirtualHost("virtual-host-1")));
-    assertThat(realConfig.interceptors().get()).isEqualTo(ImmutableMap.of());
-    realConfig = selectorRef.get().getDefaultRoutingConfig();
-    assertThat(realConfig.virtualHosts().get()).isEqualTo(
-        Collections.singletonList(createVirtualHost("virtual-host-2")));
-    assertThat(selectorRef.get().getDefaultSslContextProviderSupplier()).isEqualTo(
-=======
-    assertThat(realConfig.httpFilterConfigs()).isEqualTo(
-        f0.getHttpConnectionManager().httpFilterConfigs());
+    assertThat(realConfig.interceptors().get()).isEqualTo(ImmutableMap.of());
     assertThat(selectorManager.getSelectorToUpdateSelector().getRoutingConfigs().size())
         .isEqualTo(2);
     realConfig = selectorManager.getSelectorToUpdateSelector().getRoutingConfigs().get(f2);
     assertThat(realConfig.virtualHosts().get()).isEqualTo(
         Collections.singletonList(createVirtualHost("virtual-host-1")));
-    assertThat(realConfig.httpFilterConfigs()).isEqualTo(
-        f2.getHttpConnectionManager().httpFilterConfigs());
+    assertThat(realConfig.interceptors().get()).isEqualTo(ImmutableMap.of());
     realConfig = selectorManager.getSelectorToUpdateSelector().getDefaultRoutingConfig();
     assertThat(realConfig.virtualHosts().get()).isEqualTo(
         Collections.singletonList(createVirtualHost("virtual-host-2")));
-    assertThat(realConfig.httpFilterConfigs()).isEqualTo(
-        f3.getHttpConnectionManager().httpFilterConfigs());
     assertThat(selectorManager.getSelectorToUpdateSelector().getDefaultSslContextProviderSupplier())
-        .isEqualTo(
->>>>>>> 43b50716
-            f3.getSslContextProviderSupplier());
+        .isEqualTo(f3.getSslContextProviderSupplier());
   }
 
   @Test
@@ -497,15 +479,9 @@
         selectorManager.getSelectorToUpdateSelector().getRoutingConfigs().get(f0);
     assertThat(realConfig.virtualHosts().get()).isEqualTo(
         Collections.singletonList(createVirtualHost("virtual-host-0")));
-<<<<<<< HEAD
-    assertThat(realConfig.interceptors().get()).isEqualTo(ImmutableMap.of());
-
-    realConfig = selectorRef.get().getRoutingConfigs().get(f1);
-=======
-    assertThat(realConfig.httpFilterConfigs()).isEqualTo(
-        f0.getHttpConnectionManager().httpFilterConfigs());
+    assertThat(realConfig.interceptors().get()).isEqualTo(ImmutableMap.of());
+
     realConfig = selectorManager.getSelectorToUpdateSelector().getRoutingConfigs().get(f1);
->>>>>>> 43b50716
     assertThat(realConfig.virtualHosts().get()).isEqualTo(
         Collections.singletonList(createVirtualHost("virtual-host-0")));
     assertThat(realConfig.interceptors().get()).isEqualTo(ImmutableMap.of());
@@ -513,16 +489,9 @@
     realConfig = selectorManager.getSelectorToUpdateSelector().getDefaultRoutingConfig();
     assertThat(realConfig.virtualHosts().get()).isEqualTo(
         Collections.singletonList(createVirtualHost("virtual-host-0")));
-<<<<<<< HEAD
-    assertThat(realConfig.interceptors().get()).isEqualTo(ImmutableMap.of());
-    assertThat(selectorRef.get().getDefaultSslContextProviderSupplier()).isSameInstanceAs(
-            f2.getSslContextProviderSupplier());
-=======
-    assertThat(realConfig.httpFilterConfigs()).isEqualTo(
-        f2.getHttpConnectionManager().httpFilterConfigs());
+    assertThat(realConfig.interceptors().get()).isEqualTo(ImmutableMap.of());
     assertThat(selectorManager.getSelectorToUpdateSelector().getDefaultSslContextProviderSupplier())
         .isSameInstanceAs(f2.getSslContextProviderSupplier());
->>>>>>> 43b50716
 
     EnvoyServerProtoData.FilterChain f3 = createFilterChain("filter-chain-3", createRds("r0"));
     EnvoyServerProtoData.FilterChain f4 = createFilterChain("filter-chain-4", createRds("r1"));
@@ -540,14 +509,8 @@
     realConfig = selectorManager.getSelectorToUpdateSelector().getRoutingConfigs().get(f5);
     assertThat(realConfig.virtualHosts().get()).isEqualTo(
         Collections.singletonList(createVirtualHost("virtual-host-1")));
-<<<<<<< HEAD
-    assertThat(realConfig.interceptors().get()).isEqualTo(ImmutableMap.of());
-    realConfig = selectorRef.get().getRoutingConfigs().get(f3);
-=======
-    assertThat(realConfig.httpFilterConfigs()).isEqualTo(
-        f5.getHttpConnectionManager().httpFilterConfigs());
+    assertThat(realConfig.interceptors().get()).isEqualTo(ImmutableMap.of());
     realConfig = selectorManager.getSelectorToUpdateSelector().getRoutingConfigs().get(f3);
->>>>>>> 43b50716
     assertThat(realConfig.virtualHosts().get()).isEqualTo(
         Collections.singletonList(createVirtualHost("virtual-host-0")));
     assertThat(realConfig.interceptors().get()).isEqualTo(ImmutableMap.of());
@@ -555,17 +518,10 @@
     realConfig = selectorManager.getSelectorToUpdateSelector().getDefaultRoutingConfig();
     assertThat(realConfig.virtualHosts().get()).isEqualTo(
         Collections.singletonList(createVirtualHost("virtual-host-1")));
-<<<<<<< HEAD
-    assertThat(realConfig.interceptors().get()).isEqualTo(ImmutableMap.of());
-
-    assertThat(selectorRef.get().getDefaultSslContextProviderSupplier()).isSameInstanceAs(
-=======
-    assertThat(realConfig.httpFilterConfigs()).isEqualTo(
-        f4.getHttpConnectionManager().httpFilterConfigs());
+    assertThat(realConfig.interceptors().get()).isEqualTo(ImmutableMap.of());
+
     assertThat(selectorManager.getSelectorToUpdateSelector().getDefaultSslContextProviderSupplier())
-        .isSameInstanceAs(
->>>>>>> 43b50716
-            f4.getSslContextProviderSupplier());
+        .isSameInstanceAs(f4.getSslContextProviderSupplier());
     verify(mockServer, times(1)).start();
     xdsServerWrapper.shutdown();
     verify(mockServer, times(1)).shutdown();
@@ -603,15 +559,9 @@
     ServerRoutingConfig realConfig =
         selectorManager.getSelectorToUpdateSelector().getRoutingConfigs().get(f1);
     assertThat(realConfig.virtualHosts().get()).isNull();
-<<<<<<< HEAD
     assertThat(realConfig.interceptors().get()).isNull();
 
-    realConfig = selectorRef.get().getRoutingConfigs().get(f0);
-=======
-    assertThat(realConfig.httpFilterConfigs()).isEqualTo(
-        f1.getHttpConnectionManager().httpFilterConfigs());
     realConfig = selectorManager.getSelectorToUpdateSelector().getRoutingConfigs().get(f0);
->>>>>>> 43b50716
     assertThat(realConfig.virtualHosts().get()).isEqualTo(hcmVirtual.virtualHosts());
     assertThat(realConfig.interceptors().get()).isEqualTo(ImmutableMap.of());
 
@@ -1010,9 +960,10 @@
     xdsClient.deliverLdsUpdate(Collections.singletonList(filterChain), null);
     start.get(5000, TimeUnit.MILLISECONDS);
     verify(mockServer).start();
-    assertThat(selectorRef.get().getRoutingConfigs().size()).isEqualTo(1);
-    ServerInterceptor realInterceptor = selectorRef.get().getRoutingConfigs()
-        .get(filterChain).interceptors().get().get(route);
+    assertThat(selectorManager.getSelectorToUpdateSelector().getRoutingConfigs().size())
+        .isEqualTo(1);
+    ServerInterceptor realInterceptor = selectorManager.getSelectorToUpdateSelector()
+        .getRoutingConfigs().get(filterChain).interceptors().get().get(route);
     assertThat(realInterceptor).isNotNull();
 
     ServerCall<Void, Void> serverCall = mock(ServerCall.class);
@@ -1087,9 +1038,10 @@
     xdsClient.rdsCount.await(5, TimeUnit.SECONDS);
     start.get(5000, TimeUnit.MILLISECONDS);
     verify(mockServer).start();
-    assertThat(selectorRef.get().getRoutingConfigs().size()).isEqualTo(1);
-    ServerInterceptor realInterceptor = selectorRef.get().getRoutingConfigs()
-        .get(filterChain).interceptors().get().get(route);
+    assertThat(selectorManager.getSelectorToUpdateSelector().getRoutingConfigs().size())
+        .isEqualTo(1);
+    ServerInterceptor realInterceptor = selectorManager.getSelectorToUpdateSelector()
+        .getRoutingConfigs().get(filterChain).interceptors().get().get(route);
     assertThat(realInterceptor).isNotNull();
 
     ServerCall<Void, Void> serverCall = mock(ServerCall.class);
@@ -1106,7 +1058,7 @@
          ImmutableMap.<String, FilterConfig>of());
     xdsClient.deliverRdsUpdate("r0", Collections.singletonList(virtualHost));
     xdsClient.rdsCount.await(5, TimeUnit.SECONDS);
-    realInterceptor = selectorRef.get().getRoutingConfigs()
+    realInterceptor = selectorManager.getSelectorToUpdateSelector().getRoutingConfigs()
         .get(filterChain).interceptors().get().get(route);
     assertThat(realInterceptor).isNotNull();
     interceptorTrace.clear();
@@ -1115,7 +1067,7 @@
     verify(mockNext, times(2)).startCall(eq(serverCall), any(Metadata.class));
 
     xdsClient.rdsWatchers.get("r0").onResourceDoesNotExist("r0");
-    assertThat(selectorRef.get().getRoutingConfigs()
+    assertThat(selectorManager.getSelectorToUpdateSelector().getRoutingConfigs()
         .get(filterChain).interceptors().get()).isNull();
   }
 
