/*
 * Copyright 2019 The gRPC Authors
 *
 * Licensed under the Apache License, Version 2.0 (the "License");
 * you may not use this file except in compliance with the License.
 * You may obtain a copy of the License at
 *
 *     http://www.apache.org/licenses/LICENSE-2.0
 *
 * Unless required by applicable law or agreed to in writing, software
 * distributed under the License is distributed on an "AS IS" BASIS,
 * WITHOUT WARRANTIES OR CONDITIONS OF ANY KIND, either express or implied.
 * See the License for the specific language governing permissions and
 * limitations under the License.
 */

package io.grpc.xds;

import static com.google.common.truth.Truth.assertThat;
import static io.grpc.xds.AbstractXdsClient.ResourceType.CDS;
import static io.grpc.xds.AbstractXdsClient.ResourceType.EDS;
import static io.grpc.xds.AbstractXdsClient.ResourceType.LDS;
import static io.grpc.xds.AbstractXdsClient.ResourceType.RDS;
import static org.mockito.Mockito.mock;
import static org.mockito.Mockito.times;
import static org.mockito.Mockito.verify;
import static org.mockito.Mockito.verifyNoInteractions;
import static org.mockito.Mockito.verifyNoMoreInteractions;
import static org.mockito.Mockito.when;

import com.google.common.collect.ImmutableList;
import com.google.common.collect.ImmutableMap;
import com.google.common.collect.Iterables;
import com.google.protobuf.Any;
import com.google.protobuf.Message;
import io.envoyproxy.envoy.config.route.v3.FilterConfig;
import io.envoyproxy.envoy.extensions.transport_sockets.tls.v3.SdsSecretConfig;
import io.grpc.BindableService;
import io.grpc.ManagedChannel;
import io.grpc.Status;
import io.grpc.Status.Code;
import io.grpc.inprocess.InProcessChannelBuilder;
import io.grpc.inprocess.InProcessServerBuilder;
import io.grpc.internal.BackoffPolicy;
import io.grpc.internal.FakeClock;
import io.grpc.internal.FakeClock.ScheduledTask;
import io.grpc.internal.FakeClock.TaskFilter;
import io.grpc.testing.GrpcCleanupRule;
import io.grpc.xds.AbstractXdsClient.ResourceType;
import io.grpc.xds.Endpoints.DropOverload;
import io.grpc.xds.Endpoints.LbEndpoint;
import io.grpc.xds.Endpoints.LocalityLbEndpoints;
import io.grpc.xds.EnvoyProtoData.Node;
import io.grpc.xds.FaultConfig.FractionalPercent.DenominatorType;
import io.grpc.xds.LoadStatsManager2.ClusterDropStats;
import io.grpc.xds.XdsClient.CdsResourceWatcher;
import io.grpc.xds.XdsClient.CdsUpdate;
import io.grpc.xds.XdsClient.CdsUpdate.ClusterType;
import io.grpc.xds.XdsClient.CdsUpdate.HashFunction;
import io.grpc.xds.XdsClient.EdsResourceWatcher;
import io.grpc.xds.XdsClient.EdsUpdate;
import io.grpc.xds.XdsClient.LdsResourceWatcher;
import io.grpc.xds.XdsClient.LdsUpdate;
import io.grpc.xds.XdsClient.RdsResourceWatcher;
import io.grpc.xds.XdsClient.RdsUpdate;
import io.grpc.xds.XdsClient.ResourceWatcher;
import java.io.IOException;
import java.util.ArrayDeque;
import java.util.Arrays;
import java.util.Collections;
import java.util.List;
import java.util.Map;
import java.util.Queue;
import java.util.concurrent.TimeUnit;
import java.util.concurrent.atomic.AtomicBoolean;
import javax.annotation.Nullable;
import org.junit.After;
import org.junit.Assume;
import org.junit.Before;
import org.junit.Rule;
import org.junit.Test;
import org.junit.runner.RunWith;
import org.junit.runners.JUnit4;
import org.mockito.ArgumentCaptor;
import org.mockito.Captor;
import org.mockito.InOrder;
import org.mockito.Mock;
import org.mockito.Mockito;
import org.mockito.MockitoAnnotations;

/**
 * Tests for {@link ClientXdsClient}.
 */
@RunWith(JUnit4.class)
public abstract class ClientXdsClientTestBase {
  private static final String LDS_RESOURCE = "listener.googleapis.com";
  private static final String RDS_RESOURCE = "route-configuration.googleapis.com";
  private static final String CDS_RESOURCE = "cluster.googleapis.com";
  private static final String EDS_RESOURCE = "cluster-load-assignment.googleapis.com";
  private static final String VERSION_1 = "42";
  private static final String VERSION_2 = "43";
  private static final Node NODE = Node.newBuilder().build();

  private static final FakeClock.TaskFilter RPC_RETRY_TASK_FILTER =
      new FakeClock.TaskFilter() {
        @Override
        public boolean shouldAccept(Runnable command) {
          return command.toString().contains(AbstractXdsClient.RpcRetryTask.class.getSimpleName());
        }
      };

  private static final FakeClock.TaskFilter LDS_RESOURCE_FETCH_TIMEOUT_TASK_FILTER =
      new TaskFilter() {
        @Override
        public boolean shouldAccept(Runnable command) {
          return command.toString().contains(LDS.toString());
        }
      };

  private static final FakeClock.TaskFilter RDS_RESOURCE_FETCH_TIMEOUT_TASK_FILTER =
      new TaskFilter() {
        @Override
        public boolean shouldAccept(Runnable command) {
          return command.toString().contains(RDS.toString());
        }
      };

  private static final FakeClock.TaskFilter CDS_RESOURCE_FETCH_TIMEOUT_TASK_FILTER =
      new TaskFilter() {
        @Override
        public boolean shouldAccept(Runnable command) {
          return command.toString().contains(CDS.toString());
        }
      };

  private static final FakeClock.TaskFilter EDS_RESOURCE_FETCH_TIMEOUT_TASK_FILTER =
      new FakeClock.TaskFilter() {
        @Override
        public boolean shouldAccept(Runnable command) {
          return command.toString().contains(EDS.toString());
        }
      };

  @Rule
  public final GrpcCleanupRule cleanupRule = new GrpcCleanupRule();

  private final FakeClock fakeClock = new FakeClock();
  protected final Queue<DiscoveryRpcCall> resourceDiscoveryCalls = new ArrayDeque<>();
  protected final Queue<LrsRpcCall> loadReportCalls = new ArrayDeque<>();
  protected final AtomicBoolean adsEnded = new AtomicBoolean(true);
  protected final AtomicBoolean lrsEnded = new AtomicBoolean(true);
  private final MessageFactory mf = createMessageFactory();

  private static final int VHOST_SIZE = 2;
  // LDS test resources.
  private final Any testListenerVhosts = Any.pack(mf.buildListener(LDS_RESOURCE,
      mf.buildRouteConfiguration("do not care", mf.buildOpaqueVirtualHosts(VHOST_SIZE))));
  private final Any testListenerRds = Any.pack(mf.buildListenerForRds(LDS_RESOURCE, RDS_RESOURCE));

  // RDS test resources.
  private final Any testRouteConfig =
      Any.pack(mf.buildRouteConfiguration(RDS_RESOURCE, mf.buildOpaqueVirtualHosts(VHOST_SIZE)));

  // CDS test resources.
  private final Any testClusterRoundRobin =
      Any.pack(mf.buildEdsCluster(CDS_RESOURCE, null, "round_robin", null, false, null, null));

  // EDS test resources.
  private final Message lbEndpointHealthy =
      mf.buildLocalityLbEndpoints("region1", "zone1", "subzone1",
          mf.buildLbEndpoint("192.168.0.1", 8080, "healthy", 2), 1, 0);
  // Locality with 0 endpoints
  private final Message lbEndpointEmpty =
      mf.buildLocalityLbEndpoints("region3", "zone3", "subzone3",
          ImmutableList.<Message>of(), 2, 1);
  // Locality with 0-weight endpoint
  private final Message lbEndpointZeroWeight =
      mf.buildLocalityLbEndpoints("region4", "zone4", "subzone4",
          mf.buildLbEndpoint("192.168.142.5", 80, "unknown", 5), 0, 2);
  private final Any testClusterLoadAssignment = Any.pack(mf.buildClusterLoadAssignment(EDS_RESOURCE,
      ImmutableList.of(lbEndpointHealthy, lbEndpointEmpty, lbEndpointZeroWeight),
      ImmutableList.of(mf.buildDropOverload("lb", 200), mf.buildDropOverload("throttle", 1000))));

  @Captor
  private ArgumentCaptor<LdsUpdate> ldsUpdateCaptor;
  @Captor
  private ArgumentCaptor<RdsUpdate> rdsUpdateCaptor;
  @Captor
  private ArgumentCaptor<CdsUpdate> cdsUpdateCaptor;
  @Captor
  private ArgumentCaptor<EdsUpdate> edsUpdateCaptor;
  @Captor
  private ArgumentCaptor<Status> errorCaptor;
  @Mock
  private BackoffPolicy.Provider backoffPolicyProvider;
  @Mock
  private BackoffPolicy backoffPolicy1;
  @Mock
  private BackoffPolicy backoffPolicy2;
  @Mock
  private LdsResourceWatcher ldsResourceWatcher;
  @Mock
  private RdsResourceWatcher rdsResourceWatcher;
  @Mock
  private CdsResourceWatcher cdsResourceWatcher;
  @Mock
  private EdsResourceWatcher edsResourceWatcher;

  private ManagedChannel channel;
  private ClientXdsClient xdsClient;
  private boolean originalEnableFaultInjection;

  @Before
  public void setUp() throws IOException {
    originalEnableFaultInjection = ClientXdsClient.enableFaultInjection;
    ClientXdsClient.enableFaultInjection = true;
    MockitoAnnotations.initMocks(this);
    when(backoffPolicyProvider.get()).thenReturn(backoffPolicy1, backoffPolicy2);
    when(backoffPolicy1.nextBackoffNanos()).thenReturn(10L, 100L);
    when(backoffPolicy2.nextBackoffNanos()).thenReturn(20L, 200L);
    final String serverName = InProcessServerBuilder.generateName();
    cleanupRule.register(
        InProcessServerBuilder
            .forName(serverName)
            .addService(createAdsService())
            .addService(createLrsService())
            .directExecutor()
            .build()
            .start());
    channel =
        cleanupRule.register(InProcessChannelBuilder.forName(serverName).directExecutor().build());

    xdsClient =
        new ClientXdsClient(
            channel,
            useProtocolV3(),
            EnvoyProtoData.Node.newBuilder().build(),
            fakeClock.getScheduledExecutorService(),
            backoffPolicyProvider,
            fakeClock.getStopwatchSupplier());

    assertThat(resourceDiscoveryCalls).isEmpty();
    assertThat(loadReportCalls).isEmpty();
  }

  @After
  public void tearDown() {
    ClientXdsClient.enableFaultInjection = originalEnableFaultInjection;
    xdsClient.shutdown();
    channel.shutdown();  // channel not owned by XdsClient
    assertThat(adsEnded.get()).isTrue();
    assertThat(lrsEnded.get()).isTrue();
    assertThat(fakeClock.getPendingTasks()).isEmpty();
  }

  protected abstract boolean useProtocolV3();

  protected abstract BindableService createAdsService();

  protected abstract BindableService createLrsService();

  protected abstract MessageFactory createMessageFactory();

  /**
   * Helper method to validate {@link XdsClient.EdsUpdate} created for the test CDS resource
   * {@link ClientXdsClientTestBase#testClusterLoadAssignment}.
   */
  private void validateTestClusterLoadAssigment(EdsUpdate edsUpdate) {
    assertThat(edsUpdate.clusterName).isEqualTo(EDS_RESOURCE);
    assertThat(edsUpdate.dropPolicies)
        .containsExactly(
            DropOverload.create("lb", 200),
            DropOverload.create("throttle", 1000));
    assertThat(edsUpdate.localityLbEndpointsMap)
        .containsExactly(
            Locality.create("region1", "zone1", "subzone1"),
            LocalityLbEndpoints.create(
                ImmutableList.of(LbEndpoint.create("192.168.0.1", 8080, 2, true)), 1, 0),
            Locality.create("region3", "zone3", "subzone3"),
            LocalityLbEndpoints.create(ImmutableList.<LbEndpoint>of(), 2, 1));
  }

  @Test
  public void ldsResourceNotFound() {
    DiscoveryRpcCall call = startResourceWatcher(LDS, LDS_RESOURCE, ldsResourceWatcher);

    Any listener = Any.pack(mf.buildListener("bar.googleapis.com",
        mf.buildRouteConfiguration("route-bar.googleapis.com", mf.buildOpaqueVirtualHosts(1))));
    call.sendResponse(LDS, listener, VERSION_1, "0000");

    // Client sends an ACK LDS request.
    call.verifyRequest(LDS, LDS_RESOURCE, VERSION_1, "0000", NODE);
    verifyNoInteractions(ldsResourceWatcher);
    fakeClock.forwardTime(ClientXdsClient.INITIAL_RESOURCE_FETCH_TIMEOUT_SEC, TimeUnit.SECONDS);
    verify(ldsResourceWatcher).onResourceDoesNotExist(LDS_RESOURCE);
    assertThat(fakeClock.getPendingTasks(LDS_RESOURCE_FETCH_TIMEOUT_TASK_FILTER)).isEmpty();
  }

  @Test
  public void ldsResourceFound_containsVirtualHosts() {
    DiscoveryRpcCall call = startResourceWatcher(LDS, LDS_RESOURCE, ldsResourceWatcher);

    // Client sends an ACK LDS request.
    call.sendResponse(LDS, testListenerVhosts, VERSION_1, "0000");
    call.verifyRequest(LDS, LDS_RESOURCE, VERSION_1, "0000", NODE);
    verify(ldsResourceWatcher).onChanged(ldsUpdateCaptor.capture());
    assertThat(ldsUpdateCaptor.getValue().virtualHosts).hasSize(VHOST_SIZE);
    assertThat(fakeClock.getPendingTasks(LDS_RESOURCE_FETCH_TIMEOUT_TASK_FILTER)).isEmpty();
  }

  @Test
  public void ldsResourceFound_containsRdsName() {
    DiscoveryRpcCall call = startResourceWatcher(LDS, LDS_RESOURCE, ldsResourceWatcher);
    call.sendResponse(LDS, testListenerRds, VERSION_1, "0000");

    // Client sends an ACK LDS request.
    call.verifyRequest(LDS, LDS_RESOURCE, VERSION_1, "0000", NODE);
    verify(ldsResourceWatcher).onChanged(ldsUpdateCaptor.capture());
    assertThat(ldsUpdateCaptor.getValue().rdsName).isEqualTo(RDS_RESOURCE);
    assertThat(fakeClock.getPendingTasks(LDS_RESOURCE_FETCH_TIMEOUT_TASK_FILTER)).isEmpty();
  }

  @Test
  public void cachedLdsResource_data() {
    DiscoveryRpcCall call = startResourceWatcher(LDS, LDS_RESOURCE, ldsResourceWatcher);

    // Client sends an ACK LDS request.
    call.sendResponse(LDS, testListenerRds, VERSION_1, "0000");
    call.verifyRequest(LDS, LDS_RESOURCE, VERSION_1, "0000", NODE);

    LdsResourceWatcher watcher = mock(LdsResourceWatcher.class);
    xdsClient.watchLdsResource(LDS_RESOURCE, watcher);
    verify(watcher).onChanged(ldsUpdateCaptor.capture());
    assertThat(ldsUpdateCaptor.getValue().rdsName).isEqualTo(RDS_RESOURCE);
    call.verifyNoMoreRequest();
  }

  @Test
  public void cachedLdsResource_absent() {
    DiscoveryRpcCall call = startResourceWatcher(LDS, LDS_RESOURCE, ldsResourceWatcher);
    fakeClock.forwardTime(ClientXdsClient.INITIAL_RESOURCE_FETCH_TIMEOUT_SEC, TimeUnit.SECONDS);
    verify(ldsResourceWatcher).onResourceDoesNotExist(LDS_RESOURCE);
    // Add another watcher.
    LdsResourceWatcher watcher = mock(LdsResourceWatcher.class);
    xdsClient.watchLdsResource(LDS_RESOURCE, watcher);
    verify(watcher).onResourceDoesNotExist(LDS_RESOURCE);
    call.verifyNoMoreRequest();
  }

  @Test
  public void ldsResourceUpdated() {
    DiscoveryRpcCall call = startResourceWatcher(LDS, LDS_RESOURCE, ldsResourceWatcher);

    // Initial LDS response.
    call.sendResponse(LDS, testListenerVhosts, VERSION_1, "0000");
    call.verifyRequest(LDS, LDS_RESOURCE, VERSION_1, "0000", NODE);
    verify(ldsResourceWatcher).onChanged(ldsUpdateCaptor.capture());
    assertThat(ldsUpdateCaptor.getValue().virtualHosts).hasSize(VHOST_SIZE);

    // Updated LDS response.
    call.sendResponse(LDS, testListenerRds, VERSION_2, "0001");
    call.verifyRequest(LDS, LDS_RESOURCE, VERSION_2, "0001", NODE);
    verify(ldsResourceWatcher, times(2)).onChanged(ldsUpdateCaptor.capture());
    assertThat(ldsUpdateCaptor.getValue().rdsName).isEqualTo(RDS_RESOURCE);
  }

  @Test
  public void ldsResourceUpdate_withFaultInjection() {
    Assume.assumeTrue(useProtocolV3());
    DiscoveryRpcCall call = startResourceWatcher(LDS, LDS_RESOURCE, ldsResourceWatcher);
    Any listener = Any.pack(
        mf.buildListener(
            LDS_RESOURCE,
            mf.buildRouteConfiguration(
                "do not care",
                ImmutableList.of(
                    mf.buildVirtualHost(
                        mf.buildOpaqueRoutes(1),
                        ImmutableMap.of(
                            "irrelevant",
                            Any.pack(FilterConfig.newBuilder().setIsOptional(true).build()),
                            "envoy.fault",
                            mf.buildHttpFaultTypedConfig(
                                300L, 1000, "cluster1", ImmutableList.<String>of(), 100, null, null,
                                null))),
                    mf.buildVirtualHost(
                        mf.buildOpaqueRoutes(2),
                        ImmutableMap.of(
                            "envoy.fault",
                            mf.buildHttpFaultTypedConfig(
                                null, null, "cluster2", ImmutableList.<String>of(), 101, null, 503,
                                2000))))),
            ImmutableList.of(
<<<<<<< HEAD
                mf.buildHttpFilter("irrelevant", null, true),
                mf.buildHttpFilter(
                    "envoy.fault",
                    mf.buildHttpFaultTypedConfig(
                        1L, 2, "cluster1", ImmutableList.<String>of(), 3, null, null,
                        null),
                    false)))));
    call.sendResponse("0", listeners, ResourceType.LDS, "0000");
=======
                mf.buildHttpFilter("irrelevant", null),
                mf.buildHttpFilter("envoy.fault", null)
            )));
    call.sendResponse(LDS, listener, VERSION_1, "0000");
>>>>>>> c8d3cf23

    // Client sends an ACK LDS request.
    call.verifyRequest(LDS, LDS_RESOURCE, VERSION_1, "0000", NODE);
    verify(ldsResourceWatcher).onChanged(ldsUpdateCaptor.capture());

    LdsUpdate ldsUpdate = ldsUpdateCaptor.getValue();
    assertThat(ldsUpdate.virtualHosts).hasSize(2);
    assertThat(ldsUpdate.filterChain).contains("envoy.fault");
    FaultConfig faultConfig = (FaultConfig) ldsUpdate.virtualHosts.get(0)
        .filterConfigOverrides().get("envoy.fault");
    assertThat(faultConfig.faultDelay().delayNanos()).isEqualTo(300);
    assertThat(faultConfig.faultDelay().percent().numerator()).isEqualTo(1000);
    assertThat(faultConfig.faultDelay().percent().denominatorType())
        .isEqualTo(DenominatorType.MILLION);
    assertThat(faultConfig.faultAbort()).isNull();
    assertThat(faultConfig.upstreamCluster()).isEqualTo("cluster1");
    assertThat(faultConfig.maxActiveFaults()).isEqualTo(100);
    faultConfig = (FaultConfig) ldsUpdate.virtualHosts.get(1)
        .filterConfigOverrides().get("envoy.fault");
    assertThat(faultConfig.faultDelay()).isNull();
    assertThat(faultConfig.faultAbort().status().getCode()).isEqualTo(Status.Code.UNAVAILABLE);
    assertThat(faultConfig.faultAbort().percent().numerator()).isEqualTo(2000);
    assertThat(faultConfig.faultAbort().percent().denominatorType())
        .isEqualTo(DenominatorType.MILLION);
    assertThat(faultConfig.upstreamCluster()).isEqualTo("cluster2");
    assertThat(faultConfig.maxActiveFaults()).isEqualTo(101);
  }

  @Test
  public void ldsResourceDeleted() {
    DiscoveryRpcCall call = startResourceWatcher(LDS, LDS_RESOURCE, ldsResourceWatcher);

    // Initial LDS response.
    call.sendResponse(LDS, testListenerVhosts, VERSION_1, "0000");
    call.verifyRequest(LDS, LDS_RESOURCE, VERSION_1, "0000", NODE);
    verify(ldsResourceWatcher).onChanged(ldsUpdateCaptor.capture());
    assertThat(ldsUpdateCaptor.getValue().virtualHosts).hasSize(VHOST_SIZE);

    // Empty LDS response deletes the listener.
    call.sendResponse(LDS, Collections.<Any>emptyList(), VERSION_2, "0001");
    call.verifyRequest(LDS, LDS_RESOURCE, VERSION_2, "0001", NODE);
    verify(ldsResourceWatcher).onResourceDoesNotExist(LDS_RESOURCE);
  }

  @Test
  public void multipleLdsWatchers() {
    String ldsResourceTwo = "bar.googleapis.com";
    LdsResourceWatcher watcher1 = mock(LdsResourceWatcher.class);
    LdsResourceWatcher watcher2 = mock(LdsResourceWatcher.class);
    xdsClient.watchLdsResource(LDS_RESOURCE, ldsResourceWatcher);
    xdsClient.watchLdsResource(ldsResourceTwo, watcher1);
    xdsClient.watchLdsResource(ldsResourceTwo, watcher2);
    DiscoveryRpcCall call = resourceDiscoveryCalls.poll();
    call.verifyRequest(LDS, ImmutableList.of(LDS_RESOURCE, ldsResourceTwo), "", "", NODE);

    fakeClock.forwardTime(ClientXdsClient.INITIAL_RESOURCE_FETCH_TIMEOUT_SEC, TimeUnit.SECONDS);
    verify(ldsResourceWatcher).onResourceDoesNotExist(LDS_RESOURCE);
    verify(watcher1).onResourceDoesNotExist(ldsResourceTwo);
    verify(watcher2).onResourceDoesNotExist(ldsResourceTwo);
    // Both LDS resources were requested.

    Any listenerTwo = Any.pack(mf.buildListenerForRds(ldsResourceTwo, RDS_RESOURCE));
    call.sendResponse(LDS, ImmutableList.of(testListenerVhosts, listenerTwo), VERSION_1, "0000");
    // ldsResourceWatcher called with listenerVhosts.
    verify(ldsResourceWatcher).onChanged(ldsUpdateCaptor.capture());
    assertThat(ldsUpdateCaptor.getValue().virtualHosts).hasSize(VHOST_SIZE);
    // watcher1 called with listenerTwo.
    verify(watcher1).onChanged(ldsUpdateCaptor.capture());
    assertThat(ldsUpdateCaptor.getValue().rdsName).isEqualTo(RDS_RESOURCE);
    assertThat(ldsUpdateCaptor.getValue().virtualHosts).isNull();
    // watcher2 called with listenerTwo.
    verify(watcher2).onChanged(ldsUpdateCaptor.capture());
    assertThat(ldsUpdateCaptor.getValue().rdsName).isEqualTo(RDS_RESOURCE);
    assertThat(ldsUpdateCaptor.getValue().virtualHosts).isNull();
  }

  @Test
  public void rdsResourceNotFound() {
    DiscoveryRpcCall call = startResourceWatcher(RDS, RDS_RESOURCE, rdsResourceWatcher);
    Any routeConfig = Any.pack(mf.buildRouteConfiguration("route-bar.googleapis.com",
            mf.buildOpaqueVirtualHosts(2)));
    call.sendResponse(ResourceType.RDS, routeConfig, VERSION_1, "0000");

    // Client sends an ACK RDS request.
    call.verifyRequest(RDS, RDS_RESOURCE, VERSION_1, "0000", NODE);
    // Unknown RDS resource.
    verifyNoInteractions(rdsResourceWatcher);
    fakeClock.forwardTime(ClientXdsClient.INITIAL_RESOURCE_FETCH_TIMEOUT_SEC, TimeUnit.SECONDS);
    verify(rdsResourceWatcher).onResourceDoesNotExist(RDS_RESOURCE);
    assertThat(fakeClock.getPendingTasks(RDS_RESOURCE_FETCH_TIMEOUT_TASK_FILTER)).isEmpty();
  }

  @Test
  public void rdsResourceFound() {
    DiscoveryRpcCall call = startResourceWatcher(RDS, RDS_RESOURCE, rdsResourceWatcher);
    call.sendResponse(RDS, testRouteConfig, VERSION_1, "0000");

    // Client sends an ACK RDS request.
    call.verifyRequest(RDS, RDS_RESOURCE, VERSION_1, "0000", NODE);
    verify(rdsResourceWatcher).onChanged(rdsUpdateCaptor.capture());
    assertThat(rdsUpdateCaptor.getValue().virtualHosts).hasSize(VHOST_SIZE);
    assertThat(fakeClock.getPendingTasks(RDS_RESOURCE_FETCH_TIMEOUT_TASK_FILTER)).isEmpty();
  }

  @Test
  public void cachedRdsResource_data() {
    DiscoveryRpcCall call = startResourceWatcher(RDS, RDS_RESOURCE, rdsResourceWatcher);
    call.sendResponse(RDS, testRouteConfig, VERSION_1, "0000");

    // Client sends an ACK RDS request.
    call.verifyRequest(RDS, RDS_RESOURCE, VERSION_1, "0000", NODE);

    RdsResourceWatcher watcher = mock(RdsResourceWatcher.class);
    xdsClient.watchRdsResource(RDS_RESOURCE, watcher);
    verify(watcher).onChanged(rdsUpdateCaptor.capture());
    assertThat(rdsUpdateCaptor.getValue().virtualHosts).hasSize(VHOST_SIZE);
    call.verifyNoMoreRequest();
  }

  @Test
  public void cachedRdsResource_absent() {
    DiscoveryRpcCall call = startResourceWatcher(RDS, RDS_RESOURCE, rdsResourceWatcher);
    fakeClock.forwardTime(ClientXdsClient.INITIAL_RESOURCE_FETCH_TIMEOUT_SEC, TimeUnit.SECONDS);
    verify(rdsResourceWatcher).onResourceDoesNotExist(RDS_RESOURCE);
    // Add another watcher.
    RdsResourceWatcher watcher = mock(RdsResourceWatcher.class);
    xdsClient.watchRdsResource(RDS_RESOURCE, watcher);
    verify(watcher).onResourceDoesNotExist(RDS_RESOURCE);
    call.verifyNoMoreRequest();
  }

  @Test
  public void rdsResourceUpdated() {
    DiscoveryRpcCall call = startResourceWatcher(RDS, RDS_RESOURCE, rdsResourceWatcher);

    // Initial RDS response.
    call.sendResponse(RDS, testRouteConfig, VERSION_1, "0000");
    call.verifyRequest(RDS, RDS_RESOURCE, VERSION_1, "0000", NODE);
    verify(rdsResourceWatcher).onChanged(rdsUpdateCaptor.capture());
    assertThat(rdsUpdateCaptor.getValue().virtualHosts).hasSize(VHOST_SIZE);

    // Updated RDS response.
    Any routeConfigUpdated =
        Any.pack(mf.buildRouteConfiguration(RDS_RESOURCE, mf.buildOpaqueVirtualHosts(4)));
    call.sendResponse(RDS, routeConfigUpdated, VERSION_2, "0001");

    // Client sends an ACK RDS request.
    call.verifyRequest(RDS, RDS_RESOURCE, VERSION_2, "0001", NODE);
    verify(rdsResourceWatcher, times(2)).onChanged(rdsUpdateCaptor.capture());
    assertThat(rdsUpdateCaptor.getValue().virtualHosts).hasSize(4);
  }

  @Test
  public void rdsResourceDeletedByLds() {
    xdsClient.watchLdsResource(LDS_RESOURCE, ldsResourceWatcher);
    xdsClient.watchRdsResource(RDS_RESOURCE, rdsResourceWatcher);

    DiscoveryRpcCall call = resourceDiscoveryCalls.poll();
    call.sendResponse(LDS, testListenerRds, VERSION_1, "0000");
    verify(ldsResourceWatcher).onChanged(ldsUpdateCaptor.capture());
    assertThat(ldsUpdateCaptor.getValue().rdsName).isEqualTo(RDS_RESOURCE);

    call.sendResponse(RDS, testRouteConfig, VERSION_1, "0000");
    verify(rdsResourceWatcher).onChanged(rdsUpdateCaptor.capture());
    assertThat(rdsUpdateCaptor.getValue().virtualHosts).hasSize(VHOST_SIZE);

    call.sendResponse(LDS, testListenerVhosts, VERSION_2, "0001");
    verify(ldsResourceWatcher, times(2)).onChanged(ldsUpdateCaptor.capture());
    assertThat(ldsUpdateCaptor.getValue().virtualHosts).hasSize(VHOST_SIZE);
    verify(rdsResourceWatcher).onResourceDoesNotExist(RDS_RESOURCE);
  }

  @Test
  public void multipleRdsWatchers() {
    String rdsResourceTwo = "route-bar.googleapis.com";
    RdsResourceWatcher watcher1 = mock(RdsResourceWatcher.class);
    RdsResourceWatcher watcher2 = mock(RdsResourceWatcher.class);
    xdsClient.watchRdsResource(RDS_RESOURCE, rdsResourceWatcher);
    xdsClient.watchRdsResource(rdsResourceTwo, watcher1);
    xdsClient.watchRdsResource(rdsResourceTwo, watcher2);
    DiscoveryRpcCall call = resourceDiscoveryCalls.poll();
    call.verifyRequest(RDS, Arrays.asList(RDS_RESOURCE, rdsResourceTwo), "", "", NODE);

    fakeClock.forwardTime(ClientXdsClient.INITIAL_RESOURCE_FETCH_TIMEOUT_SEC, TimeUnit.SECONDS);
    verify(rdsResourceWatcher).onResourceDoesNotExist(RDS_RESOURCE);
    verify(watcher1).onResourceDoesNotExist(rdsResourceTwo);
    verify(watcher2).onResourceDoesNotExist(rdsResourceTwo);
    // Both RDS resources were requested.

    call.sendResponse(RDS, testRouteConfig, VERSION_1, "0000");
    verify(rdsResourceWatcher).onChanged(rdsUpdateCaptor.capture());
    assertThat(rdsUpdateCaptor.getValue().virtualHosts).hasSize(VHOST_SIZE);
    verifyNoMoreInteractions(watcher1, watcher2);

    Any routeConfigTwo =
        Any.pack(mf.buildRouteConfiguration(rdsResourceTwo, mf.buildOpaqueVirtualHosts(4)));
    call.sendResponse(RDS, routeConfigTwo, VERSION_2, "0002");
    verify(watcher1).onChanged(rdsUpdateCaptor.capture());
    assertThat(rdsUpdateCaptor.getValue().virtualHosts).hasSize(4);
    verify(watcher2).onChanged(rdsUpdateCaptor.capture());
    assertThat(rdsUpdateCaptor.getValue().virtualHosts).hasSize(4);
    verifyNoMoreInteractions(rdsResourceWatcher);
  }

  @Test
  public void cdsResourceNotFound() {
    DiscoveryRpcCall call = startResourceWatcher(CDS, CDS_RESOURCE, cdsResourceWatcher);

    List<Any> clusters = ImmutableList.of(
        Any.pack(mf.buildEdsCluster("cluster-bar.googleapis.com", null, "round_robin", null,
            false, null, null)),
        Any.pack(mf.buildEdsCluster("cluster-baz.googleapis.com", null, "round_robin", null,
            false, null, null)));
    call.sendResponse(CDS, clusters, VERSION_1, "0000");

    // Client sent an ACK CDS request.
    call.verifyRequest(CDS, CDS_RESOURCE, VERSION_1, "0000", NODE);
    verifyNoInteractions(cdsResourceWatcher);

    fakeClock.forwardTime(ClientXdsClient.INITIAL_RESOURCE_FETCH_TIMEOUT_SEC, TimeUnit.SECONDS);
    verify(cdsResourceWatcher).onResourceDoesNotExist(CDS_RESOURCE);
    assertThat(fakeClock.getPendingTasks(CDS_RESOURCE_FETCH_TIMEOUT_TASK_FILTER)).isEmpty();
  }

  @Test
  public void cdsResourceFound() {
    DiscoveryRpcCall call = startResourceWatcher(CDS, CDS_RESOURCE, cdsResourceWatcher);
    call.sendResponse(CDS, testClusterRoundRobin, VERSION_1, "0000");

    // Client sent an ACK CDS request.
    call.verifyRequest(CDS, CDS_RESOURCE, VERSION_1, "0000", NODE);
    verify(cdsResourceWatcher).onChanged(cdsUpdateCaptor.capture());
    CdsUpdate cdsUpdate = cdsUpdateCaptor.getValue();
    assertThat(cdsUpdate.clusterName()).isEqualTo(CDS_RESOURCE);
    assertThat(cdsUpdate.clusterType()).isEqualTo(ClusterType.EDS);
    assertThat(cdsUpdate.edsServiceName()).isNull();
    assertThat(cdsUpdate.lbPolicy()).isEqualTo("round_robin");
    assertThat(cdsUpdate.lrsServerName()).isNull();
    assertThat(cdsUpdate.maxConcurrentRequests()).isNull();
    assertThat(cdsUpdate.upstreamTlsContext()).isNull();
    assertThat(fakeClock.getPendingTasks(CDS_RESOURCE_FETCH_TIMEOUT_TASK_FILTER)).isEmpty();
  }

  @Test
  public void cdsResourceFound_ringHashLbPolicy() {
    DiscoveryRpcCall call = startResourceWatcher(CDS, CDS_RESOURCE, cdsResourceWatcher);
    Message ringHashConfig = mf.buildRingHashLbConfig("xx_hash", 10L, 100L);
    Any clusterRingHash = Any.pack(
        mf.buildEdsCluster(CDS_RESOURCE, null, "ring_hash", ringHashConfig, false, null, null));
    call.sendResponse(ResourceType.CDS, clusterRingHash, VERSION_1, "0000");

    // Client sent an ACK CDS request.
    call.verifyRequest(CDS, CDS_RESOURCE, VERSION_1, "0000", NODE);
    verify(cdsResourceWatcher).onChanged(cdsUpdateCaptor.capture());
    CdsUpdate cdsUpdate = cdsUpdateCaptor.getValue();
    assertThat(cdsUpdate.clusterName()).isEqualTo(CDS_RESOURCE);
    assertThat(cdsUpdate.clusterType()).isEqualTo(ClusterType.EDS);
    assertThat(cdsUpdate.edsServiceName()).isNull();
    assertThat(cdsUpdate.lbPolicy()).isEqualTo("ring_hash");
    assertThat(cdsUpdate.hashFunction()).isEqualTo(HashFunction.XX_HASH);
    assertThat(cdsUpdate.minRingSize()).isEqualTo(10L);
    assertThat(cdsUpdate.maxRingSize()).isEqualTo(100L);
    assertThat(cdsUpdate.lrsServerName()).isNull();
    assertThat(cdsUpdate.maxConcurrentRequests()).isNull();
    assertThat(cdsUpdate.upstreamTlsContext()).isNull();
    assertThat(fakeClock.getPendingTasks(CDS_RESOURCE_FETCH_TIMEOUT_TASK_FILTER)).isEmpty();
  }

  @Test
  public void cdsResponseWithAggregateCluster() {
    DiscoveryRpcCall call = startResourceWatcher(CDS, CDS_RESOURCE, cdsResourceWatcher);
    List<String> candidates = Arrays.asList(
        "cluster1.googleapis.com", "cluster2.googleapis.com", "cluster3.googleapis.com");
    Any clusterAggregate =
        Any.pack(mf.buildAggregateCluster(CDS_RESOURCE, "round_robin", null, candidates));
    call.sendResponse(CDS, clusterAggregate, VERSION_1, "0000");

    // Client sent an ACK CDS request.
    call.verifyRequest(CDS, CDS_RESOURCE, VERSION_1, "0000", NODE);
    verify(cdsResourceWatcher).onChanged(cdsUpdateCaptor.capture());
    CdsUpdate cdsUpdate = cdsUpdateCaptor.getValue();
    assertThat(cdsUpdate.clusterName()).isEqualTo(CDS_RESOURCE);
    assertThat(cdsUpdate.clusterType()).isEqualTo(ClusterType.AGGREGATE);
    assertThat(cdsUpdate.lbPolicy()).isEqualTo("round_robin");
    assertThat(cdsUpdate.prioritizedClusterNames()).containsExactlyElementsIn(candidates).inOrder();
  }

  @Test
  public void cdsResponseWithCircuitBreakers() {
    DiscoveryRpcCall call = startResourceWatcher(CDS, CDS_RESOURCE, cdsResourceWatcher);
    Any clusterCircuitBreakers = Any.pack(
        mf.buildEdsCluster(CDS_RESOURCE, null, "round_robin", null, false, null,
            mf.buildCircuitBreakers(50, 200)));
    call.sendResponse(CDS, clusterCircuitBreakers, VERSION_1, "0000");

    // Client sent an ACK CDS request.
    call.verifyRequest(CDS, CDS_RESOURCE, VERSION_1, "0000", NODE);
    verify(cdsResourceWatcher).onChanged(cdsUpdateCaptor.capture());
    CdsUpdate cdsUpdate = cdsUpdateCaptor.getValue();
    assertThat(cdsUpdate.clusterName()).isEqualTo(CDS_RESOURCE);
    assertThat(cdsUpdate.clusterType()).isEqualTo(ClusterType.EDS);
    assertThat(cdsUpdate.edsServiceName()).isNull();
    assertThat(cdsUpdate.lbPolicy()).isEqualTo("round_robin");
    assertThat(cdsUpdate.lrsServerName()).isNull();
    assertThat(cdsUpdate.maxConcurrentRequests()).isEqualTo(200L);
    assertThat(cdsUpdate.upstreamTlsContext()).isNull();
  }

  /**
   * CDS response containing UpstreamTlsContext for a cluster.
   */
  @Test
  public void cdsResponseWithUpstreamTlsContext() {
    DiscoveryRpcCall call = startResourceWatcher(CDS, CDS_RESOURCE, cdsResourceWatcher);

    // Management server sends back CDS response with UpstreamTlsContext.
    Any clusterEds =
        Any.pack(mf.buildEdsCluster(CDS_RESOURCE, "eds-cluster-foo.googleapis.com", "round_robin",
            null, true,
            mf.buildUpstreamTlsContext("secret1", "unix:/var/uds2"), null));
    List<Any> clusters = ImmutableList.of(
        Any.pack(mf.buildLogicalDnsCluster("cluster-bar.googleapis.com", "round_robin", null,
            false, null, null)),
        clusterEds,
        Any.pack(mf.buildEdsCluster("cluster-baz.googleapis.com", null, "round_robin", null, false,
            null, null)));
    call.sendResponse(CDS, clusters, VERSION_1, "0000");

    // Client sent an ACK CDS request.
    call.verifyRequest(CDS, CDS_RESOURCE, VERSION_1, "0000", NODE);
    verify(cdsResourceWatcher, times(1)).onChanged(cdsUpdateCaptor.capture());
    CdsUpdate cdsUpdate = cdsUpdateCaptor.getValue();
    SdsSecretConfig validationContextSdsSecretConfig =
        cdsUpdate.upstreamTlsContext().getCommonTlsContext().getValidationContextSdsSecretConfig();
    assertThat(validationContextSdsSecretConfig.getName()).isEqualTo("secret1");
    assertThat(
        Iterables.getOnlyElement(
            validationContextSdsSecretConfig
                .getSdsConfig()
                .getApiConfigSource()
                .getGrpcServicesList())
            .getGoogleGrpc()
            .getTargetUri())
        .isEqualTo("unix:/var/uds2");
  }

  @Test
  public void cachedCdsResource_data() {
    DiscoveryRpcCall call = startResourceWatcher(CDS, CDS_RESOURCE, cdsResourceWatcher);
    call.sendResponse(CDS, testClusterRoundRobin, VERSION_1, "0000");

    // Client sends an ACK CDS request.
    call.verifyRequest(CDS, CDS_RESOURCE, VERSION_1, "0000", NODE);

    CdsResourceWatcher watcher = mock(CdsResourceWatcher.class);
    xdsClient.watchCdsResource(CDS_RESOURCE, watcher);
    verify(watcher).onChanged(cdsUpdateCaptor.capture());
    CdsUpdate cdsUpdate = cdsUpdateCaptor.getValue();
    assertThat(cdsUpdate.clusterName()).isEqualTo(CDS_RESOURCE);
    assertThat(cdsUpdate.clusterType()).isEqualTo(ClusterType.EDS);
    assertThat(cdsUpdate.edsServiceName()).isNull();
    assertThat(cdsUpdate.lbPolicy()).isEqualTo("round_robin");
    assertThat(cdsUpdate.lrsServerName()).isNull();
    assertThat(cdsUpdate.maxConcurrentRequests()).isNull();
    assertThat(cdsUpdate.upstreamTlsContext()).isNull();
    call.verifyNoMoreRequest();

  }

  @Test
  public void cachedCdsResource_absent() {
    DiscoveryRpcCall call = startResourceWatcher(CDS, CDS_RESOURCE, cdsResourceWatcher);
    fakeClock.forwardTime(ClientXdsClient.INITIAL_RESOURCE_FETCH_TIMEOUT_SEC, TimeUnit.SECONDS);
    verify(cdsResourceWatcher).onResourceDoesNotExist(CDS_RESOURCE);
    CdsResourceWatcher watcher = mock(CdsResourceWatcher.class);
    xdsClient.watchCdsResource(CDS_RESOURCE, watcher);
    verify(watcher).onResourceDoesNotExist(CDS_RESOURCE);
    call.verifyNoMoreRequest();
  }

  @Test
  public void cdsResourceUpdated() {
    DiscoveryRpcCall call = startResourceWatcher(CDS, CDS_RESOURCE, cdsResourceWatcher);

    // Initial CDS response.
    Any clusterDns =
        Any.pack(mf.buildLogicalDnsCluster(CDS_RESOURCE, "round_robin", null, false, null, null));
    call.sendResponse(CDS, clusterDns, VERSION_1, "0000");
    call.verifyRequest(CDS, CDS_RESOURCE, VERSION_1, "0000", NODE);
    verify(cdsResourceWatcher).onChanged(cdsUpdateCaptor.capture());
    CdsUpdate cdsUpdate = cdsUpdateCaptor.getValue();
    assertThat(cdsUpdate.clusterName()).isEqualTo(CDS_RESOURCE);
    assertThat(cdsUpdate.clusterType()).isEqualTo(ClusterType.LOGICAL_DNS);
    assertThat(cdsUpdate.lbPolicy()).isEqualTo("round_robin");
    assertThat(cdsUpdate.lrsServerName()).isNull();
    assertThat(cdsUpdate.maxConcurrentRequests()).isNull();
    assertThat(cdsUpdate.upstreamTlsContext()).isNull();

    // Updated CDS response.
    String edsService = "eds-service-bar.googleapis.com";
    Any clusterEds = Any.pack(
        mf.buildEdsCluster(CDS_RESOURCE, edsService, "round_robin", null, true, null, null));
    call.sendResponse(CDS, clusterEds, VERSION_2, "0001");
    call.verifyRequest(CDS, CDS_RESOURCE, VERSION_2, "0001", NODE);
    verify(cdsResourceWatcher, times(2)).onChanged(cdsUpdateCaptor.capture());
    cdsUpdate = cdsUpdateCaptor.getValue();
    assertThat(cdsUpdate.clusterName()).isEqualTo(CDS_RESOURCE);
    assertThat(cdsUpdate.clusterType()).isEqualTo(ClusterType.EDS);
    assertThat(cdsUpdate.edsServiceName()).isEqualTo(edsService);
    assertThat(cdsUpdate.lbPolicy()).isEqualTo("round_robin");
    assertThat(cdsUpdate.lrsServerName()).isEqualTo("");
    assertThat(cdsUpdate.maxConcurrentRequests()).isNull();
    assertThat(cdsUpdate.upstreamTlsContext()).isNull();
  }

  @Test
  public void cdsResourceDeleted() {
    DiscoveryRpcCall call = startResourceWatcher(CDS, CDS_RESOURCE, cdsResourceWatcher);

    // Initial CDS response.
    call.sendResponse(CDS, testClusterRoundRobin, VERSION_1, "0000");
    call.verifyRequest(CDS, CDS_RESOURCE, VERSION_1, "0000", NODE);
    verify(cdsResourceWatcher).onChanged(cdsUpdateCaptor.capture());
    CdsUpdate cdsUpdate = cdsUpdateCaptor.getValue();
    assertThat(cdsUpdate.clusterName()).isEqualTo(CDS_RESOURCE);
    assertThat(cdsUpdate.clusterType()).isEqualTo(ClusterType.EDS);
    assertThat(cdsUpdate.edsServiceName()).isNull();
    assertThat(cdsUpdate.lbPolicy()).isEqualTo("round_robin");
    assertThat(cdsUpdate.lrsServerName()).isNull();
    assertThat(cdsUpdate.maxConcurrentRequests()).isNull();
    assertThat(cdsUpdate.upstreamTlsContext()).isNull();

    // Empty CDS response deletes the cluster.
    call.sendResponse(CDS, Collections.<Any>emptyList(), VERSION_2, "0001");
    call.verifyRequest(CDS, CDS_RESOURCE, VERSION_2, "0001", NODE);
    verify(cdsResourceWatcher).onResourceDoesNotExist(CDS_RESOURCE);
  }

  @Test
  public void multipleCdsWatchers() {
    String cdsResourceTwo = "cluster-bar.googleapis.com";
    CdsResourceWatcher watcher1 = mock(CdsResourceWatcher.class);
    CdsResourceWatcher watcher2 = mock(CdsResourceWatcher.class);
    xdsClient.watchCdsResource(CDS_RESOURCE, cdsResourceWatcher);
    xdsClient.watchCdsResource(cdsResourceTwo, watcher1);
    xdsClient.watchCdsResource(cdsResourceTwo, watcher2);
    DiscoveryRpcCall call = resourceDiscoveryCalls.poll();
    call.verifyRequest(CDS, Arrays.asList(CDS_RESOURCE, cdsResourceTwo), "", "", NODE);

    fakeClock.forwardTime(ClientXdsClient.INITIAL_RESOURCE_FETCH_TIMEOUT_SEC, TimeUnit.SECONDS);
    verify(cdsResourceWatcher).onResourceDoesNotExist(CDS_RESOURCE);
    verify(watcher1).onResourceDoesNotExist(cdsResourceTwo);
    verify(watcher2).onResourceDoesNotExist(cdsResourceTwo);

    String edsService = "eds-service-bar.googleapis.com";
    List<Any> clusters = ImmutableList.of(
        Any.pack(mf.buildLogicalDnsCluster(CDS_RESOURCE, "round_robin", null, false, null, null)),
        Any.pack(mf.buildEdsCluster(cdsResourceTwo, edsService, "round_robin", null, true, null,
            null)));
    call.sendResponse(CDS, clusters, VERSION_1, "0000");
    verify(cdsResourceWatcher).onChanged(cdsUpdateCaptor.capture());
    CdsUpdate cdsUpdate = cdsUpdateCaptor.getValue();
    assertThat(cdsUpdate.clusterName()).isEqualTo(CDS_RESOURCE);
    assertThat(cdsUpdate.clusterType()).isEqualTo(ClusterType.LOGICAL_DNS);
    assertThat(cdsUpdate.lbPolicy()).isEqualTo("round_robin");
    assertThat(cdsUpdate.lrsServerName()).isNull();
    assertThat(cdsUpdate.maxConcurrentRequests()).isNull();
    assertThat(cdsUpdate.upstreamTlsContext()).isNull();
    verify(watcher1).onChanged(cdsUpdateCaptor.capture());
    cdsUpdate = cdsUpdateCaptor.getValue();
    assertThat(cdsUpdate.clusterName()).isEqualTo(cdsResourceTwo);
    assertThat(cdsUpdate.clusterType()).isEqualTo(ClusterType.EDS);
    assertThat(cdsUpdate.edsServiceName()).isEqualTo(edsService);
    assertThat(cdsUpdate.lbPolicy()).isEqualTo("round_robin");
    assertThat(cdsUpdate.lrsServerName()).isEqualTo("");
    assertThat(cdsUpdate.maxConcurrentRequests()).isNull();
    assertThat(cdsUpdate.upstreamTlsContext()).isNull();
    verify(watcher2).onChanged(cdsUpdateCaptor.capture());
    cdsUpdate = cdsUpdateCaptor.getValue();
    assertThat(cdsUpdate.clusterName()).isEqualTo(cdsResourceTwo);
    assertThat(cdsUpdate.clusterType()).isEqualTo(ClusterType.EDS);
    assertThat(cdsUpdate.edsServiceName()).isEqualTo(edsService);
    assertThat(cdsUpdate.lbPolicy()).isEqualTo("round_robin");
    assertThat(cdsUpdate.lrsServerName()).isEqualTo("");
    assertThat(cdsUpdate.maxConcurrentRequests()).isNull();
    assertThat(cdsUpdate.upstreamTlsContext()).isNull();
  }

  @Test
  public void edsResourceNotFound() {
    DiscoveryRpcCall call = startResourceWatcher(EDS, EDS_RESOURCE, edsResourceWatcher);
    Any clusterLoadAssignment = Any.pack(mf.buildClusterLoadAssignment(
        "cluster-bar.googleapis.com",
        ImmutableList.of(lbEndpointHealthy),
        ImmutableList.<Message>of()));
    call.sendResponse(EDS, clusterLoadAssignment, VERSION_1, "0000");

    // Client sent an ACK EDS request.
    call.verifyRequest(EDS, EDS_RESOURCE, VERSION_1, "0000", NODE);
    verifyNoInteractions(edsResourceWatcher);
    fakeClock.forwardTime(ClientXdsClient.INITIAL_RESOURCE_FETCH_TIMEOUT_SEC, TimeUnit.SECONDS);
    verify(edsResourceWatcher).onResourceDoesNotExist(EDS_RESOURCE);
    assertThat(fakeClock.getPendingTasks(EDS_RESOURCE_FETCH_TIMEOUT_TASK_FILTER)).isEmpty();
  }

  @Test
  public void edsResourceFound() {
    DiscoveryRpcCall call = startResourceWatcher(EDS, EDS_RESOURCE, edsResourceWatcher);
    call.sendResponse(EDS, testClusterLoadAssignment, VERSION_1, "0000");

    // Client sent an ACK EDS request.
    call.verifyRequest(EDS, EDS_RESOURCE, VERSION_1, "0000", NODE);
    verify(edsResourceWatcher).onChanged(edsUpdateCaptor.capture());
    validateTestClusterLoadAssigment(edsUpdateCaptor.getValue());
  }

  @Test
  public void cachedEdsResource_data() {
    DiscoveryRpcCall call = startResourceWatcher(EDS, EDS_RESOURCE, edsResourceWatcher);
    call.sendResponse(EDS, testClusterLoadAssignment, VERSION_1, "0000");

    // Client sent an ACK EDS request.
    call.verifyRequest(EDS, EDS_RESOURCE, VERSION_1, "0000", NODE);
    // Add another watcher.
    EdsResourceWatcher watcher = mock(EdsResourceWatcher.class);
    xdsClient.watchEdsResource(EDS_RESOURCE, watcher);
    verify(watcher).onChanged(edsUpdateCaptor.capture());
    validateTestClusterLoadAssigment(edsUpdateCaptor.getValue());
    call.verifyNoMoreRequest();
  }

  @Test
  public void cachedEdsResource_absent() {
    DiscoveryRpcCall call = startResourceWatcher(EDS, EDS_RESOURCE, edsResourceWatcher);
    fakeClock.forwardTime(ClientXdsClient.INITIAL_RESOURCE_FETCH_TIMEOUT_SEC, TimeUnit.SECONDS);
    verify(edsResourceWatcher).onResourceDoesNotExist(EDS_RESOURCE);
    EdsResourceWatcher watcher = mock(EdsResourceWatcher.class);
    xdsClient.watchEdsResource(EDS_RESOURCE, watcher);
    verify(watcher).onResourceDoesNotExist(EDS_RESOURCE);
    call.verifyNoMoreRequest();
  }

  @Test
  public void edsResourceUpdated() {
    DiscoveryRpcCall call = startResourceWatcher(EDS, EDS_RESOURCE, edsResourceWatcher);

    // Initial EDS response.
    call.sendResponse(EDS, testClusterLoadAssignment, VERSION_1, "0000");
    call.verifyRequest(EDS, EDS_RESOURCE, VERSION_1, "0000", NODE);
    verify(edsResourceWatcher).onChanged(edsUpdateCaptor.capture());
    EdsUpdate edsUpdate = edsUpdateCaptor.getValue();
    validateTestClusterLoadAssigment(edsUpdate);

    // Updated EDS response.
    Any updatedClusterLoadAssignment = Any.pack(mf.buildClusterLoadAssignment(EDS_RESOURCE,
        ImmutableList.of(mf.buildLocalityLbEndpoints("region2", "zone2", "subzone2",
            mf.buildLbEndpoint("172.44.2.2", 8000, "unknown", 3), 2, 0)),
        ImmutableList.<Message>of()));
    call.sendResponse(EDS, updatedClusterLoadAssignment, VERSION_2, "0001");

    verify(edsResourceWatcher, times(2)).onChanged(edsUpdateCaptor.capture());
    edsUpdate = edsUpdateCaptor.getValue();
    assertThat(edsUpdate.clusterName).isEqualTo(EDS_RESOURCE);
    assertThat(edsUpdate.dropPolicies).isEmpty();
    assertThat(edsUpdate.localityLbEndpointsMap)
        .containsExactly(
            Locality.create("region2", "zone2", "subzone2"),
            LocalityLbEndpoints.create(
                ImmutableList.of(
                    LbEndpoint.create("172.44.2.2", 8000, 3, true)), 2, 0));
  }

  @Test
  public void edsResourceDeletedByCds() {
    String resource = "backend-service.googleapis.com";
    CdsResourceWatcher cdsWatcher = mock(CdsResourceWatcher.class);
    EdsResourceWatcher edsWatcher = mock(EdsResourceWatcher.class);
    xdsClient.watchCdsResource(resource, cdsWatcher);
    xdsClient.watchEdsResource(resource, edsWatcher);
    xdsClient.watchCdsResource(CDS_RESOURCE, cdsResourceWatcher);
    xdsClient.watchEdsResource(EDS_RESOURCE, edsResourceWatcher);

    DiscoveryRpcCall call = resourceDiscoveryCalls.poll();
    List<Any> clusters = ImmutableList.of(
        Any.pack(mf.buildEdsCluster(resource, null, "round_robin", null, true, null, null)),
        Any.pack(mf.buildEdsCluster(CDS_RESOURCE, EDS_RESOURCE, "round_robin", null, false, null,
            null)));
    call.sendResponse(CDS, clusters, VERSION_1, "0000");
    verify(cdsWatcher).onChanged(cdsUpdateCaptor.capture());
    CdsUpdate cdsUpdate = cdsUpdateCaptor.getValue();
    assertThat(cdsUpdate.edsServiceName()).isEqualTo(null);
    assertThat(cdsUpdate.lrsServerName()).isEqualTo("");
    verify(cdsResourceWatcher).onChanged(cdsUpdateCaptor.capture());
    cdsUpdate = cdsUpdateCaptor.getValue();
    assertThat(cdsUpdate.edsServiceName()).isEqualTo(EDS_RESOURCE);
    assertThat(cdsUpdate.lrsServerName()).isNull();

    List<Any> clusterLoadAssignments =
        ImmutableList.of(
            Any.pack(
                mf.buildClusterLoadAssignment(EDS_RESOURCE,
                    ImmutableList.of(lbEndpointHealthy),
                    ImmutableList.of(
                        mf.buildDropOverload("lb", 200),
                        mf.buildDropOverload("throttle", 1000)))),
            Any.pack(
                mf.buildClusterLoadAssignment(resource,
                    ImmutableList.of(
                        mf.buildLocalityLbEndpoints("region2", "zone2", "subzone2",
                            mf.buildLbEndpoint("192.168.0.2", 9090, "healthy", 3), 1, 0)),
                    ImmutableList.of(mf.buildDropOverload("lb", 100)))));
    call.sendResponse(EDS, clusterLoadAssignments, VERSION_1, "0000");
    verify(edsWatcher).onChanged(edsUpdateCaptor.capture());
    assertThat(edsUpdateCaptor.getValue().clusterName).isEqualTo(resource);
    verify(edsResourceWatcher).onChanged(edsUpdateCaptor.capture());
    assertThat(edsUpdateCaptor.getValue().clusterName).isEqualTo(EDS_RESOURCE);


    clusters = ImmutableList.of(
        Any.pack(mf.buildEdsCluster(resource, null, "round_robin", null, true, null,
            null)),  // no change
        Any.pack(mf.buildEdsCluster(CDS_RESOURCE, null, "round_robin", null, false, null, null)));
    call.sendResponse(CDS, clusters, VERSION_2, "0001");
    verify(cdsResourceWatcher, times(2)).onChanged(cdsUpdateCaptor.capture());
    assertThat(cdsUpdateCaptor.getValue().edsServiceName()).isNull();
    verify(edsResourceWatcher).onResourceDoesNotExist(EDS_RESOURCE);
    verifyNoMoreInteractions(cdsWatcher, edsWatcher);
  }

  @Test
  public void multipleEdsWatchers() {
    String edsResourceTwo = "cluster-load-assignment-bar.googleapis.com";
    EdsResourceWatcher watcher1 = mock(EdsResourceWatcher.class);
    EdsResourceWatcher watcher2 = mock(EdsResourceWatcher.class);
    xdsClient.watchEdsResource(EDS_RESOURCE, edsResourceWatcher);
    xdsClient.watchEdsResource(edsResourceTwo, watcher1);
    xdsClient.watchEdsResource(edsResourceTwo, watcher2);
    DiscoveryRpcCall call = resourceDiscoveryCalls.poll();
    call.verifyRequest(EDS, Arrays.asList(EDS_RESOURCE, edsResourceTwo), "", "", NODE);

    fakeClock.forwardTime(ClientXdsClient.INITIAL_RESOURCE_FETCH_TIMEOUT_SEC, TimeUnit.SECONDS);
    verify(edsResourceWatcher).onResourceDoesNotExist(EDS_RESOURCE);
    verify(watcher1).onResourceDoesNotExist(edsResourceTwo);
    verify(watcher2).onResourceDoesNotExist(edsResourceTwo);
    // Both EDS resources were requested.

    call.sendResponse(EDS, testClusterLoadAssignment, VERSION_1, "0000");
    verify(edsResourceWatcher).onChanged(edsUpdateCaptor.capture());
    EdsUpdate edsUpdate = edsUpdateCaptor.getValue();
    validateTestClusterLoadAssigment(edsUpdate);
    verifyNoMoreInteractions(watcher1, watcher2);

    Any clusterLoadAssignmentTwo = Any.pack(
        mf.buildClusterLoadAssignment(edsResourceTwo,
            ImmutableList.of(
                mf.buildLocalityLbEndpoints("region2", "zone2", "subzone2",
                    mf.buildLbEndpoint("172.44.2.2", 8000, "healthy", 3), 2, 0)),
            ImmutableList.<Message>of()));
    call.sendResponse(EDS, clusterLoadAssignmentTwo, VERSION_2, "0001");

    verify(watcher1).onChanged(edsUpdateCaptor.capture());
    edsUpdate = edsUpdateCaptor.getValue();
    assertThat(edsUpdate.clusterName).isEqualTo(edsResourceTwo);
    assertThat(edsUpdate.dropPolicies).isEmpty();
    assertThat(edsUpdate.localityLbEndpointsMap)
        .containsExactly(
            Locality.create("region2", "zone2", "subzone2"),
            LocalityLbEndpoints.create(
                ImmutableList.of(
                    LbEndpoint.create("172.44.2.2", 8000, 3, true)), 2, 0));
    verify(watcher2).onChanged(edsUpdateCaptor.capture());
    edsUpdate = edsUpdateCaptor.getValue();
    assertThat(edsUpdate.clusterName).isEqualTo(edsResourceTwo);
    assertThat(edsUpdate.dropPolicies).isEmpty();
    assertThat(edsUpdate.localityLbEndpointsMap)
        .containsExactly(
            Locality.create("region2", "zone2", "subzone2"),
            LocalityLbEndpoints.create(
                ImmutableList.of(
                    LbEndpoint.create("172.44.2.2", 8000, 3, true)), 2, 0));
    verifyNoMoreInteractions(edsResourceWatcher);

  }

  @Test
  public void streamClosedAndRetryWithBackoff() {
    InOrder inOrder = Mockito.inOrder(backoffPolicyProvider, backoffPolicy1, backoffPolicy2);
    xdsClient.watchLdsResource(LDS_RESOURCE, ldsResourceWatcher);
    xdsClient.watchRdsResource(RDS_RESOURCE, rdsResourceWatcher);
    xdsClient.watchCdsResource(CDS_RESOURCE, cdsResourceWatcher);
    xdsClient.watchEdsResource(EDS_RESOURCE, edsResourceWatcher);
    DiscoveryRpcCall call = resourceDiscoveryCalls.poll();
    call.verifyRequest(LDS, LDS_RESOURCE, "", "", NODE);
    call.verifyRequest(RDS, RDS_RESOURCE, "", "", NODE);
    call.verifyRequest(CDS, CDS_RESOURCE, "", "", NODE);
    call.verifyRequest(EDS, EDS_RESOURCE, "", "", NODE);

    // Management server closes the RPC stream with an error.
    call.sendError(Status.UNKNOWN.asException());
    verify(ldsResourceWatcher).onError(errorCaptor.capture());
    assertThat(errorCaptor.getValue().getCode()).isEqualTo(Code.UNKNOWN);
    verify(rdsResourceWatcher).onError(errorCaptor.capture());
    assertThat(errorCaptor.getValue().getCode()).isEqualTo(Code.UNKNOWN);
    verify(cdsResourceWatcher).onError(errorCaptor.capture());
    assertThat(errorCaptor.getValue().getCode()).isEqualTo(Code.UNKNOWN);
    verify(edsResourceWatcher).onError(errorCaptor.capture());
    assertThat(errorCaptor.getValue().getCode()).isEqualTo(Code.UNKNOWN);

    // Retry after backoff.
    inOrder.verify(backoffPolicyProvider).get();
    inOrder.verify(backoffPolicy1).nextBackoffNanos();
    ScheduledTask retryTask =
        Iterables.getOnlyElement(fakeClock.getPendingTasks(RPC_RETRY_TASK_FILTER));
    assertThat(retryTask.getDelay(TimeUnit.NANOSECONDS)).isEqualTo(10L);
    fakeClock.forwardNanos(10L);
    call = resourceDiscoveryCalls.poll();
    call.verifyRequest(LDS, LDS_RESOURCE, "", "", NODE);
    call.verifyRequest(RDS, RDS_RESOURCE, "", "", NODE);
    call.verifyRequest(CDS, CDS_RESOURCE, "", "", NODE);
    call.verifyRequest(EDS, EDS_RESOURCE, "", "", NODE);

    // Management server becomes unreachable.
    call.sendError(Status.UNAVAILABLE.asException());
    verify(ldsResourceWatcher, times(2)).onError(errorCaptor.capture());
    assertThat(errorCaptor.getValue().getCode()).isEqualTo(Code.UNAVAILABLE);
    verify(rdsResourceWatcher, times(2)).onError(errorCaptor.capture());
    assertThat(errorCaptor.getValue().getCode()).isEqualTo(Code.UNAVAILABLE);
    verify(cdsResourceWatcher, times(2)).onError(errorCaptor.capture());
    assertThat(errorCaptor.getValue().getCode()).isEqualTo(Code.UNAVAILABLE);
    verify(edsResourceWatcher, times(2)).onError(errorCaptor.capture());
    assertThat(errorCaptor.getValue().getCode()).isEqualTo(Code.UNAVAILABLE);

    // Retry after backoff.
    inOrder.verify(backoffPolicy1).nextBackoffNanos();
    retryTask =
        Iterables.getOnlyElement(fakeClock.getPendingTasks(RPC_RETRY_TASK_FILTER));
    assertThat(retryTask.getDelay(TimeUnit.NANOSECONDS)).isEqualTo(100L);
    fakeClock.forwardNanos(100L);
    call = resourceDiscoveryCalls.poll();
    call.verifyRequest(LDS, LDS_RESOURCE, "", "", NODE);
    call.verifyRequest(RDS, RDS_RESOURCE, "", "", NODE);
    call.verifyRequest(CDS, CDS_RESOURCE, "", "", NODE);
    call.verifyRequest(EDS, EDS_RESOURCE, "", "", NODE);

    List<Any> listeners = ImmutableList.of(
        Any.pack(mf.buildListener(LDS_RESOURCE,
            mf.buildRouteConfiguration("do not care", mf.buildOpaqueVirtualHosts(2)))));
    call.sendResponse(LDS, listeners, "63", "3242");
    call.verifyRequest(LDS, LDS_RESOURCE, "63", "3242", NODE);

    List<Any> routeConfigs = ImmutableList.of(
        Any.pack(mf.buildRouteConfiguration(RDS_RESOURCE, mf.buildOpaqueVirtualHosts(2))));
    call.sendResponse(RDS, routeConfigs, "5", "6764");
    call.verifyRequest(RDS, RDS_RESOURCE, "5", "6764", NODE);

    call.sendError(Status.DEADLINE_EXCEEDED.asException());
    verify(ldsResourceWatcher, times(3)).onError(errorCaptor.capture());
    assertThat(errorCaptor.getValue().getCode()).isEqualTo(Code.DEADLINE_EXCEEDED);
    verify(rdsResourceWatcher, times(3)).onError(errorCaptor.capture());
    assertThat(errorCaptor.getValue().getCode()).isEqualTo(Code.DEADLINE_EXCEEDED);
    verify(cdsResourceWatcher, times(3)).onError(errorCaptor.capture());
    assertThat(errorCaptor.getValue().getCode()).isEqualTo(Code.DEADLINE_EXCEEDED);
    verify(edsResourceWatcher, times(3)).onError(errorCaptor.capture());
    assertThat(errorCaptor.getValue().getCode()).isEqualTo(Code.DEADLINE_EXCEEDED);

    // Reset backoff sequence and retry immediately.
    inOrder.verify(backoffPolicyProvider).get();
    fakeClock.runDueTasks();
    call = resourceDiscoveryCalls.poll();
    call.verifyRequest(LDS, LDS_RESOURCE, "63", "", NODE);
    call.verifyRequest(RDS, RDS_RESOURCE, "5", "", NODE);
    call.verifyRequest(CDS, CDS_RESOURCE, "", "", NODE);
    call.verifyRequest(EDS, EDS_RESOURCE, "", "", NODE);

    // Management server becomes unreachable again.
    call.sendError(Status.UNAVAILABLE.asException());
    verify(ldsResourceWatcher, times(4)).onError(errorCaptor.capture());
    assertThat(errorCaptor.getValue().getCode()).isEqualTo(Code.UNAVAILABLE);
    verify(rdsResourceWatcher, times(4)).onError(errorCaptor.capture());
    assertThat(errorCaptor.getValue().getCode()).isEqualTo(Code.UNAVAILABLE);
    verify(cdsResourceWatcher, times(4)).onError(errorCaptor.capture());
    assertThat(errorCaptor.getValue().getCode()).isEqualTo(Code.UNAVAILABLE);
    verify(edsResourceWatcher, times(4)).onError(errorCaptor.capture());
    assertThat(errorCaptor.getValue().getCode()).isEqualTo(Code.UNAVAILABLE);

    // Retry after backoff.
    inOrder.verify(backoffPolicy2).nextBackoffNanos();
    retryTask =
        Iterables.getOnlyElement(fakeClock.getPendingTasks(RPC_RETRY_TASK_FILTER));
    assertThat(retryTask.getDelay(TimeUnit.NANOSECONDS)).isEqualTo(20L);
    fakeClock.forwardNanos(20L);
    call = resourceDiscoveryCalls.poll();
    call.verifyRequest(LDS, LDS_RESOURCE, "63", "", NODE);
    call.verifyRequest(RDS, RDS_RESOURCE, "5", "", NODE);
    call.verifyRequest(CDS, CDS_RESOURCE, "", "", NODE);
    call.verifyRequest(EDS, EDS_RESOURCE, "", "", NODE);

    inOrder.verifyNoMoreInteractions();
  }

  @Test
  public void streamClosedAndRetryRaceWithAddRemoveWatchers() {
    xdsClient.watchLdsResource(LDS_RESOURCE, ldsResourceWatcher);
    xdsClient.watchRdsResource(RDS_RESOURCE, rdsResourceWatcher);
    DiscoveryRpcCall call = resourceDiscoveryCalls.poll();
    call.sendError(Status.UNAVAILABLE.asException());
    verify(ldsResourceWatcher).onError(errorCaptor.capture());
    assertThat(errorCaptor.getValue().getCode()).isEqualTo(Code.UNAVAILABLE);
    verify(rdsResourceWatcher).onError(errorCaptor.capture());
    assertThat(errorCaptor.getValue().getCode()).isEqualTo(Code.UNAVAILABLE);
    ScheduledTask retryTask =
        Iterables.getOnlyElement(fakeClock.getPendingTasks(RPC_RETRY_TASK_FILTER));
    assertThat(retryTask.getDelay(TimeUnit.NANOSECONDS)).isEqualTo(10L);

    xdsClient.cancelLdsResourceWatch(LDS_RESOURCE, ldsResourceWatcher);
    xdsClient.cancelRdsResourceWatch(RDS_RESOURCE, rdsResourceWatcher);
    xdsClient.watchCdsResource(CDS_RESOURCE, cdsResourceWatcher);
    xdsClient.watchEdsResource(EDS_RESOURCE, edsResourceWatcher);
    fakeClock.forwardNanos(10L);
    call = resourceDiscoveryCalls.poll();
    call.verifyRequest(CDS, CDS_RESOURCE, "", "", NODE);
    call.verifyRequest(EDS, EDS_RESOURCE, "", "", NODE);
    call.verifyNoMoreRequest();

    call.sendResponse(LDS, testListenerRds, VERSION_1, "0000");
    List<Any> routeConfigs = ImmutableList.of(
        Any.pack(mf.buildRouteConfiguration(RDS_RESOURCE, mf.buildOpaqueVirtualHosts(VHOST_SIZE))));
    call.sendResponse(RDS, routeConfigs, VERSION_1, "0000");

    verifyNoMoreInteractions(ldsResourceWatcher, rdsResourceWatcher);
  }

  @Test
  public void streamClosedAndRetryRestartsResourceInitialFetchTimerForUnresolvedResources() {
    xdsClient.watchLdsResource(LDS_RESOURCE, ldsResourceWatcher);
    xdsClient.watchRdsResource(RDS_RESOURCE, rdsResourceWatcher);
    xdsClient.watchCdsResource(CDS_RESOURCE, cdsResourceWatcher);
    xdsClient.watchEdsResource(EDS_RESOURCE, edsResourceWatcher);
    DiscoveryRpcCall call = resourceDiscoveryCalls.poll();
    ScheduledTask ldsResourceTimeout =
        Iterables.getOnlyElement(fakeClock.getPendingTasks(LDS_RESOURCE_FETCH_TIMEOUT_TASK_FILTER));
    ScheduledTask rdsResourceTimeout =
        Iterables.getOnlyElement(fakeClock.getPendingTasks(RDS_RESOURCE_FETCH_TIMEOUT_TASK_FILTER));
    ScheduledTask cdsResourceTimeout =
        Iterables.getOnlyElement(fakeClock.getPendingTasks(CDS_RESOURCE_FETCH_TIMEOUT_TASK_FILTER));
    ScheduledTask edsResourceTimeout =
        Iterables.getOnlyElement(fakeClock.getPendingTasks(EDS_RESOURCE_FETCH_TIMEOUT_TASK_FILTER));
    call.sendResponse(LDS, testListenerRds, VERSION_1, "0000");
    assertThat(ldsResourceTimeout.isCancelled()).isTrue();

    call.sendResponse(RDS, testRouteConfig, VERSION_1, "0000");
    assertThat(rdsResourceTimeout.isCancelled()).isTrue();

    call.sendError(Status.UNAVAILABLE.asException());
    assertThat(cdsResourceTimeout.isCancelled()).isTrue();
    assertThat(edsResourceTimeout.isCancelled()).isTrue();

    fakeClock.forwardNanos(10L);
    assertThat(fakeClock.getPendingTasks(LDS_RESOURCE_FETCH_TIMEOUT_TASK_FILTER)).hasSize(0);
    assertThat(fakeClock.getPendingTasks(RDS_RESOURCE_FETCH_TIMEOUT_TASK_FILTER)).hasSize(0);
    assertThat(fakeClock.getPendingTasks(CDS_RESOURCE_FETCH_TIMEOUT_TASK_FILTER)).hasSize(1);
    assertThat(fakeClock.getPendingTasks(EDS_RESOURCE_FETCH_TIMEOUT_TASK_FILTER)).hasSize(1);
  }

  @Test
  public void reportLoadStatsToServer() {
    String clusterName = "cluster-foo.googleapis.com";
    ClusterDropStats dropStats = xdsClient.addClusterDropStats(clusterName, null);
    LrsRpcCall lrsCall = loadReportCalls.poll();
    lrsCall.verifyNextReportClusters(Collections.<String[]>emptyList()); // initial LRS request

    lrsCall.sendResponse(Collections.singletonList(clusterName), 1000L);
    fakeClock.forwardNanos(1000L);
    lrsCall.verifyNextReportClusters(Collections.singletonList(new String[] {clusterName, null}));

    dropStats.release();
    fakeClock.forwardNanos(1000L);
    // In case of having unreported cluster stats, one last report will be sent after corresponding
    // stats object released.
    lrsCall.verifyNextReportClusters(Collections.singletonList(new String[] {clusterName, null}));

    fakeClock.forwardNanos(1000L);
    // Currently load reporting continues (with empty stats) even if all stats objects have been
    // released.
    lrsCall.verifyNextReportClusters(Collections.<String[]>emptyList());  // no more stats reported

    // See more test on LoadReportClientTest.java
  }

  private DiscoveryRpcCall startResourceWatcher(
      ResourceType type, String name, ResourceWatcher watcher) {
    FakeClock.TaskFilter timeoutTaskFilter;
    switch (type) {
      case LDS:
        timeoutTaskFilter = LDS_RESOURCE_FETCH_TIMEOUT_TASK_FILTER;
        xdsClient.watchLdsResource(name, (LdsResourceWatcher) watcher);
        break;
      case RDS:
        timeoutTaskFilter = RDS_RESOURCE_FETCH_TIMEOUT_TASK_FILTER;
        xdsClient.watchRdsResource(name, (RdsResourceWatcher) watcher);
        break;
      case CDS:
        timeoutTaskFilter = CDS_RESOURCE_FETCH_TIMEOUT_TASK_FILTER;
        xdsClient.watchCdsResource(name, (CdsResourceWatcher) watcher);
        break;
      case EDS:
        timeoutTaskFilter = EDS_RESOURCE_FETCH_TIMEOUT_TASK_FILTER;
        xdsClient.watchEdsResource(name, (EdsResourceWatcher) watcher);
        break;
      case UNKNOWN:
      default:
        throw new AssertionError("should never be here");
    }
    DiscoveryRpcCall call = resourceDiscoveryCalls.poll();
    call.verifyRequest(type, Collections.singletonList(name), "", "", NODE);
    ScheduledTask timeoutTask =
        Iterables.getOnlyElement(fakeClock.getPendingTasks(timeoutTaskFilter));
    assertThat(timeoutTask.getDelay(TimeUnit.SECONDS))
        .isEqualTo(ClientXdsClient.INITIAL_RESOURCE_FETCH_TIMEOUT_SEC);
    return call;
  }

  protected abstract static class DiscoveryRpcCall {

    protected abstract void verifyRequest(
        ResourceType type, List<String> resources, String versionInfo, String nonce, Node node);

    protected void verifyRequest(
        ResourceType type, String resource, String versionInfo, String nonce, Node node) {
      verifyRequest(type, ImmutableList.of(resource), versionInfo, nonce, node);
    }

    protected abstract void verifyNoMoreRequest();

    protected abstract void sendResponse(
        ResourceType type, List<Any> resources, String versionInfo, String nonce);

    protected void sendResponse(ResourceType type, Any resource, String versionInfo, String nonce) {
      sendResponse(type, ImmutableList.of(resource), versionInfo, nonce);
    }

    protected abstract void sendError(Throwable t);

    protected abstract void sendCompleted();
  }

  protected abstract static class LrsRpcCall {

    /**
     * Verifies a LRS request has been sent with ClusterStats of the given list of clusters.
     */
    protected abstract void verifyNextReportClusters(List<String[]> clusters);

    protected abstract void sendResponse(List<String> clusters, long loadReportIntervalNano);
  }

  protected abstract static class MessageFactory {

    protected final Message buildListener(String name, Message routeConfiguration) {
      return buildListener(name, routeConfiguration, Collections.<Message>emptyList());
    }

    @SuppressWarnings("unchecked")
    protected abstract Message buildListener(
        String name, Message routeConfiguration, List<? extends Message> httpFilters);

    protected abstract Message buildListenerForRds(String name, String rdsResourceName);

    protected abstract Message buildHttpFilter(
        String name, @Nullable Any typedConfig, boolean isOptional);

    protected abstract Any buildHttpFaultTypedConfig(
        @Nullable Long delayNanos, @Nullable Integer delayRate, String upstreamCluster,
        List<String> downstreamNodes, @Nullable Integer maxActiveFaults, @Nullable Status status,
        @Nullable Integer httpCode, @Nullable Integer abortRate);

    protected abstract Message buildRouteConfiguration(String name,
        List<Message> virtualHostList);

    protected abstract List<Message> buildOpaqueVirtualHosts(int num);

    protected abstract Message buildVirtualHost(
        List<? extends Message> routes, Map<String, Any> typedConfigMap);

    protected abstract List<? extends Message> buildOpaqueRoutes(int num);

    protected abstract Message buildEdsCluster(String clusterName, @Nullable String edsServiceName,
        String lbPolicy, @Nullable Message ringHashLbConfig, boolean enableLrs,
        @Nullable Message upstreamTlsContext, @Nullable Message circuitBreakers);

    protected abstract Message buildLogicalDnsCluster(String clusterName, String lbPolicy,
        @Nullable Message ringHashLbConfig, boolean enableLrs,
        @Nullable Message upstreamTlsContext, @Nullable Message circuitBreakers);

    protected abstract Message buildAggregateCluster(String clusterName, String lbPolicy,
        @Nullable Message ringHashLbConfig, List<String> clusters);

    protected abstract Message buildRingHashLbConfig(String hashFunction, long minRingSize,
        long maxRingSize);

    protected abstract Message buildUpstreamTlsContext(String secretName, String targetUri);

    protected abstract Message buildCircuitBreakers(int highPriorityMaxRequests,
        int defaultPriorityMaxRequests);

    protected abstract Message buildClusterLoadAssignment(String cluster,
        List<Message> localityLbEndpoints, List<Message> dropOverloads);

    protected abstract Message buildLocalityLbEndpoints(String region, String zone, String subZone,
        List<Message> lbEndpointList, int loadBalancingWeight, int priority);

    protected Message buildLocalityLbEndpoints(String region, String zone, String subZone,
        Message lbEndpoint, int loadBalancingWeight, int priority) {
      return buildLocalityLbEndpoints(region, zone, subZone, ImmutableList.of(lbEndpoint),
          loadBalancingWeight, priority);
    }

    protected abstract Message buildLbEndpoint(String address, int port, String healthStatus,
        int lbWeight);

    protected abstract Message buildDropOverload(String category, int dropPerMillion);
  }
}<|MERGE_RESOLUTION|>--- conflicted
+++ resolved
@@ -391,21 +391,14 @@
                                 null, null, "cluster2", ImmutableList.<String>of(), 101, null, 503,
                                 2000))))),
             ImmutableList.of(
-<<<<<<< HEAD
                 mf.buildHttpFilter("irrelevant", null, true),
                 mf.buildHttpFilter(
                     "envoy.fault",
                     mf.buildHttpFaultTypedConfig(
                         1L, 2, "cluster1", ImmutableList.<String>of(), 3, null, null,
                         null),
-                    false)))));
-    call.sendResponse("0", listeners, ResourceType.LDS, "0000");
-=======
-                mf.buildHttpFilter("irrelevant", null),
-                mf.buildHttpFilter("envoy.fault", null)
-            )));
+                    false))));
     call.sendResponse(LDS, listener, VERSION_1, "0000");
->>>>>>> c8d3cf23
 
     // Client sends an ACK LDS request.
     call.verifyRequest(LDS, LDS_RESOURCE, VERSION_1, "0000", NODE);
