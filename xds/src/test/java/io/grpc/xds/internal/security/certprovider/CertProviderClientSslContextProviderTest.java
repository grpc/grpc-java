--- conflicted
+++ resolved
@@ -92,12 +92,8 @@
                       rootInstanceName,
                       "root-default",
                       alpnProtocols,
-<<<<<<< HEAD
                       staticCertValidationContext,
                   null, false, false);
-=======
-                      staticCertValidationContext);
->>>>>>> 9ade38a7
     }
     return (CertProviderClientSslContextProvider)
         certProviderClientSslContextProviderFactory.getProvider(
