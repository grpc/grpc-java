/*
 * Copyright 2020 The gRPC Authors
 *
 * Licensed under the Apache License, Version 2.0 (the "License");
 * you may not use this file except in compliance with the License.
 * You may obtain a copy of the License at
 *
 *     http://www.apache.org/licenses/LICENSE-2.0
 *
 * Unless required by applicable law or agreed to in writing, software
 * distributed under the License is distributed on an "AS IS" BASIS,
 * WITHOUT WARRANTIES OR CONDITIONS OF ANY KIND, either express or implied.
 * See the License for the specific language governing permissions and
 * limitations under the License.
 */

package io.grpc.xds.internal.security.certprovider;

import static com.google.common.base.Preconditions.checkNotNull;
import static com.google.common.truth.Truth.assertThat;
import static io.grpc.xds.internal.security.CommonTlsContextTestsUtil.CA_PEM_FILE;
import static io.grpc.xds.internal.security.CommonTlsContextTestsUtil.CLIENT_KEY_FILE;
import static io.grpc.xds.internal.security.CommonTlsContextTestsUtil.CLIENT_PEM_FILE;
import static io.grpc.xds.internal.security.CommonTlsContextTestsUtil.SERVER_0_PEM_FILE;
import static io.grpc.xds.internal.security.CommonTlsContextTestsUtil.SERVER_1_KEY_FILE;
import static io.grpc.xds.internal.security.CommonTlsContextTestsUtil.SERVER_1_PEM_FILE;
import static io.grpc.xds.internal.security.CommonTlsContextTestsUtil.doChecksOnSslContext;
import static io.grpc.xds.internal.security.certprovider.CommonCertProviderTestUtils.getCertFromResourceName;
import static org.junit.Assert.fail;

import com.google.common.annotations.VisibleForTesting;
import com.google.common.collect.ImmutableList;
import com.google.common.util.concurrent.MoreExecutors;
import io.envoyproxy.envoy.config.core.v3.DataSource;
import io.envoyproxy.envoy.extensions.transport_sockets.tls.v3.CertificateValidationContext;
import io.grpc.xds.EnvoyServerProtoData;
import io.grpc.xds.client.Bootstrapper;
import io.grpc.xds.client.CommonBootstrapperTestUtils;
import io.grpc.xds.internal.security.CommonTlsContextTestsUtil;
import io.grpc.xds.internal.security.CommonTlsContextTestsUtil.TestCallback;
import java.util.Queue;
import java.util.concurrent.ConcurrentLinkedQueue;
import java.util.concurrent.Executor;
import java.util.logging.Level;
import java.util.logging.Logger;
import org.junit.Before;
import org.junit.Test;
import org.junit.runner.RunWith;
import org.junit.runners.JUnit4;

/** Unit tests for {@link CertProviderClientSslContextProvider}. */
@RunWith(JUnit4.class)
public class CertProviderClientSslContextProviderTest {
  private static final String SNI = "sni";
  private static final Logger logger =
      Logger.getLogger(CertProviderClientSslContextProviderTest.class.getName());

  CertificateProviderRegistry certificateProviderRegistry;
  CertificateProviderStore certificateProviderStore;
  private CertProviderClientSslContextProviderFactory certProviderClientSslContextProviderFactory;

  @Before
  public void setUp() throws Exception {
    certificateProviderRegistry = new CertificateProviderRegistry();
    certificateProviderStore = new CertificateProviderStore(certificateProviderRegistry);
    certProviderClientSslContextProviderFactory =
        new CertProviderClientSslContextProviderFactory(certificateProviderStore);
  }

  /** Helper method to build CertProviderClientSslContextProvider. */
  private CertProviderClientSslContextProvider getSslContextProvider(
      String certInstanceName,
      String rootInstanceName,
      Bootstrapper.BootstrapInfo bootstrapInfo,
      Iterable<String> alpnProtocols,
<<<<<<< HEAD
      CertificateValidationContext staticCertValidationContext) {
    EnvoyServerProtoData.UpstreamTlsContext upstreamTlsContext =
        CommonTlsContextTestsUtil.buildUpstreamTlsContextForCertProviderInstance(
            certInstanceName,
            "cert-default",
            rootInstanceName,
            "root-default",
            alpnProtocols,
            staticCertValidationContext, null, false);
=======
      CertificateValidationContext staticCertValidationContext,
      boolean useSystemRootCerts) {
    EnvoyServerProtoData.UpstreamTlsContext upstreamTlsContext;
    if (useSystemRootCerts) {
      upstreamTlsContext =
              CommonTlsContextTestsUtil.buildNewUpstreamTlsContextForCertProviderInstance(
                      certInstanceName,
                      "cert-default",
                      rootInstanceName,
                      "root-default",
                      alpnProtocols,
                      staticCertValidationContext);
    } else {
      upstreamTlsContext =
              CommonTlsContextTestsUtil.buildUpstreamTlsContextForCertProviderInstance(
                      certInstanceName,
                      "cert-default",
                      rootInstanceName,
                      "root-default",
                      alpnProtocols,
                      staticCertValidationContext);
    }
>>>>>>> 37cd044c
    return (CertProviderClientSslContextProvider)
        certProviderClientSslContextProviderFactory.getProvider(
            upstreamTlsContext,
            SNI, bootstrapInfo.node().toEnvoyProtoNode(),
            bootstrapInfo.certProviders());
  }

  /** Helper method to build CertProviderClientSslContextProvider. */
  private CertProviderClientSslContextProvider getNewSslContextProvider(
          String certInstanceName,
          String rootInstanceName,
          Bootstrapper.BootstrapInfo bootstrapInfo,
          Iterable<String> alpnProtocols,
          CertificateValidationContext staticCertValidationContext) {
    EnvoyServerProtoData.UpstreamTlsContext upstreamTlsContext =
            CommonTlsContextTestsUtil.buildNewUpstreamTlsContextForCertProviderInstance(
                    certInstanceName,
                    "cert-default",
                    rootInstanceName,
                    "root-default",
                    alpnProtocols,
                    staticCertValidationContext);
    return (CertProviderClientSslContextProvider)
        certProviderClientSslContextProviderFactory.getProvider(
            upstreamTlsContext,
            SNI, bootstrapInfo.node().toEnvoyProtoNode(),
            bootstrapInfo.certProviders());
  }

  @Test
  public void testProviderForClient_mtls() throws Exception {
    final CertificateProvider.DistributorWatcher[] watcherCaptor =
        new CertificateProvider.DistributorWatcher[1];
    TestCertificateProvider.createAndRegisterProviderProvider(
        certificateProviderRegistry, watcherCaptor, "testca", 0);
    CertProviderClientSslContextProvider provider =
        getSslContextProvider(
            "gcp_id",
            "gcp_id",
            CommonBootstrapperTestUtils.getTestBootstrapInfo(),
            /* alpnProtocols= */ null,
            /* staticCertValidationContext= */ null, false);

    assertThat(provider.savedKey).isNull();
    assertThat(provider.savedCertChain).isNull();
    assertThat(provider.savedTrustedRoots).isNull();
    assertThat(provider.getSslContext()).isNull();

    // now generate cert update
    watcherCaptor[0].updateCertificate(
        CommonCertProviderTestUtils.getPrivateKey(CLIENT_KEY_FILE),
        ImmutableList.of(getCertFromResourceName(CLIENT_PEM_FILE)));
    assertThat(provider.savedKey).isNotNull();
    assertThat(provider.savedCertChain).isNotNull();
    assertThat(provider.getSslContext()).isNull();

    // now generate root cert update
    watcherCaptor[0].updateTrustedRoots(ImmutableList.of(getCertFromResourceName(CA_PEM_FILE)));
    assertThat(provider.getSslContext()).isNotNull();
    assertThat(provider.savedKey).isNull();
    assertThat(provider.savedCertChain).isNull();
    assertThat(provider.savedTrustedRoots).isNull();

    TestCallback testCallback =
        CommonTlsContextTestsUtil.getValueThruCallback(provider);

    doChecksOnSslContext(false, testCallback.updatedSslContext, /* expectedApnProtos= */ null);
    TestCallback testCallback1 =
        CommonTlsContextTestsUtil.getValueThruCallback(provider);
    assertThat(testCallback1.updatedSslContext).isSameInstanceAs(testCallback.updatedSslContext);

    // just do root cert update: sslContext should still be the same
    watcherCaptor[0].updateTrustedRoots(
        ImmutableList.of(getCertFromResourceName(SERVER_0_PEM_FILE)));
    assertThat(provider.savedKey).isNull();
    assertThat(provider.savedCertChain).isNull();
    assertThat(provider.savedTrustedRoots).isNotNull();
    testCallback1 = CommonTlsContextTestsUtil.getValueThruCallback(provider);
    assertThat(testCallback1.updatedSslContext).isSameInstanceAs(testCallback.updatedSslContext);

    // now update id cert: sslContext should be updated i.e.different from the previous one
    watcherCaptor[0].updateCertificate(
        CommonCertProviderTestUtils.getPrivateKey(SERVER_1_KEY_FILE),
        ImmutableList.of(getCertFromResourceName(SERVER_1_PEM_FILE)));
    assertThat(provider.savedKey).isNull();
    assertThat(provider.savedCertChain).isNull();
    assertThat(provider.savedTrustedRoots).isNull();
    assertThat(provider.getSslContext()).isNotNull();
    testCallback1 = CommonTlsContextTestsUtil.getValueThruCallback(provider);
    assertThat(testCallback1.updatedSslContext).isNotSameInstanceAs(testCallback.updatedSslContext);
  }

  @Test
  /**
   * Note this route will not really be invoked since {@link SslContextProviderSupplier} will
   * shortcircuit creating the certificate provider and directly invoke the callback with the
   * SslContext in this case.
   */
  public void testProviderForClient_systemRootCerts_regularTls() throws Exception {
    final CertificateProvider.DistributorWatcher[] watcherCaptor =
            new CertificateProvider.DistributorWatcher[1];
    TestCertificateProvider.createAndRegisterProviderProvider(
            certificateProviderRegistry, watcherCaptor, "testca", 0);
    CertProviderClientSslContextProvider provider =
        getSslContextProvider(
                null,
                null,
            CommonBootstrapperTestUtils.getTestBootstrapInfo(),
            /* alpnProtocols= */ null,
            CertificateValidationContext.newBuilder()
                .setSystemRootCerts(
                        CertificateValidationContext.SystemRootCerts.getDefaultInstance())
                .build(),
            true);

    assertThat(provider.savedKey).isNull();
    assertThat(provider.savedCertChain).isNull();
    assertThat(provider.savedTrustedRoots).isNull();
    assertThat(provider.getSslContext()).isNull();

    assertThat(watcherCaptor[0]).isNull();
  }

  @Test
  public void testProviderForClient_systemRootCerts_mtls() throws Exception {
    final CertificateProvider.DistributorWatcher[] watcherCaptor =
        new CertificateProvider.DistributorWatcher[1];
    TestCertificateProvider.createAndRegisterProviderProvider(
        certificateProviderRegistry, watcherCaptor, "testca", 0);
    CertProviderClientSslContextProvider provider =
        getSslContextProvider(
            "gcp_id",
            null,
            CommonBootstrapperTestUtils.getTestBootstrapInfo(),
            /* alpnProtocols= */ null,
            CertificateValidationContext.newBuilder()
                .setSystemRootCerts(
                    CertificateValidationContext.SystemRootCerts.getDefaultInstance())
                .build(),
        true);

    assertThat(provider.savedKey).isNull();
    assertThat(provider.savedCertChain).isNull();
    assertThat(provider.savedTrustedRoots).isNull();
    assertThat(provider.getSslContext()).isNull();

    // now generate root cert update, will get ignored because of systemRootCerts config
    watcherCaptor[0].updateTrustedRoots(ImmutableList.of(getCertFromResourceName(CA_PEM_FILE)));
    assertThat(provider.getSslContext()).isNull();
    assertThat(provider.savedKey).isNull();
    assertThat(provider.savedCertChain).isNull();
    assertThat(provider.savedTrustedRoots).isNull();

    // now generate cert update
    watcherCaptor[0].updateCertificate(
        CommonCertProviderTestUtils.getPrivateKey(CLIENT_KEY_FILE),
        ImmutableList.of(getCertFromResourceName(CLIENT_PEM_FILE)));
    assertThat(provider.savedKey).isNull();
    assertThat(provider.savedCertChain).isNull();
    assertThat(provider.getSslContext()).isNotNull();

    TestCallback testCallback =
        CommonTlsContextTestsUtil.getValueThruCallback(provider);

    doChecksOnSslContext(false, testCallback.updatedSslContext, /* expectedApnProtos= */ null);
    TestCallback testCallback1 =
        CommonTlsContextTestsUtil.getValueThruCallback(provider);
    assertThat(testCallback1.updatedSslContext).isSameInstanceAs(testCallback.updatedSslContext);

    // just do root cert update: sslContext should still be the same, will get ignored because of
    // systemRootCerts config
    watcherCaptor[0].updateTrustedRoots(
        ImmutableList.of(getCertFromResourceName(SERVER_0_PEM_FILE)));
    assertThat(provider.savedKey).isNull();
    assertThat(provider.savedCertChain).isNull();
    assertThat(provider.savedTrustedRoots).isNull();
    testCallback1 = CommonTlsContextTestsUtil.getValueThruCallback(provider);
    assertThat(testCallback1.updatedSslContext).isSameInstanceAs(testCallback.updatedSslContext);

    // now update id cert: sslContext should be updated i.e. different from the previous one
    watcherCaptor[0].updateCertificate(
        CommonCertProviderTestUtils.getPrivateKey(SERVER_1_KEY_FILE),
        ImmutableList.of(getCertFromResourceName(SERVER_1_PEM_FILE)));
    assertThat(provider.savedKey).isNull();
    assertThat(provider.savedCertChain).isNull();
    assertThat(provider.savedTrustedRoots).isNull();
    assertThat(provider.getSslContext()).isNotNull();
    testCallback1 = CommonTlsContextTestsUtil.getValueThruCallback(provider);
    assertThat(testCallback1.updatedSslContext).isNotSameInstanceAs(testCallback.updatedSslContext);
  }

  @Test
  public void testProviderForClient_mtls_newXds() throws Exception {
    final CertificateProvider.DistributorWatcher[] watcherCaptor =
            new CertificateProvider.DistributorWatcher[1];
    TestCertificateProvider.createAndRegisterProviderProvider(
            certificateProviderRegistry, watcherCaptor, "testca", 0);
    CertProviderClientSslContextProvider provider =
            getNewSslContextProvider(
                    "gcp_id",
                    "gcp_id",
                    CommonBootstrapperTestUtils.getTestBootstrapInfo(),
                    /* alpnProtocols= */ null,
                    /* staticCertValidationContext= */ null);

    assertThat(provider.savedKey).isNull();
    assertThat(provider.savedCertChain).isNull();
    assertThat(provider.savedTrustedRoots).isNull();
    assertThat(provider.getSslContext()).isNull();

    // now generate cert update
    watcherCaptor[0].updateCertificate(
            CommonCertProviderTestUtils.getPrivateKey(CLIENT_KEY_FILE),
            ImmutableList.of(getCertFromResourceName(CLIENT_PEM_FILE)));
    assertThat(provider.savedKey).isNotNull();
    assertThat(provider.savedCertChain).isNotNull();
    assertThat(provider.getSslContext()).isNull();

    // now generate root cert update
    watcherCaptor[0].updateTrustedRoots(ImmutableList.of(getCertFromResourceName(CA_PEM_FILE)));
    assertThat(provider.getSslContext()).isNotNull();
    assertThat(provider.savedKey).isNull();
    assertThat(provider.savedCertChain).isNull();
    assertThat(provider.savedTrustedRoots).isNull();

    TestCallback testCallback =
            CommonTlsContextTestsUtil.getValueThruCallback(provider);

    doChecksOnSslContext(false, testCallback.updatedSslContext, /* expectedApnProtos= */ null);
    TestCallback testCallback1 =
            CommonTlsContextTestsUtil.getValueThruCallback(provider);
    assertThat(testCallback1.updatedSslContext).isSameInstanceAs(testCallback.updatedSslContext);

    // just do root cert update: sslContext should still be the same
    watcherCaptor[0].updateTrustedRoots(
            ImmutableList.of(getCertFromResourceName(SERVER_0_PEM_FILE)));
    assertThat(provider.savedKey).isNull();
    assertThat(provider.savedCertChain).isNull();
    assertThat(provider.savedTrustedRoots).isNotNull();
    testCallback1 = CommonTlsContextTestsUtil.getValueThruCallback(provider);
    assertThat(testCallback1.updatedSslContext).isSameInstanceAs(testCallback.updatedSslContext);

    // now update id cert: sslContext should be updated i.e.different from the previous one
    watcherCaptor[0].updateCertificate(
            CommonCertProviderTestUtils.getPrivateKey(SERVER_1_KEY_FILE),
            ImmutableList.of(getCertFromResourceName(SERVER_1_PEM_FILE)));
    assertThat(provider.savedKey).isNull();
    assertThat(provider.savedCertChain).isNull();
    assertThat(provider.savedTrustedRoots).isNull();
    assertThat(provider.getSslContext()).isNotNull();
    testCallback1 = CommonTlsContextTestsUtil.getValueThruCallback(provider);
    assertThat(testCallback1.updatedSslContext).isNotSameInstanceAs(testCallback.updatedSslContext);
  }

  @Test
  public void testProviderForClient_queueExecutor() throws Exception {
    final CertificateProvider.DistributorWatcher[] watcherCaptor =
        new CertificateProvider.DistributorWatcher[1];
    TestCertificateProvider.createAndRegisterProviderProvider(
        certificateProviderRegistry, watcherCaptor, "testca", 0);
    CertProviderClientSslContextProvider provider =
        getSslContextProvider(
            "gcp_id",
            "gcp_id",
            CommonBootstrapperTestUtils.getTestBootstrapInfo(),
            /* alpnProtocols= */ null,
            /* staticCertValidationContext= */ null, false);
    QueuedExecutor queuedExecutor = new QueuedExecutor();

    TestCallback testCallback =
        CommonTlsContextTestsUtil.getValueThruCallback(provider, queuedExecutor);
    assertThat(queuedExecutor.runQueue).isEmpty();

    // now generate cert update
    watcherCaptor[0].updateCertificate(
        CommonCertProviderTestUtils.getPrivateKey(CLIENT_KEY_FILE),
        ImmutableList.of(getCertFromResourceName(CLIENT_PEM_FILE)));
    assertThat(queuedExecutor.runQueue).isEmpty(); // still empty

    // now generate root cert update
    watcherCaptor[0].updateTrustedRoots(ImmutableList.of(getCertFromResourceName(CA_PEM_FILE)));
    assertThat(queuedExecutor.runQueue).hasSize(1);
    queuedExecutor.drain();

    doChecksOnSslContext(false, testCallback.updatedSslContext, /* expectedApnProtos= */ null);
  }

  @Test
  public void testProviderForClient_tls() throws Exception {
    final CertificateProvider.DistributorWatcher[] watcherCaptor =
        new CertificateProvider.DistributorWatcher[1];
    TestCertificateProvider.createAndRegisterProviderProvider(
        certificateProviderRegistry, watcherCaptor, "testca", 0);
    CertProviderClientSslContextProvider provider =
        getSslContextProvider(
            /* certInstanceName= */ null,
            "gcp_id",
            CommonBootstrapperTestUtils.getTestBootstrapInfo(),
            /* alpnProtocols= */ null,
            /* staticCertValidationContext= */ null, false);

    assertThat(provider.savedKey).isNull();
    assertThat(provider.savedCertChain).isNull();
    assertThat(provider.savedTrustedRoots).isNull();
    assertThat(provider.getSslContext()).isNull();

    // now generate root cert update
    watcherCaptor[0].updateTrustedRoots(ImmutableList.of(getCertFromResourceName(CA_PEM_FILE)));
    assertThat(provider.getSslContext()).isNotNull();
    assertThat(provider.savedKey).isNull();
    assertThat(provider.savedCertChain).isNull();
    assertThat(provider.savedTrustedRoots).isNull();

    TestCallback testCallback =
        CommonTlsContextTestsUtil.getValueThruCallback(provider);

    doChecksOnSslContext(false, testCallback.updatedSslContext, /* expectedApnProtos= */ null);
  }

  @Test
  public void testProviderForClient_sslContextException_onError() throws Exception {
    CertificateValidationContext staticCertValidationContext =
            CertificateValidationContext.newBuilder()
                    .setTrustedCa(DataSource.newBuilder().setInlineString("foo"))
                    .build();

    final CertificateProvider.DistributorWatcher[] watcherCaptor =
            new CertificateProvider.DistributorWatcher[1];
    TestCertificateProvider.createAndRegisterProviderProvider(
            certificateProviderRegistry, watcherCaptor, "testca", 0);
    CertProviderClientSslContextProvider provider =
            getSslContextProvider(
                    /* certInstanceName= */ null,
                    "gcp_id",
                    CommonBootstrapperTestUtils.getTestBootstrapInfo(),
                    /* alpnProtocols= */null,
                    staticCertValidationContext, false);

    TestCallback testCallback = new TestCallback(MoreExecutors.directExecutor());
    provider.addCallback(testCallback);
    try {
      watcherCaptor[0].updateTrustedRoots(ImmutableList.of(getCertFromResourceName(CA_PEM_FILE)));
      fail("exception expected");
    } catch (RuntimeException expected) {
      assertThat(expected)
          .hasMessageThat()
          .contains("only static certificateValidationContext expected");
    }
    assertThat(testCallback.updatedThrowable).isNotNull();
    assertThat(testCallback.updatedThrowable)
        .hasCauseThat()
        .hasMessageThat()
        .contains("only static certificateValidationContext expected");
  }

  @Test
  public void testProviderForClient_rootInstanceNull_and_notUsingSystemRootCerts_expectError()
      throws Exception {
    final CertificateProvider.DistributorWatcher[] watcherCaptor =
        new CertificateProvider.DistributorWatcher[1];
    TestCertificateProvider.createAndRegisterProviderProvider(
        certificateProviderRegistry, watcherCaptor, "testca", 0);
    try {
      getSslContextProvider(
          /* certInstanceName= */ null,
          /* rootInstanceName= */ null,
          CommonBootstrapperTestUtils.getTestBootstrapInfo(),
          /* alpnProtocols= */ null,
          /* staticCertValidationContext= */ null, false);
      fail("exception expected");
    } catch (UnsupportedOperationException expected) {
      assertThat(expected).hasMessageThat().contains("Unsupported configurations in "
          + "UpstreamTlsContext!");
    }
  }

  @Test
  public void testProviderForClient_rootInstanceNull_but_isUsingSystemRootCerts_valid()
      throws Exception {
    final CertificateProvider.DistributorWatcher[] watcherCaptor =
        new CertificateProvider.DistributorWatcher[1];
    TestCertificateProvider.createAndRegisterProviderProvider(
        certificateProviderRegistry, watcherCaptor, "testca", 0);
    getSslContextProvider(
        /* certInstanceName= */ null,
        /* rootInstanceName= */ null,
        CommonBootstrapperTestUtils.getTestBootstrapInfo(),
        /* alpnProtocols= */ null,
        CertificateValidationContext.newBuilder()
            .setSystemRootCerts(
                CertificateValidationContext.SystemRootCerts.newBuilder().build())
            .build(), false);
  }

  static class QueuedExecutor implements Executor {
    /** A list of Runnables to be run in order. */
    @VisibleForTesting final Queue<Runnable> runQueue = new ConcurrentLinkedQueue<>();

    @Override
    public synchronized void execute(Runnable r) {
      runQueue.add(checkNotNull(r, "'r' must not be null."));
    }

    public synchronized void drain() {
      Runnable r;
      while ((r = runQueue.poll()) != null) {
        try {
          r.run();
        } catch (RuntimeException e) {
          // Log it and keep going.
          logger.log(Level.SEVERE, "Exception while executing runnable " + r, e);
        }
      }
    }
  }

}<|MERGE_RESOLUTION|>--- conflicted
+++ resolved
@@ -73,17 +73,6 @@
       String rootInstanceName,
       Bootstrapper.BootstrapInfo bootstrapInfo,
       Iterable<String> alpnProtocols,
-<<<<<<< HEAD
-      CertificateValidationContext staticCertValidationContext) {
-    EnvoyServerProtoData.UpstreamTlsContext upstreamTlsContext =
-        CommonTlsContextTestsUtil.buildUpstreamTlsContextForCertProviderInstance(
-            certInstanceName,
-            "cert-default",
-            rootInstanceName,
-            "root-default",
-            alpnProtocols,
-            staticCertValidationContext, null, false);
-=======
       CertificateValidationContext staticCertValidationContext,
       boolean useSystemRootCerts) {
     EnvoyServerProtoData.UpstreamTlsContext upstreamTlsContext;
@@ -106,7 +95,6 @@
                       alpnProtocols,
                       staticCertValidationContext);
     }
->>>>>>> 37cd044c
     return (CertProviderClientSslContextProvider)
         certProviderClientSslContextProviderFactory.getProvider(
             upstreamTlsContext,
