--- conflicted
+++ resolved
@@ -103,7 +103,6 @@
 import io.grpc.xds.client.Bootstrapper.ServerInfo;
 import io.grpc.xds.client.XdsClient;
 import io.grpc.xds.internal.security.CommonTlsContextTestsUtil;
-import io.grpc.xds.internal.security.SecurityProtocolNegotiators;
 import java.net.InetSocketAddress;
 import java.net.URI;
 import java.util.ArrayList;
@@ -136,33 +135,6 @@
   private static final String CLUSTER = "cluster-foo.googleapis.com";
   private static final String EDS_SERVICE_NAME = "backend-service-foo.googleapis.com";
   private static final String DNS_HOST_NAME = "dns-service.googleapis.com";
-<<<<<<< HEAD
-  private static final ServerInfo LRS_SERVER_INFO =
-      ServerInfo.create("lrs.googleapis.com", InsecureChannelCredentials.create());
-  private final Locality locality1 =
-      Locality.create("test-region-1", "test-zone-1", "test-subzone-1");
-  private final Locality locality2 =
-      Locality.create("test-region-2", "test-zone-2", "test-subzone-2");
-  private final Locality locality3 =
-      Locality.create("test-region-3", "test-zone-3", "test-subzone-3");
-  private final UpstreamTlsContext tlsContext =
-      CommonTlsContextTestsUtil.buildUpstreamTlsContext("google_cloud_private_spiffe", true, null, false);
-  private final OutlierDetection outlierDetection = OutlierDetection.create(
-      100L, 100L, 100L, 100, SuccessRateEjection.create(100, 100, 100, 100),
-      FailurePercentageEjection.create(100, 100, 100, 100));
-  private final DiscoveryMechanism edsDiscoveryMechanism1 =
-      DiscoveryMechanism.forEds(CLUSTER1, EDS_SERVICE_NAME1, LRS_SERVER_INFO, 100L, tlsContext,
-          Collections.emptyMap(), null);
-  private final DiscoveryMechanism edsDiscoveryMechanism2 =
-      DiscoveryMechanism.forEds(CLUSTER2, EDS_SERVICE_NAME2, LRS_SERVER_INFO, 200L, tlsContext,
-          Collections.emptyMap(), null);
-  private final DiscoveryMechanism edsDiscoveryMechanismWithOutlierDetection =
-      DiscoveryMechanism.forEds(CLUSTER1, EDS_SERVICE_NAME1, LRS_SERVER_INFO, 100L, tlsContext,
-          Collections.emptyMap(), outlierDetection);
-  private final DiscoveryMechanism logicalDnsDiscoveryMechanism =
-      DiscoveryMechanism.forLogicalDns(CLUSTER_DNS, DNS_HOST_NAME, LRS_SERVER_INFO, 300L, null,
-          Collections.emptyMap());
-=======
   private static final Cluster EDS_CLUSTER = Cluster.newBuilder()
       .setName(CLUSTER)
       .setType(Cluster.DiscoveryType.EDS)
@@ -193,7 +165,6 @@
       .setZone("test-zone-3")
       .setSubZone("test-subzone-3")
       .build();
->>>>>>> 967fe8c2
 
   private final SynchronizationContext syncContext = new SynchronizationContext(
       new Thread.UncaughtExceptionHandler() {
@@ -437,7 +408,7 @@
 
     assertThat(
         childBalancer.addresses.get(0).getAttributes()
-            .get(SecurityProtocolNegotiators.ATTR_ADDRESS_NAME)).isEqualTo("hostname1");
+            .get(XdsAttributes.ATTR_ADDRESS_NAME)).isEqualTo("hostname1");
   }
 
   @Test
@@ -926,13 +897,7 @@
             newInetSocketAddress("127.0.2.1", 9000), newInetSocketAddress("127.0.2.2", 9000)))),
         childBalancer.addresses);
     assertThat(childBalancer.addresses.get(0).getAttributes()
-<<<<<<< HEAD
-        .get(SecurityProtocolNegotiators.ATTR_ADDRESS_NAME)).isEqualTo(DNS_HOST_NAME);
-    assertThat(childBalancer.addresses.get(1).getAttributes()
-        .get(SecurityProtocolNegotiators.ATTR_ADDRESS_NAME)).isEqualTo(DNS_HOST_NAME);
-=======
         .get(XdsAttributes.ATTR_ADDRESS_NAME)).isEqualTo(DNS_HOST_NAME + ":9000");
->>>>>>> 967fe8c2
   }
 
   @Test
